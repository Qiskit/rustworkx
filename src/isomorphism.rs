// Licensed under the Apache License, Version 2.0 (the "License"); you may
// not use this file except in compliance with the License. You may obtain
// a copy of the License at
//
//     http://www.apache.org/licenses/LICENSE-2.0
//
// Unless required by applicable law or agreed to in writing, software
// distributed under the License is distributed on an "AS IS" BASIS, WITHOUT
// WARRANTIES OR CONDITIONS OF ANY KIND, either express or implied. See the
// License for the specific language governing permissions and limitations
// under the License.

#![allow(clippy::too_many_arguments)]
// This module is a forked version of petgraph's isomorphism module @ 0.5.0.
// It has then been modified to function with PyDiGraph inputs instead of Graph.

use fixedbitset::FixedBitSet;
use std::cmp::Ordering;
use std::iter::FromIterator;
use std::marker;

use hashbrown::{HashMap, HashSet};

use super::NodesRemoved;

use pyo3::prelude::*;

use petgraph::stable_graph::NodeIndex;
use petgraph::stable_graph::StableGraph;
use petgraph::visit::{
    EdgeRef, GetAdjacencyMatrix, IntoEdgeReferences, NodeIndexable,
};
use petgraph::EdgeType;
use petgraph::{Directed, Incoming, Outgoing};

use rayon::slice::ParallelSliceMut;

type StablePyGraph<Ty> = StableGraph<PyObject, PyObject, Ty>;

// NOTE: assumes contiguous node ids.
trait NodeSorter<Ty>
where
    Ty: EdgeType,
{
    fn sort(&self, _: &StablePyGraph<Ty>) -> Vec<usize>;

    fn reorder(
        &self,
        py: Python,
        graph: &StablePyGraph<Ty>,
        mut mapping: Option<&mut HashMap<usize, usize>>,
    ) -> StablePyGraph<Ty> {
        let order = self.sort(graph);

        let mut new_graph = StablePyGraph::<Ty>::default();
        let mut id_map: Vec<usize> = vec![0; graph.node_count()];
        for node in order {
            let node_index = graph.from_index(node);
            let node_data = graph.node_weight(node_index).unwrap();
            let new_index = new_graph.add_node(node_data.clone_ref(py));
            id_map[node] = graph.to_index(new_index);
        }
        for edge in graph.edge_references() {
            let edge_w = edge.weight();
            let p = id_map[graph.to_index(edge.source())];
            let c = id_map[graph.to_index(edge.target())];
            let p_index = graph.from_index(p);
            let c_index = graph.from_index(c);
            new_graph.add_edge(p_index, c_index, edge_w.clone_ref(py));
        }
        if mapping.is_some() {
            for (old_value, new_index) in id_map.iter().enumerate() {
                mapping.as_mut().unwrap().insert(*new_index, old_value);
            }
        }
        new_graph
    }
}

struct Vf2ppSorter;

impl<Ty> NodeSorter<Ty> for Vf2ppSorter
where
    Ty: EdgeType,
{
    fn sort(&self, graph: &StablePyGraph<Ty>) -> Vec<usize> {
        let n = graph.node_count();

        let dout: Vec<usize> = (0..n)
            .map(|idx| {
                graph
                    .neighbors_directed(graph.from_index(idx), Outgoing)
                    .count()
            })
            .collect();

        let mut din: Vec<usize> = vec![0; n];
        if graph.is_directed() {
            din = (0..n)
                .map(|idx| {
                    graph
                        .neighbors_directed(graph.from_index(idx), Incoming)
                        .count()
                })
                .collect();
        }

        let mut conn_in: Vec<usize> = vec![0; n];
        let mut conn_out: Vec<usize> = vec![0; n];

        let mut order: Vec<usize> = Vec::with_capacity(n);

        // Process BFS level
        let mut process = |mut vd: Vec<usize>| -> Vec<usize> {
            // repeatedly bring largest element in front.
            for i in 0..vd.len() {
                let (index, &item) = vd[i..]
                    .iter()
                    .enumerate()
                    .max_by_key(|&(_, &node)| {
                        (conn_in[node], dout[node], conn_out[node], din[node])
                    })
                    .unwrap();

                vd.swap(i, i + index);
                order.push(item);

                for neigh in
                    graph.neighbors_directed(graph.from_index(item), Outgoing)
                {
                    conn_in[graph.to_index(neigh)] += 1;
                }

                if graph.is_directed() {
                    for neigh in graph
                        .neighbors_directed(graph.from_index(item), Incoming)
                    {
                        conn_out[graph.to_index(neigh)] += 1;
                    }
                }
            }
            vd
        };

        let mut seen: Vec<bool> = vec![false; n];

        // Create BFS Tree from root and process each level.
        let mut bfs_tree = |root: usize| {
            if seen[root] {
                return;
            }

            let mut next_level: HashSet<usize> = HashSet::new();

            seen[root] = true;
            next_level.insert(root);
            while !next_level.is_empty() {
                let this_level = Vec::from_iter(next_level);
                let this_level = process(this_level);

                next_level = HashSet::new();
                for bfs_node in this_level {
                    for neighbor in graph.neighbors_directed(
                        graph.from_index(bfs_node),
                        Outgoing,
                    ) {
                        let neigh = graph.to_index(neighbor);
                        if !seen[neigh] {
                            seen[neigh] = true;
                            next_level.insert(neigh);
                        }
                    }
                }
            }
        };

        let mut sorted_nodes: Vec<usize> = (0..n).collect();
        sorted_nodes.par_sort_unstable_by_key(|&node| (dout[node], din[node]));
        sorted_nodes.reverse();

        for node in sorted_nodes {
            bfs_tree(node);
        }

        order
    }
}

impl<'a, Ty> NodesRemoved for &'a StablePyGraph<Ty>
where
    Ty: EdgeType,
{
    fn nodes_removed(&self) -> bool {
        self.node_bound() != self.node_count()
    }
}

#[derive(Debug)]
struct Vf2State<'a, Ty>
where
    Ty: EdgeType,
{
    graph: &'a StablePyGraph<Ty>,
    /// The current mapping M(s) of nodes from G0 → G1 and G1 → G0,
    /// NodeIndex::end() for no mapping.
    mapping: Vec<NodeIndex>,
    /// out[i] is non-zero if i is in either M_0(s) or Tout_0(s)
    /// These are all the next vertices that are not mapped yet, but
    /// have an outgoing edge from the mapping.
    out: Vec<usize>,
    /// ins[i] is non-zero if i is in either M_0(s) or Tin_0(s)
    /// These are all the incoming vertices, those not mapped yet, but
    /// have an edge from them into the mapping.
    /// Unused if graph is undirected -- it's identical with out in that case.
    ins: Vec<usize>,
    out_size: usize,
    ins_size: usize,
    adjacency_matrix: FixedBitSet,
    generation: usize,
    _etype: marker::PhantomData<Directed>,
}

impl<'a, Ty> Vf2State<'a, Ty>
where
    Ty: EdgeType,
{
    pub fn new(g: &'a StablePyGraph<Ty>) -> Self {
        let c0 = g.node_count();
        Vf2State {
            graph: g,
            mapping: vec![NodeIndex::end(); c0],
            out: vec![0; c0],
            ins: vec![0; c0 * (g.is_directed() as usize)],
            out_size: 0,
            ins_size: 0,
            adjacency_matrix: g.adjacency_matrix(),
            generation: 0,
            _etype: marker::PhantomData,
        }
    }

    /// Return **true** if we have a complete mapping
    pub fn is_complete(&self) -> bool {
        self.generation == self.mapping.len()
    }

    /// Add mapping **from** <-> **to** to the state.
    pub fn push_mapping(&mut self, from: NodeIndex, to: NodeIndex) {
        self.generation += 1;
        let s = self.generation;
        self.mapping[from.index()] = to;
        // update T0 & T1 ins/outs
        // T0out: Node in G0 not in M0 but successor of a node in M0.
        // st.out[0]: Node either in M0 or successor of M0
        for ix in self.graph.neighbors(from) {
            if self.out[ix.index()] == 0 {
                self.out[ix.index()] = s;
                self.out_size += 1;
            }
        }
        if self.graph.is_directed() {
            for ix in self.graph.neighbors_directed(from, Incoming) {
                if self.ins[ix.index()] == 0 {
                    self.ins[ix.index()] = s;
                    self.ins_size += 1;
                }
            }
        }
    }

    /// Restore the state to before the last added mapping
    pub fn pop_mapping(&mut self, from: NodeIndex) {
        let s = self.generation;
        self.generation -= 1;

        // undo (n, m) mapping
        self.mapping[from.index()] = NodeIndex::end();

        // unmark in ins and outs
        for ix in self.graph.neighbors(from) {
            if self.out[ix.index()] == s {
                self.out[ix.index()] = 0;
                self.out_size -= 1;
            }
        }
        if self.graph.is_directed() {
            for ix in self.graph.neighbors_directed(from, Incoming) {
                if self.ins[ix.index()] == s {
                    self.ins[ix.index()] = 0;
                    self.ins_size -= 1;
                }
            }
        }
    }

    /// Find the next (least) node in the Tout set.
    pub fn next_out_index(&self, from_index: usize) -> Option<usize> {
        self.out[from_index..]
            .iter()
            .enumerate()
            .find(move |&(index, elt)| {
                *elt > 0 && self.mapping[from_index + index] == NodeIndex::end()
            })
            .map(|(index, _)| index)
    }

    /// Find the next (least) node in the Tin set.
    pub fn next_in_index(&self, from_index: usize) -> Option<usize> {
        self.ins[from_index..]
            .iter()
            .enumerate()
            .find(move |&(index, elt)| {
                *elt > 0 && self.mapping[from_index + index] == NodeIndex::end()
            })
            .map(|(index, _)| index)
    }

    /// Find the next (least) node in the N - M set.
    pub fn next_rest_index(&self, from_index: usize) -> Option<usize> {
        self.mapping[from_index..]
            .iter()
            .enumerate()
            .find(|&(_, elt)| *elt == NodeIndex::end())
            .map(|(index, _)| index)
    }
}

fn reindex_graph<Ty>(
    py: Python,
    graph: &StablePyGraph<Ty>,
) -> (StablePyGraph<Ty>, HashMap<usize, usize>)
where
    Ty: EdgeType,
{
    // NOTE: this is a hacky workaround to handle non-contiguous node ids in
    // VF2. The code which was forked from petgraph was written assuming the
    // Graph type and not StableGraph so it makes an implicit assumption on
    // node_bound() == node_count() which isn't true with removals on
    // StableGraph. This compacts the node ids as a workaround until VF2State
    // and try_match can be rewitten to handle this (and likely contributed
    // upstream to petgraph too).
    let mut new_graph = StablePyGraph::<Ty>::default();
    let mut id_map: HashMap<NodeIndex, NodeIndex> = HashMap::new();
    for node_index in graph.node_indices() {
        let node_data = graph.node_weight(node_index).unwrap();
        let new_index = new_graph.add_node(node_data.clone_ref(py));
        id_map.insert(node_index, new_index);
    }
    for edge in graph.edge_references() {
        let edge_w = edge.weight();
        let p_index = id_map[&edge.source()];
        let c_index = id_map[&edge.target()];
        new_graph.add_edge(p_index, c_index, edge_w.clone_ref(py));
    }

    (
        new_graph,
        id_map.iter().map(|(k, v)| (v.index(), k.index())).collect(),
    )
}

trait SemanticMatcher<T> {
    fn enabled(&self) -> bool;
    fn eq(&mut self, _: &T, _: &T) -> PyResult<bool>;
}

impl<T, F> SemanticMatcher<T> for Option<F>
where
    F: FnMut(&T, &T) -> PyResult<bool>,
{
    #[inline]
    fn enabled(&self) -> bool {
        self.is_some()
    }
    #[inline]
    fn eq(&mut self, a: &T, b: &T) -> PyResult<bool> {
        let res = (self.as_mut().unwrap())(a, b)?;
        Ok(res)
    }
}

/// [Graph] Return `true` if the graphs `g0` and `g1` are (sub) graph isomorphic.
///
/// Using the VF2 algorithm, examining both syntactic and semantic
/// graph isomorphism (graph structure and matching node and edge weights).
///
/// The graphs should not be multigraphs.
#[allow(clippy::too_many_arguments)]
pub fn is_isomorphic<Ty, F, G>(
    py: Python,
    g0: &StablePyGraph<Ty>,
    g1: &StablePyGraph<Ty>,
    mut node_match: Option<F>,
    mut edge_match: Option<G>,
    id_order: bool,
    ordering: Ordering,
<<<<<<< HEAD
    mut mapping: Option<&mut HashMap<usize, usize>>,
=======
    induced: bool,
>>>>>>> bd743163
) -> PyResult<bool>
where
    Ty: EdgeType,
    F: FnMut(&PyObject, &PyObject) -> PyResult<bool>,
    G: FnMut(&PyObject, &PyObject) -> PyResult<bool>,
{
    let mut inner_temp_g0: StablePyGraph<Ty>;
    let mut inner_temp_g1: StablePyGraph<Ty>;
    let mut node_map_g0: Option<HashMap<usize, usize>>;
    let mut node_map_g1: Option<HashMap<usize, usize>>;
    let g0_out = if g0.nodes_removed() {
        let res = reindex_graph(py, g0);
        inner_temp_g0 = res.0;
        node_map_g0 = Some(res.1);
        &inner_temp_g0
    } else {
        node_map_g0 = None;
        g0
    };
    let g1_out = if g1.nodes_removed() {
        let res = reindex_graph(py, g1);
        inner_temp_g1 = res.0;
        node_map_g1 = Some(res.1);
        &inner_temp_g1
    } else {
        node_map_g1 = None;
        g1
    };

    if (g0_out.node_count().cmp(&g1_out.node_count()).then(ordering)
        != ordering)
        || (g0_out.edge_count().cmp(&g1_out.edge_count()).then(ordering)
            != ordering)
    {
        return Ok(false);
    }

    let g0 = if !id_order {
        inner_temp_g0 = if mapping.is_some() {
            let mut vf2pp_map: HashMap<usize, usize> =
                HashMap::with_capacity(g0_out.node_count());
            let temp = Vf2ppSorter.reorder(py, g0_out, Some(&mut vf2pp_map));
            match node_map_g0 {
                Some(ref mut g0_map) => {
                    for (_, old_index) in vf2pp_map.iter_mut() {
                        *old_index = g0_map[old_index];
                    }
                    *g0_map = vf2pp_map;
                }
                None => node_map_g0 = Some(vf2pp_map),
            };
            temp
        } else {
            Vf2ppSorter.reorder(py, g0_out, None)
        };
        &inner_temp_g0
    } else {
        g0_out
    };

    let g1 = if !id_order {
        inner_temp_g1 = if mapping.is_some() {
            let mut vf2pp_map: HashMap<usize, usize> =
                HashMap::with_capacity(g1_out.node_count());
            let temp = Vf2ppSorter.reorder(py, g1_out, Some(&mut vf2pp_map));
            match node_map_g1 {
                Some(ref mut g1_map) => {
                    for (_, old_index) in vf2pp_map.iter_mut() {
                        *old_index = g1_map[old_index];
                    }
                    *g1_map = vf2pp_map;
                }
                None => node_map_g1 = Some(vf2pp_map),
            };
            temp
        } else {
            Vf2ppSorter.reorder(py, g1_out, None)
        };
        &inner_temp_g1
    } else {
        g1_out
    };

    let mut st = [Vf2State::new(g0), Vf2State::new(g1)];
<<<<<<< HEAD
    let res =
        try_match(&mut st, g0, g1, &mut node_match, &mut edge_match, ordering)?;

    if mapping.is_some() && res == Some(true) {
        for (index, val) in st[1].mapping.iter().enumerate() {
            match node_map_g1 {
                Some(ref g1_map) => {
                    let node_index = g1_map[&index];
                    match node_map_g0 {
                        Some(ref g0_map) => mapping
                            .as_mut()
                            .unwrap()
                            .insert(g0_map[&val.index()], node_index),
                        None => mapping
                            .as_mut()
                            .unwrap()
                            .insert(val.index(), node_index),
                    };
                }
                None => {
                    match node_map_g0 {
                        Some(ref g0_map) => mapping
                            .as_mut()
                            .unwrap()
                            .insert(g0_map[&val.index()], index),
                        None => {
                            mapping.as_mut().unwrap().insert(val.index(), index)
                        }
                    };
                }
            };
        }
    }
=======
    let res = try_match(
        &mut st,
        g0,
        g1,
        &mut node_match,
        &mut edge_match,
        ordering,
        induced,
    )?;
>>>>>>> bd743163
    Ok(res.unwrap_or(false))
}

/// Return Some(bool) if isomorphism is decided, else None.
fn try_match<Ty, F, G>(
    mut st: &mut [Vf2State<Ty>; 2],
    g0: &StablePyGraph<Ty>,
    g1: &StablePyGraph<Ty>,
    node_match: &mut F,
    edge_match: &mut G,
    ordering: Ordering,
    induced: bool,
) -> PyResult<Option<bool>>
where
    Ty: EdgeType,
    F: SemanticMatcher<PyObject>,
    G: SemanticMatcher<PyObject>,
{
    if st[1].is_complete() {
        return Ok(Some(true));
    }

    let g = [g0, g1];
    let graph_indices = 0..2;
    let end = NodeIndex::end();

    // A "depth first" search of a valid mapping from graph 1 to graph 2

    // F(s, n, m) -- evaluate state s and add mapping n <-> m

    // Find least T1out node (in st.out[1] but not in M[1])
    #[derive(Copy, Clone, PartialEq, Debug)]
    enum OpenList {
        Out,
        In,
        Other,
    }

    #[derive(Clone, PartialEq, Debug)]
    enum Frame<N: marker::Copy> {
        Outer,
        Inner { nodes: [N; 2], open_list: OpenList },
        Unwind { nodes: [N; 2], open_list: OpenList },
    }

    let next_candidate =
        |st: &mut [Vf2State<'_, Ty>; 2]| -> Option<(NodeIndex, NodeIndex, OpenList)> {
            let mut to_index;
            let mut from_index = None;
            let mut open_list = OpenList::Out;
            // Try the out list
            to_index = st[1].next_out_index(0);

            if to_index.is_some() {
                from_index = st[0].next_out_index(0);
                open_list = OpenList::Out;
            }
            // Try the in list
            if to_index.is_none() || from_index.is_none() {
                to_index = st[1].next_in_index(0);

                if to_index.is_some() {
                    from_index = st[0].next_in_index(0);
                    open_list = OpenList::In;
                }
            }
            // Try the other list -- disconnected graph
            if to_index.is_none() || from_index.is_none() {
                to_index = st[1].next_rest_index(0);
                if to_index.is_some() {
                    from_index = st[0].next_rest_index(0);
                    open_list = OpenList::Other;
                }
            }
            match (from_index, to_index) {
                (Some(n), Some(m)) => {
                    Some((NodeIndex::new(n), NodeIndex::new(m), open_list))
                }
                // No more candidates
                _ => None,
            }
        };
    let next_from_ix = |st: &mut [Vf2State<'_, Ty>; 2],
                        nx: NodeIndex,
                        open_list: OpenList|
     -> Option<NodeIndex> {
        // Find the next node index to try on the `from` side of the mapping
        let start = nx.index() + 1;
        let cand0 = match open_list {
            OpenList::Out => st[0].next_out_index(start),
            OpenList::In => st[0].next_in_index(start),
            OpenList::Other => st[0].next_rest_index(start),
        }
        .map(|c| c + start); // compensate for start offset.
        match cand0 {
            None => None, // no more candidates
            Some(ix) => {
                debug_assert!(ix >= start);
                Some(NodeIndex::new(ix))
            }
        }
    };
    //fn pop_state(nodes: [NodeIndex<Ix>; 2]) {
    let pop_state = |st: &mut [Vf2State<'_, Ty>; 2], nodes: [NodeIndex; 2]| {
        // Restore state.
        for j in graph_indices.clone() {
            st[j].pop_mapping(nodes[j]);
        }
    };
    //fn push_state(nodes: [NodeIndex<Ix>; 2]) {
    let push_state = |st: &mut [Vf2State<'_, Ty>; 2], nodes: [NodeIndex; 2]| {
        // Add mapping nx <-> mx to the state
        for j in graph_indices.clone() {
            st[j].push_mapping(nodes[j], nodes[1 - j]);
        }
    };
    //fn is_feasible(nodes: [NodeIndex<Ix>; 2]) -> bool {
    let mut is_feasible = |st: &mut [Vf2State<'_, Ty>; 2],
                           nodes: [NodeIndex; 2]|
     -> PyResult<bool> {
        // Check syntactic feasibility of mapping by ensuring adjacencies
        // of nx map to adjacencies of mx.
        //
        // nx == map to => mx
        //
        // R_succ
        //
        // Check that every neighbor of nx is mapped to a neighbor of mx,
        // then check the reverse, from mx to nx. Check that they have the same
        // count of edges.
        //
        // Note: We want to check the lookahead measures here if we can,
        // R_out: Equal for G0, G1: Card(Succ(G, n) ^ Tout); for both Succ and Pred
        // R_in: Same with Tin
        // R_new: Equal for G0, G1: Ñ n Pred(G, n); both Succ and Pred,
        //      Ñ is G0 - M - Tin - Tout
        // last attempt to add these did not speed up any of the testcases
        let mut succ_count = [0, 0];
        for j in graph_indices.clone() {
            for n_neigh in g[j].neighbors(nodes[j]) {
                succ_count[j] += 1;
                if !induced && j == 0 {
                    continue;
                }
                // handle the self loop case; it's not in the mapping (yet)
                let m_neigh = if nodes[j] != n_neigh {
                    st[j].mapping[n_neigh.index()]
                } else {
                    nodes[1 - j]
                };
                if m_neigh == end {
                    continue;
                }
                let has_edge = g[1 - j].is_adjacent(
                    &st[1 - j].adjacency_matrix,
                    nodes[1 - j],
                    m_neigh,
                );
                if !has_edge {
                    return Ok(false);
                }
            }
        }
        if succ_count[0].cmp(&succ_count[1]).then(ordering) != ordering {
            return Ok(false);
        }
        // R_pred
        if g[0].is_directed() {
            let mut pred_count = [0, 0];
            for j in graph_indices.clone() {
                for n_neigh in g[j].neighbors_directed(nodes[j], Incoming) {
                    pred_count[j] += 1;
                    if !induced && j == 0 {
                        continue;
                    }
                    // the self loop case is handled in outgoing
                    let m_neigh = st[j].mapping[n_neigh.index()];
                    if m_neigh == end {
                        continue;
                    }
                    let has_edge = g[1 - j].is_adjacent(
                        &st[1 - j].adjacency_matrix,
                        m_neigh,
                        nodes[1 - j],
                    );
                    if !has_edge {
                        return Ok(false);
                    }
                }
            }
            if pred_count[0].cmp(&pred_count[1]).then(ordering) != ordering {
                return Ok(false);
            }
        }
        macro_rules! rule {
            ($arr:ident, $j:expr, $dir:expr) => {{
                let mut count = 0;
                for n_neigh in g[$j].neighbors_directed(nodes[$j], $dir) {
                    let index = n_neigh.index();
                    if st[$j].$arr[index] > 0 && st[$j].mapping[index] == end {
                        count += 1;
                    }
                }
                count
            }};
        }
        // R_out
        if rule!(out, 0, Outgoing)
            .cmp(&rule!(out, 1, Outgoing))
            .then(ordering)
            != ordering
        {
            return Ok(false);
        }
        if g[0].is_directed()
            && rule!(out, 0, Incoming)
                .cmp(&rule!(out, 1, Incoming))
                .then(ordering)
                != ordering
        {
            return Ok(false);
        }
        // R_in
        if g[0].is_directed() {
            if rule!(ins, 0, Outgoing)
                .cmp(&rule!(ins, 1, Outgoing))
                .then(ordering)
                != ordering
            {
                return Ok(false);
            }

            if rule!(ins, 0, Incoming)
                .cmp(&rule!(ins, 1, Incoming))
                .then(ordering)
                != ordering
            {
                return Ok(false);
            }
        }
        // R_new
        if induced {
            let mut new_count = [0, 0];
            for j in graph_indices.clone() {
                for n_neigh in g[j].neighbors(nodes[j]) {
                    let index = n_neigh.index();
                    if st[j].out[index] == 0
                        && (st[j].ins.is_empty() || st[j].ins[index] == 0)
                    {
                        new_count[j] += 1;
                    }
                }
            }
            if new_count[0].cmp(&new_count[1]).then(ordering) != ordering {
                return Ok(false);
            }
            if g[0].is_directed() {
                let mut new_count = [0, 0];
                for j in graph_indices.clone() {
                    for n_neigh in g[j].neighbors_directed(nodes[j], Incoming) {
                        let index = n_neigh.index();
                        if st[j].out[index] == 0 && st[j].ins[index] == 0 {
                            new_count[j] += 1;
                        }
                    }
                }
                if new_count[0].cmp(&new_count[1]).then(ordering) != ordering {
                    return Ok(false);
                }
            }
        }
        // semantic feasibility: compare associated data for nodes
        if node_match.enabled()
            && !node_match.eq(&g[0][nodes[0]], &g[1][nodes[1]])?
        {
            return Ok(false);
        }
        // semantic feasibility: compare associated data for edges
        if edge_match.enabled() {
            // outgoing edges
            for j in graph_indices.clone() {
                let mut edges = g[j].neighbors(nodes[j]).detach();
                while let Some((n_edge, n_neigh)) = edges.next(g[j]) {
                    // handle the self loop case; it's not in the mapping (yet)
                    let m_neigh = if nodes[j] != n_neigh {
                        st[j].mapping[n_neigh.index()]
                    } else {
                        nodes[1 - j]
                    };
                    if m_neigh == end {
                        continue;
                    }
                    match g[1 - j].find_edge(nodes[1 - j], m_neigh) {
                        Some(m_edge) => {
                            let match_result = edge_match
                                .eq(&g[j][n_edge], &g[1 - j][m_edge])?;
                            if !match_result {
                                return Ok(false);
                            }
                        }
                        None => unreachable!(), // covered by syntactic check
                    }
                }
            }
            // incoming edges
            if g[0].is_directed() {
                for j in graph_indices.clone() {
                    let mut edges =
                        g[j].neighbors_directed(nodes[j], Incoming).detach();
                    while let Some((n_edge, n_neigh)) = edges.next(g[j]) {
                        // the self loop case is handled in outgoing
                        let m_neigh = st[j].mapping[n_neigh.index()];
                        if m_neigh == end {
                            continue;
                        }
                        match g[1 - j].find_edge(m_neigh, nodes[1 - j]) {
                            Some(m_edge) => {
                                let match_result = edge_match
                                    .eq(&g[j][n_edge], &g[1 - j][m_edge])?;
                                if !match_result {
                                    return Ok(false);
                                }
                            }
                            None => unreachable!(), // covered by syntactic check
                        }
                    }
                }
            }
        }
        Ok(true)
    };
    let mut stack: Vec<Frame<NodeIndex>> = vec![Frame::Outer];

    while let Some(frame) = stack.pop() {
        match frame {
            Frame::Unwind {
                nodes,
                open_list: ol,
            } => {
                pop_state(&mut st, nodes);

                match next_from_ix(&mut st, nodes[0], ol) {
                    None => continue,
                    Some(nx) => {
                        let f = Frame::Inner {
                            nodes: [nx, nodes[1]],
                            open_list: ol,
                        };
                        stack.push(f);
                    }
                }
            }
            Frame::Outer => match next_candidate(&mut st) {
                None => continue,
                Some((nx, mx, ol)) => {
                    let f = Frame::Inner {
                        nodes: [nx, mx],
                        open_list: ol,
                    };
                    stack.push(f);
                }
            },
            Frame::Inner {
                nodes,
                open_list: ol,
            } => {
                let feasible = is_feasible(&mut st, nodes)?;
                if feasible {
                    push_state(&mut st, nodes);
                    if st[1].is_complete() {
                        return Ok(Some(true));
                    }
                    // Check cardinalities of Tin, Tout sets
                    if st[0].out_size.cmp(&st[1].out_size).then(ordering)
                        == ordering
                        && st[0].ins_size.cmp(&st[1].ins_size).then(ordering)
                            == ordering
                    {
                        let f0 = Frame::Unwind {
                            nodes,
                            open_list: ol,
                        };
                        stack.push(f0);
                        stack.push(Frame::Outer);
                        continue;
                    }
                    pop_state(&mut st, nodes);
                }
                match next_from_ix(&mut st, nodes[0], ol) {
                    None => continue,
                    Some(nx) => {
                        let f = Frame::Inner {
                            nodes: [nx, nodes[1]],
                            open_list: ol,
                        };
                        stack.push(f);
                    }
                }
            }
        }
    }
    Ok(None)
}<|MERGE_RESOLUTION|>--- conflicted
+++ resolved
@@ -394,11 +394,8 @@
     mut edge_match: Option<G>,
     id_order: bool,
     ordering: Ordering,
-<<<<<<< HEAD
+    induced: bool,
     mut mapping: Option<&mut HashMap<usize, usize>>,
-=======
-    induced: bool,
->>>>>>> bd743163
 ) -> PyResult<bool>
 where
     Ty: EdgeType,
@@ -483,10 +480,15 @@
     };
 
     let mut st = [Vf2State::new(g0), Vf2State::new(g1)];
-<<<<<<< HEAD
-    let res =
-        try_match(&mut st, g0, g1, &mut node_match, &mut edge_match, ordering)?;
-
+    let res = try_match(
+        &mut st,
+        g0,
+        g1,
+        &mut node_match,
+        &mut edge_match,
+        ordering,
+        induced,
+    )?;
     if mapping.is_some() && res == Some(true) {
         for (index, val) in st[1].mapping.iter().enumerate() {
             match node_map_g1 {
@@ -517,17 +519,6 @@
             };
         }
     }
-=======
-    let res = try_match(
-        &mut st,
-        g0,
-        g1,
-        &mut node_match,
-        &mut edge_match,
-        ordering,
-        induced,
-    )?;
->>>>>>> bd743163
     Ok(res.unwrap_or(false))
 }
 
