// Licensed under the Apache License, Version 2.0 (the "License"); you may
// not use this file except in compliance with the License. You may obtain
// a copy of the License at
//
//     http://www.apache.org/licenses/LICENSE-2.0
//
// Unless required by applicable law or agreed to in writing, software
// distributed under the License is distributed on an "AS IS" BASIS, WITHOUT
// WARRANTIES OR CONDITIONS OF ANY KIND, either express or implied. See the
// License for the specific language governing permissions and limitations
// under the License.

mod bisimulation;
mod cartesian_product;
mod centrality;
mod coloring;
mod connectivity;
mod dag_algo;
mod digraph;
mod dominance;
mod dot_parser;
mod dot_utils;
mod generators;
mod geometry;
mod graph;
mod graphml;
mod isomorphism;
mod iterators;
mod json;
mod layout;
mod line_graph;
mod link_analysis;
mod matching;
mod planar;
mod random_graph;
mod score;
mod shortest_path;
mod steiner_tree;
mod tensor_product;
mod token_swapper;
mod toposort;
mod transitivity;
mod traversal;
mod tree;
mod union;

use bisimulation::*;
use cartesian_product::*;
use centrality::*;
use coloring::*;
use connectivity::*;
use dag_algo::*;
use dominance::*;
use graphml::*;
use isomorphism::*;
use json::*;
use layout::*;
use line_graph::*;
use link_analysis::*;

<<<<<<< HEAD
use geometry::*;
=======
use dot_parser::*;
>>>>>>> 81453250
use matching::*;
use planar::*;
use random_graph::*;
use shortest_path::*;
use steiner_tree::*;
use tensor_product::*;
use token_swapper::*;
use transitivity::*;
use traversal::*;
use tree::*;
use union::*;

use hashbrown::HashMap;
use numpy::Complex64;

use pyo3::create_exception;
use pyo3::exceptions::PyException;
use pyo3::exceptions::PyValueError;
use pyo3::import_exception;
use pyo3::prelude::*;
use pyo3::wrap_pyfunction;
use pyo3::wrap_pymodule;
use pyo3::Python;

use petgraph::graph::NodeIndex;
use petgraph::prelude::*;
use petgraph::visit::{
    Data, EdgeIndexable, GraphBase, GraphProp, IntoEdgeReferences, IntoNodeIdentifiers, NodeCount,
    NodeIndexable,
};
use petgraph::EdgeType;

use rustworkx_core::dag_algo::TopologicalSortError;
use std::convert::TryFrom;

use rustworkx_core::dictmap::*;
use rustworkx_core::err::{ContractError, ContractSimpleError};

/// An ergonomic error type used to map Rustworkx core errors to
/// [PyErr] automatically, via [From::from].
///
/// It is constructable from both [PyErr] and core errors and implements
/// [IntoPy], so it can be returned directly from PyO3 methods and
/// functions. Additionally, a [PyErr] can be constructed from this
/// type, since it's just a wrapper around one, so you can even go
/// from a core error => [RxPyErr] => [PyErr].
///
/// # Usage
/// When calling Rustworkx core functions from PyO3 code, use
/// [RxPyResult] as the return type of the calling function and use
/// the `?` operator to unwrap the result with error propagation.
/// Since Rust automatically applies [From::from] to unwrapped error
/// values, a core error will be automatically converted to a
/// Python-friendly error and stored in [RxPyErr], assuming you've
/// added an implementation of [From] for it below. The standard
/// [PyErr] type will be converted to [RxPyErr] using the same
/// mechanism, allowing Rustworkx core and PyO3 API usage to be
/// intermixed within the same calling function.
#[derive(IntoPyObject)]
pub struct RxPyErr {
    pyerr: PyErr,
}

/// Type alias for a [Result] with error type [RxPyErr].
pub type RxPyResult<T> = Result<T, RxPyErr>;

fn map_dag_would_cycle<E: std::error::Error>(value: E) -> PyErr {
    DAGWouldCycle::new_err(format!("{value}"))
}

impl From<ContractError> for RxPyErr {
    fn from(value: ContractError) -> Self {
        RxPyErr {
            pyerr: match value {
                ContractError::DAGWouldCycle => map_dag_would_cycle(value),
            },
        }
    }
}

impl From<ContractSimpleError<PyErr>> for RxPyErr {
    fn from(value: ContractSimpleError<PyErr>) -> Self {
        RxPyErr {
            pyerr: match value {
                ContractSimpleError::DAGWouldCycle => map_dag_would_cycle(value),
                ContractSimpleError::MergeError(e) => e,
            },
        }
    }
}

impl From<TopologicalSortError<PyErr>> for RxPyErr {
    fn from(value: TopologicalSortError<PyErr>) -> Self {
        RxPyErr {
            pyerr: match value {
                TopologicalSortError::CycleOrBadInitialState => {
                    PyValueError::new_err(format!("{value}"))
                }
                TopologicalSortError::KeyError(e) => e,
            },
        }
    }
}

impl From<RxPyErr> for PyErr {
    fn from(value: RxPyErr) -> Self {
        value.pyerr
    }
}

impl From<PyErr> for RxPyErr {
    fn from(value: PyErr) -> Self {
        RxPyErr { pyerr: value }
    }
}

trait IsNan {
    fn is_nan(&self) -> bool;
}

/// https://doc.rust-lang.org/nightly/src/core/num/f64.rs.html#441
impl IsNan for f64 {
    #[inline]
    #[allow(clippy::eq_op)]
    fn is_nan(&self) -> bool {
        self != self
    }
}

/// https://docs.rs/num-complex/0.4.0/src/num_complex/lib.rs.html#572-574
impl IsNan for Complex64 {
    #[inline]
    fn is_nan(&self) -> bool {
        self.re.is_nan() || self.im.is_nan()
    }
}
pub type StablePyGraph<Ty> = StableGraph<PyObject, PyObject, Ty>;

pub trait NodesRemoved {
    fn nodes_removed(&self) -> bool;
}

impl<Ty> NodesRemoved for &StablePyGraph<Ty>
where
    Ty: EdgeType,
{
    fn nodes_removed(&self) -> bool {
        self.node_bound() != self.node_count()
    }
}

pub fn get_edge_iter_with_weights<G>(graph: G) -> impl Iterator<Item = (usize, usize, PyObject)>
where
    G: GraphBase
        + IntoEdgeReferences
        + IntoNodeIdentifiers
        + NodeIndexable
        + NodeCount
        + GraphProp
        + NodesRemoved,
    G: Data<NodeWeight = PyObject, EdgeWeight = PyObject>,
{
    let node_map: Option<HashMap<NodeIndex, usize>> = if graph.nodes_removed() {
        let mut node_hash_map: HashMap<NodeIndex, usize> =
            HashMap::with_capacity(graph.node_count());
        for (count, node) in graph.node_identifiers().enumerate() {
            let index = NodeIndex::new(graph.to_index(node));
            node_hash_map.insert(index, count);
        }
        Some(node_hash_map)
    } else {
        None
    };

    graph.edge_references().map(move |edge| {
        let i: usize;
        let j: usize;
        match &node_map {
            Some(map) => {
                let source_index = NodeIndex::new(graph.to_index(edge.source()));
                let target_index = NodeIndex::new(graph.to_index(edge.target()));
                i = *map.get(&source_index).unwrap();
                j = *map.get(&target_index).unwrap();
            }
            None => {
                i = graph.to_index(edge.source());
                j = graph.to_index(edge.target());
            }
        }
        (i, j, edge.weight().clone())
    })
}

fn weight_callable<'p, T>(
    py: Python<'p>,
    weight_fn: &'p Option<PyObject>,
    weight: &PyObject,
    default: T,
) -> PyResult<T>
where
    T: FromPyObject<'p>,
{
    match weight_fn {
        Some(weight_fn) => {
            let res = weight_fn.bind(py).call1((weight,))?;
            res.extract()
        }
        None => Ok(default),
    }
}

pub fn edge_weights_from_callable<'p, T, Ty: EdgeType>(
    py: Python<'p>,
    graph: &StablePyGraph<Ty>,
    weight_fn: &'p Option<PyObject>,
    default_weight: T,
) -> PyResult<Vec<Option<T>>>
where
    T: FromPyObject<'p> + Copy,
{
    let mut edge_weights: Vec<Option<T>> = Vec::with_capacity(graph.edge_bound());
    for index in 0..=graph.edge_bound() {
        let raw_weight = graph.edge_weight(EdgeIndex::new(index));
        match raw_weight {
            Some(weight) => edge_weights.push(Some(weight_callable(
                py,
                weight_fn,
                weight,
                default_weight,
            )?)),
            None => edge_weights.push(None),
        };
    }

    Ok(edge_weights)
}

#[inline]
fn is_valid_weight(val: f64) -> PyResult<f64> {
    if val.is_sign_negative() {
        return Err(PyValueError::new_err("Negative weights not supported."));
    }

    if val.is_nan() {
        return Err(PyValueError::new_err("NaN weights not supported."));
    }

    Ok(val)
}

pub enum CostFn {
    Default(f64),
    PyFunction(PyObject),
}

impl From<PyObject> for CostFn {
    fn from(obj: PyObject) -> Self {
        CostFn::PyFunction(obj)
    }
}

impl TryFrom<f64> for CostFn {
    type Error = PyErr;

    fn try_from(val: f64) -> Result<Self, Self::Error> {
        let val = is_valid_weight(val)?;
        Ok(CostFn::Default(val))
    }
}

impl TryFrom<(Option<PyObject>, f64)> for CostFn {
    type Error = PyErr;

    fn try_from(func_or_default: (Option<PyObject>, f64)) -> Result<Self, Self::Error> {
        let (obj, val) = func_or_default;
        match obj {
            Some(obj) => Ok(CostFn::PyFunction(obj)),
            None => CostFn::try_from(val),
        }
    }
}

impl CostFn {
    fn call(&self, py: Python, arg: &PyObject) -> PyResult<f64> {
        match self {
            CostFn::Default(val) => Ok(*val),
            CostFn::PyFunction(obj) => {
                let raw = obj.call1(py, (arg,))?;
                let val: f64 = raw.extract(py)?;
                is_valid_weight(val)
            }
        }
    }
}

fn find_node_by_weight<Ty: EdgeType>(
    py: Python,
    graph: &StablePyGraph<Ty>,
    obj: &PyObject,
) -> PyResult<Option<NodeIndex>> {
    let mut index = None;
    for node in graph.node_indices() {
        let weight = graph.node_weight(node).unwrap();
        if obj
            .bind(py)
            .rich_compare(weight, pyo3::basic::CompareOp::Eq)?
            .is_truthy()?
        {
            index = Some(node);
            break;
        }
    }
    Ok(index)
}

create_exception!(
    rustworkx,
    InvalidNode,
    PyException,
    "The provided node is invalid."
);
create_exception!(
    rustworkx,
    DAGWouldCycle,
    PyException,
    "Performing this operation would result in trying to add a cycle to a DAG."
);
create_exception!(
    rustworkx,
    NoEdgeBetweenNodes,
    PyException,
    "There is no edge present between the provided nodes."
);
create_exception!(
    rustworkx,
    DAGHasCycle,
    PyException,
    "The specified Directed Graph has a cycle and can't be treated as a DAG."
);
create_exception!(
    rustworkx,
    NoSuitableNeighbors,
    PyException,
    "No neighbors found matching the provided predicate."
);
create_exception!(
    rustworkx,
    NullGraph,
    PyException,
    "Invalid operation on a null graph"
);
create_exception!(
    rustworkx,
    NoPathFound,
    PyException,
    "No path was found between the specified nodes."
);
create_exception!(
    rustworkx,
    InvalidMapping,
    PyException,
    "No mapping was found for the request swapping"
);

// Prune part of the search tree while traversing a graph.
import_exception!(rustworkx.visit, PruneSearch);
// Stop graph traversal.
import_exception!(rustworkx.visit, StopSearch);

create_exception!(
    rustworkx,
    JSONSerializationError,
    PyException,
    "JSON Serialization Error"
);
create_exception!(
    rustworkx,
    JSONDeserializationError,
    PyException,
    "JSON Deserialization Error"
);
create_exception!(
    rustworkx,
    NegativeCycle,
    PyException,
    "Negative Cycle found on shortest-path algorithm"
);
create_exception!(
    rustworkx,
    FailedToConverge,
    PyException,
    "Failed to Converge on a solution"
);
create_exception!(
    rustworkx,
    GraphNotBipartite,
    PyException,
    "Graph is not bipartite"
);

#[pymodule]
fn rustworkx(py: Python<'_>, m: &Bound<PyModule>) -> PyResult<()> {
    m.add("__version__", env!("CARGO_PKG_VERSION"))?;
    m.add("InvalidNode", py.get_type::<InvalidNode>())?;
    m.add("DAGWouldCycle", py.get_type::<DAGWouldCycle>())?;
    m.add("NoEdgeBetweenNodes", py.get_type::<NoEdgeBetweenNodes>())?;
    m.add("DAGHasCycle", py.get_type::<DAGHasCycle>())?;
    m.add("NoSuitableNeighbors", py.get_type::<NoSuitableNeighbors>())?;
    m.add("NoPathFound", py.get_type::<NoPathFound>())?;
    m.add("InvalidMapping", py.get_type::<InvalidMapping>())?;
    m.add("NullGraph", py.get_type::<NullGraph>())?;
    m.add("NegativeCycle", py.get_type::<NegativeCycle>())?;
    m.add(
        "JSONSerializationError",
        py.get_type::<JSONSerializationError>(),
    )?;
    m.add("FailedToConverge", py.get_type::<FailedToConverge>())?;
    m.add("GraphNotBipartite", py.get_type::<GraphNotBipartite>())?;
    m.add(
        "JSONDeserializationError",
        py.get_type::<JSONDeserializationError>(),
    )?;
    m.add_wrapped(wrap_pyfunction!(bfs_successors))?;
    m.add_wrapped(wrap_pyfunction!(bfs_predecessors))?;
    m.add_wrapped(wrap_pyfunction!(graph_bfs_search))?;
    m.add_wrapped(wrap_pyfunction!(digraph_bfs_search))?;
    m.add_wrapped(wrap_pyfunction!(graph_dijkstra_search))?;
    m.add_wrapped(wrap_pyfunction!(digraph_dijkstra_search))?;
    m.add_wrapped(wrap_pyfunction!(dag_longest_path))?;
    m.add_wrapped(wrap_pyfunction!(dag_longest_path_length))?;
    m.add_wrapped(wrap_pyfunction!(dag_weighted_longest_path))?;
    m.add_wrapped(wrap_pyfunction!(dag_weighted_longest_path_length))?;
    m.add_wrapped(wrap_pyfunction!(transitive_reduction))?;
    m.add_wrapped(wrap_pyfunction!(number_connected_components))?;
    m.add_wrapped(wrap_pyfunction!(connected_components))?;
    m.add_wrapped(wrap_pyfunction!(is_connected))?;
    m.add_wrapped(wrap_pyfunction!(node_connected_component))?;
    m.add_wrapped(wrap_pyfunction!(number_weakly_connected_components))?;
    m.add_wrapped(wrap_pyfunction!(weakly_connected_components))?;
    m.add_wrapped(wrap_pyfunction!(is_weakly_connected))?;
    m.add_wrapped(wrap_pyfunction!(is_semi_connected))?;
    m.add_wrapped(wrap_pyfunction!(is_directed_acyclic_graph))?;
    m.add_wrapped(wrap_pyfunction!(digraph_is_isomorphic))?;
    m.add_wrapped(wrap_pyfunction!(graph_is_isomorphic))?;
    m.add_wrapped(wrap_pyfunction!(digraph_is_subgraph_isomorphic))?;
    m.add_wrapped(wrap_pyfunction!(graph_is_subgraph_isomorphic))?;
    m.add_wrapped(wrap_pyfunction!(digraph_vf2_mapping))?;
    m.add_wrapped(wrap_pyfunction!(graph_vf2_mapping))?;
    m.add_wrapped(wrap_pyfunction!(digraph_union))?;
    m.add_wrapped(wrap_pyfunction!(graph_union))?;
    m.add_wrapped(wrap_pyfunction!(immediate_dominators))?;
    m.add_wrapped(wrap_pyfunction!(dominance_frontiers))?;
    m.add_wrapped(wrap_pyfunction!(digraph_maximum_bisimulation))?;
    m.add_wrapped(wrap_pyfunction!(digraph_cartesian_product))?;
    m.add_wrapped(wrap_pyfunction!(graph_cartesian_product))?;
    m.add_wrapped(wrap_pyfunction!(topological_sort))?;
    m.add_wrapped(wrap_pyfunction!(topological_generations))?;
    m.add_wrapped(wrap_pyfunction!(descendants))?;
    m.add_wrapped(wrap_pyfunction!(ancestors))?;
    m.add_wrapped(wrap_pyfunction!(lexicographical_topological_sort))?;
    m.add_wrapped(wrap_pyfunction!(graph_floyd_warshall))?;
    m.add_wrapped(wrap_pyfunction!(digraph_floyd_warshall))?;
    m.add_wrapped(wrap_pyfunction!(graph_floyd_warshall_numpy))?;
    m.add_wrapped(wrap_pyfunction!(digraph_floyd_warshall_numpy))?;
    m.add_wrapped(wrap_pyfunction!(
        graph_floyd_warshall_successor_and_distance
    ))?;
    m.add_wrapped(wrap_pyfunction!(
        digraph_floyd_warshall_successor_and_distance
    ))?;
    m.add_wrapped(wrap_pyfunction!(collect_runs))?;
    m.add_wrapped(wrap_pyfunction!(collect_bicolor_runs))?;
    m.add_wrapped(wrap_pyfunction!(layers))?;
    m.add_wrapped(wrap_pyfunction!(graph_distance_matrix))?;
    m.add_wrapped(wrap_pyfunction!(digraph_distance_matrix))?;
    m.add_wrapped(wrap_pyfunction!(digraph_adjacency_matrix))?;
    m.add_wrapped(wrap_pyfunction!(graph_adjacency_matrix))?;
    m.add_wrapped(wrap_pyfunction!(graph_all_pairs_all_simple_paths))?;
    m.add_wrapped(wrap_pyfunction!(digraph_all_pairs_all_simple_paths))?;
    m.add_wrapped(wrap_pyfunction!(graph_longest_simple_path))?;
    m.add_wrapped(wrap_pyfunction!(digraph_longest_simple_path))?;
    m.add_wrapped(wrap_pyfunction!(graph_all_simple_paths))?;
    m.add_wrapped(wrap_pyfunction!(digraph_all_simple_paths))?;
    m.add_wrapped(wrap_pyfunction!(hyperbolic_greedy_routing))?;
    m.add_wrapped(wrap_pyfunction!(hyperbolic_greedy_success_rate))?;
    m.add_wrapped(wrap_pyfunction!(graph_dijkstra_shortest_paths))?;
    m.add_wrapped(wrap_pyfunction!(digraph_dijkstra_shortest_paths))?;
    m.add_wrapped(wrap_pyfunction!(graph_all_shortest_paths))?;
    m.add_wrapped(wrap_pyfunction!(digraph_all_shortest_paths))?;
    m.add_wrapped(wrap_pyfunction!(graph_has_path))?;
    m.add_wrapped(wrap_pyfunction!(digraph_has_path))?;
    m.add_wrapped(wrap_pyfunction!(graph_dijkstra_shortest_path_lengths))?;
    m.add_wrapped(wrap_pyfunction!(digraph_dijkstra_shortest_path_lengths))?;
    m.add_wrapped(wrap_pyfunction!(graph_bellman_ford_shortest_paths))?;
    m.add_wrapped(wrap_pyfunction!(digraph_bellman_ford_shortest_paths))?;
    m.add_wrapped(wrap_pyfunction!(graph_bellman_ford_shortest_path_lengths))?;
    m.add_wrapped(wrap_pyfunction!(digraph_bellman_ford_shortest_path_lengths))?;
    m.add_wrapped(wrap_pyfunction!(negative_edge_cycle))?;
    m.add_wrapped(wrap_pyfunction!(find_negative_cycle))?;
    m.add_wrapped(wrap_pyfunction!(digraph_all_pairs_dijkstra_path_lengths))?;
    m.add_wrapped(wrap_pyfunction!(digraph_all_pairs_dijkstra_shortest_paths))?;
    m.add_wrapped(wrap_pyfunction!(graph_all_pairs_dijkstra_path_lengths))?;
    m.add_wrapped(wrap_pyfunction!(graph_all_pairs_dijkstra_shortest_paths))?;
    m.add_wrapped(wrap_pyfunction!(
        digraph_all_pairs_bellman_ford_path_lengths
    ))?;
    m.add_wrapped(wrap_pyfunction!(
        digraph_all_pairs_bellman_ford_shortest_paths
    ))?;
    m.add_wrapped(wrap_pyfunction!(graph_all_pairs_bellman_ford_path_lengths))?;
    m.add_wrapped(wrap_pyfunction!(
        graph_all_pairs_bellman_ford_shortest_paths
    ))?;
    m.add_wrapped(wrap_pyfunction!(graph_betweenness_centrality))?;
    m.add_wrapped(wrap_pyfunction!(digraph_betweenness_centrality))?;
    m.add_wrapped(wrap_pyfunction!(graph_closeness_centrality))?;
    m.add_wrapped(wrap_pyfunction!(digraph_closeness_centrality))?;
    m.add_wrapped(wrap_pyfunction!(graph_newman_weighted_closeness_centrality))?;
    m.add_wrapped(wrap_pyfunction!(
        digraph_newman_weighted_closeness_centrality
    ))?;
    m.add_wrapped(wrap_pyfunction!(graph_edge_betweenness_centrality))?;
    m.add_wrapped(wrap_pyfunction!(digraph_edge_betweenness_centrality))?;
    m.add_wrapped(wrap_pyfunction!(graph_eigenvector_centrality))?;
    m.add_wrapped(wrap_pyfunction!(digraph_eigenvector_centrality))?;
    m.add_wrapped(wrap_pyfunction!(graph_katz_centrality))?;
    m.add_wrapped(wrap_pyfunction!(digraph_katz_centrality))?;
    m.add_wrapped(wrap_pyfunction!(graph_degree_centrality))?;
    m.add_wrapped(wrap_pyfunction!(digraph_degree_centrality))?;
    m.add_wrapped(wrap_pyfunction!(in_degree_centrality))?;
    m.add_wrapped(wrap_pyfunction!(out_degree_centrality))?;
    m.add_wrapped(wrap_pyfunction!(graph_astar_shortest_path))?;
    m.add_wrapped(wrap_pyfunction!(digraph_astar_shortest_path))?;
    m.add_wrapped(wrap_pyfunction!(graph_greedy_color))?;
    m.add_wrapped(wrap_pyfunction!(graph_misra_gries_edge_color))?;
    m.add_wrapped(wrap_pyfunction!(graph_greedy_edge_color))?;
    m.add_wrapped(wrap_pyfunction!(graph_bipartite_edge_color))?;
    m.add_wrapped(wrap_pyfunction!(graph_two_color))?;
    m.add_wrapped(wrap_pyfunction!(digraph_two_color))?;
    m.add_wrapped(wrap_pyfunction!(graph_is_bipartite))?;
    m.add_wrapped(wrap_pyfunction!(digraph_is_bipartite))?;
    m.add_wrapped(wrap_pyfunction!(graph_line_graph))?;
    m.add_wrapped(wrap_pyfunction!(graph_tensor_product))?;
    m.add_wrapped(wrap_pyfunction!(digraph_tensor_product))?;
    m.add_wrapped(wrap_pyfunction!(directed_gnp_random_graph))?;
    m.add_wrapped(wrap_pyfunction!(undirected_gnp_random_graph))?;
    m.add_wrapped(wrap_pyfunction!(directed_gnm_random_graph))?;
    m.add_wrapped(wrap_pyfunction!(undirected_gnm_random_graph))?;
    m.add_wrapped(wrap_pyfunction!(undirected_sbm_random_graph))?;
    m.add_wrapped(wrap_pyfunction!(directed_sbm_random_graph))?;
    m.add_wrapped(wrap_pyfunction!(random_geometric_graph))?;
    m.add_wrapped(wrap_pyfunction!(hyperbolic_random_graph))?;
    m.add_wrapped(wrap_pyfunction!(barabasi_albert_graph))?;
    m.add_wrapped(wrap_pyfunction!(directed_barabasi_albert_graph))?;
    m.add_wrapped(wrap_pyfunction!(directed_random_bipartite_graph))?;
    m.add_wrapped(wrap_pyfunction!(undirected_random_bipartite_graph))?;
    m.add_wrapped(wrap_pyfunction!(cycle_basis))?;
    m.add_wrapped(wrap_pyfunction!(simple_cycles))?;
    m.add_wrapped(wrap_pyfunction!(number_strongly_connected_components))?;
    m.add_wrapped(wrap_pyfunction!(strongly_connected_components))?;
    m.add_wrapped(wrap_pyfunction!(is_strongly_connected))?;
    m.add_wrapped(wrap_pyfunction!(digraph_condensation))?;
    m.add_wrapped(wrap_pyfunction!(graph_condensation))?;
    m.add_wrapped(wrap_pyfunction!(digraph_dfs_edges))?;
    m.add_wrapped(wrap_pyfunction!(graph_dfs_edges))?;
    m.add_wrapped(wrap_pyfunction!(digraph_find_cycle))?;
    m.add_wrapped(wrap_pyfunction!(digraph_k_shortest_path_lengths))?;
    m.add_wrapped(wrap_pyfunction!(graph_k_shortest_path_lengths))?;
    m.add_wrapped(wrap_pyfunction!(digraph_single_source_all_shortest_paths))?;
    m.add_wrapped(wrap_pyfunction!(graph_single_source_all_shortest_paths))?;
    m.add_wrapped(wrap_pyfunction!(is_matching))?;
    m.add_wrapped(wrap_pyfunction!(is_maximal_matching))?;
    m.add_wrapped(wrap_pyfunction!(max_weight_matching))?;
    m.add_wrapped(wrap_pyfunction!(minimum_spanning_edges))?;
    m.add_wrapped(wrap_pyfunction!(minimum_spanning_tree))?;
    m.add_wrapped(wrap_pyfunction!(graph_transitivity))?;
    m.add_wrapped(wrap_pyfunction!(digraph_transitivity))?;
    m.add_wrapped(wrap_pyfunction!(graph_token_swapper))?;
    m.add_wrapped(wrap_pyfunction!(graph_core_number))?;
    m.add_wrapped(wrap_pyfunction!(digraph_core_number))?;
    m.add_wrapped(wrap_pyfunction!(graph_complement))?;
    m.add_wrapped(wrap_pyfunction!(digraph_complement))?;
    m.add_wrapped(wrap_pyfunction!(local_complement))?;
    m.add_wrapped(wrap_pyfunction!(graph_random_layout))?;
    m.add_wrapped(wrap_pyfunction!(digraph_random_layout))?;
    m.add_wrapped(wrap_pyfunction!(graph_bipartite_layout))?;
    m.add_wrapped(wrap_pyfunction!(digraph_bipartite_layout))?;
    m.add_wrapped(wrap_pyfunction!(graph_circular_layout))?;
    m.add_wrapped(wrap_pyfunction!(digraph_circular_layout))?;
    m.add_wrapped(wrap_pyfunction!(graph_shell_layout))?;
    m.add_wrapped(wrap_pyfunction!(digraph_shell_layout))?;
    m.add_wrapped(wrap_pyfunction!(graph_spiral_layout))?;
    m.add_wrapped(wrap_pyfunction!(digraph_spiral_layout))?;
    m.add_wrapped(wrap_pyfunction!(graph_spring_layout))?;
    m.add_wrapped(wrap_pyfunction!(digraph_spring_layout))?;
    m.add_wrapped(wrap_pyfunction!(digraph_num_shortest_paths_unweighted))?;
    m.add_wrapped(wrap_pyfunction!(graph_num_shortest_paths_unweighted))?;
    m.add_wrapped(wrap_pyfunction!(
        digraph_unweighted_average_shortest_path_length
    ))?;
    m.add_wrapped(wrap_pyfunction!(
        graph_unweighted_average_shortest_path_length
    ))?;
    m.add_wrapped(wrap_pyfunction!(metric_closure))?;
    m.add_wrapped(wrap_pyfunction!(stoer_wagner_min_cut))?;
    m.add_wrapped(wrap_pyfunction!(steiner_tree::steiner_tree))?;
    m.add_wrapped(wrap_pyfunction!(digraph_dfs_search))?;
    m.add_wrapped(wrap_pyfunction!(graph_dfs_search))?;
    m.add_wrapped(wrap_pyfunction!(digraph_bfs_layers))?;
    m.add_wrapped(wrap_pyfunction!(graph_bfs_layers))?;
    m.add_wrapped(wrap_pyfunction!(articulation_points))?;
    m.add_wrapped(wrap_pyfunction!(bridges))?;
    m.add_wrapped(wrap_pyfunction!(biconnected_components))?;
    m.add_wrapped(wrap_pyfunction!(chain_decomposition))?;
    m.add_wrapped(wrap_pyfunction!(graph_isolates))?;
    m.add_wrapped(wrap_pyfunction!(digraph_isolates))?;
    m.add_wrapped(wrap_pyfunction!(connected_subgraphs))?;
    m.add_wrapped(wrap_pyfunction!(is_planar))?;
    m.add_wrapped(wrap_pyfunction!(read_graphml))?;
    m.add_wrapped(wrap_pyfunction!(graph_write_graphml))?;
    m.add_wrapped(wrap_pyfunction!(digraph_write_graphml))?;
    m.add_wrapped(wrap_pyfunction!(digraph_node_link_json))?;
    m.add_wrapped(wrap_pyfunction!(graph_node_link_json))?;
    m.add_wrapped(wrap_pyfunction!(from_node_link_json_file))?;
    m.add_wrapped(wrap_pyfunction!(parse_node_link_json))?;
    m.add_wrapped(wrap_pyfunction!(pagerank))?;
    m.add_wrapped(wrap_pyfunction!(hits))?;
    m.add_wrapped(wrap_pyfunction!(from_dot))?;
    m.add_class::<digraph::PyDiGraph>()?;
    m.add_class::<graph::PyGraph>()?;
    m.add_class::<toposort::TopologicalSorter>()?;
    m.add_class::<iterators::RelationalCoarsestPartition>()?;
    m.add_class::<iterators::IndexPartitionBlock>()?;
    m.add_class::<iterators::BFSSuccessors>()?;
    m.add_class::<iterators::BFSPredecessors>()?;
    m.add_class::<iterators::Chains>()?;
    m.add_class::<iterators::NodeIndices>()?;
    m.add_class::<iterators::EdgeIndices>()?;
    m.add_class::<iterators::EdgeList>()?;
    m.add_class::<iterators::EdgeIndexMap>()?;
    m.add_class::<iterators::WeightedEdgeList>()?;
    m.add_class::<iterators::PathMapping>()?;
    m.add_class::<iterators::PathLengthMapping>()?;
    m.add_class::<iterators::CentralityMapping>()?;
    m.add_class::<iterators::EdgeCentralityMapping>()?;
    m.add_class::<iterators::Pos2DMapping>()?;
    m.add_class::<iterators::MultiplePathMapping>()?;
    m.add_class::<iterators::AllPairsMultiplePathMapping>()?;
    m.add_class::<iterators::AllPairsPathLengthMapping>()?;
    m.add_class::<iterators::AllPairsPathMapping>()?;
    m.add_class::<iterators::NodesCountMapping>()?;
    m.add_class::<iterators::NodeMap>()?;
    m.add_class::<iterators::ProductNodeMap>()?;
    m.add_class::<iterators::BiconnectedComponents>()?;
    m.add_class::<ColoringStrategy>()?;
    m.add_class::<Domain>()?;
    m.add_class::<Type>()?;
    m.add_class::<KeySpec>()?;
    m.add_wrapped(wrap_pymodule!(generators::generators))?;
    #[cfg(target_os = "emscripten")]
    setup_rayon_for_pyodide();
    Ok(())
}

#[cfg(target_os = "emscripten")]
static PYODIDE_INIT: std::sync::Once = std::sync::Once::new();

#[cfg(target_os = "emscripten")]
pub fn setup_rayon_for_pyodide() {
    PYODIDE_INIT.call_once(|| {
        rayon::ThreadPoolBuilder::new()
            .num_threads(1)
            .use_current_thread()
            .build_global()
            .expect("failing setting up threads for pyodide");
    });
}<|MERGE_RESOLUTION|>--- conflicted
+++ resolved
@@ -58,11 +58,8 @@
 use line_graph::*;
 use link_analysis::*;
 
-<<<<<<< HEAD
+use dot_parser::*;
 use geometry::*;
-=======
-use dot_parser::*;
->>>>>>> 81453250
 use matching::*;
 use planar::*;
 use random_graph::*;
