--- conflicted
+++ resolved
@@ -1284,7 +1284,31 @@
 
 
 @functools.singledispatch
-<<<<<<< HEAD
+def num_shortest_paths_unweighted(graph, source):
+    """Get the number of unweighted shortest paths from a source node
+
+    :param PyDiGraph graph: The graph to find the number of shortest paths on
+    :param int source: The source node to find the shortest paths from
+
+    :returns: A mapping of target node indices to the number of shortest paths
+        from ``source`` to that node. If there is no path from ``source`` to
+        a node in the graph that node will not be preset in the output mapping.
+    :rtype: NodesCountMapping
+    """
+    raise TypeError("Invalid input type %s for graph" % type(graph))
+
+
+@num_shortest_paths_unweighted.register(PyDiGraph)
+def _digraph_num_shortest_paths_unweighted(graph, source):
+    return digraph_num_shortest_paths_unweighted(graph, source)
+
+
+@num_shortest_paths_unweighted.register(PyGraph)
+def _graph_num_shortest_paths_unweighted(graph, source):
+    return graph_num_shortest_paths_unweighted(graph, source)
+
+
+@functools.singledispatch
 def vf2_mapping(
     first,
     second,
@@ -1368,28 +1392,4 @@
         id_order=id_order,
         subgraph=subgraph,
         induced=induced,
-    )
-=======
-def num_shortest_paths_unweighted(graph, source):
-    """Get the number of unweighted shortest paths from a source node
-
-    :param PyDiGraph graph: The graph to find the number of shortest paths on
-    :param int source: The source node to find the shortest paths from
-
-    :returns: A mapping of target node indices to the number of shortest paths
-        from ``source`` to that node. If there is no path from ``source`` to
-        a node in the graph that node will not be preset in the output mapping.
-    :rtype: NodesCountMapping
-    """
-    raise TypeError("Invalid input type %s for graph" % type(graph))
-
-
-@num_shortest_paths_unweighted.register(PyDiGraph)
-def _digraph_num_shortest_paths_unweighted(graph, source):
-    return digraph_num_shortest_paths_unweighted(graph, source)
-
-
-@num_shortest_paths_unweighted.register(PyGraph)
-def _graph_num_shortest_paths_unweighted(graph, source):
-    return graph_num_shortest_paths_unweighted(graph, source)
->>>>>>> 6a7a1eb4
+    )