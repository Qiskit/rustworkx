// Licensed under the Apache License, Version 2.0 (the "License"); you may
// not use this file except in compliance with the License. You may obtain
// a copy of the License at
//
//     http://www.apache.org/licenses/LICENSE-2.0
//
// Unless required by applicable law or agreed to in writing, software
// distributed under the License is distributed on an "AS IS" BASIS, WITHOUT
// WARRANTIES OR CONDITIONS OF ANY KIND, either express or implied. See the
// License for the specific language governing permissions and limitations
// under the License.

#![allow(clippy::float_cmp)]

pub mod all_pairs_dijkstra;
mod astar;
mod average_length;
mod dijkstra;
mod distance_matrix;
mod floyd_warshall;
mod k_shortest_path;
mod num_shortest_path;

use hashbrown::HashMap;

use super::weight_callable;
use crate::{digraph, get_edge_iter_with_weights, graph, NoPathFound};

use pyo3::prelude::*;
use pyo3::Python;

use petgraph::graph::NodeIndex;
use petgraph::visit::NodeCount;

use ndarray::prelude::*;
use numpy::IntoPyArray;
use rayon::prelude::*;

use crate::iterators::{
    AllPairsPathLengthMapping, AllPairsPathMapping, NodeIndices,
    NodesCountMapping, PathLengthMapping, PathMapping,
};

/// Find the shortest path from a node
///
/// This function will generate the shortest path from a source node using
/// Dijkstra's algorithm.
///
/// :param PyGraph graph:
/// :param int source: The node index to find paths from
/// :param int target: An optional target to find a path to
/// :param weight_fn: An optional weight function for an edge. It will accept
///     a single argument, the edge's weight object and will return a float which
///     will be used to represent the weight/cost of the edge
/// :param float default_weight: If ``weight_fn`` isn't specified this optional
///     float value will be used for the weight/cost of each edge.
/// :param bool as_undirected: If set to true the graph will be treated as
///     undirected for finding the shortest path.
///
/// :return: Dictionary of paths. The keys are destination node indices and
///     the dict values are lists of node indices making the path.
/// :rtype: dict
#[pyfunction(default_weight = "1.0", as_undirected = "false")]
#[pyo3(
    text_signature = "(graph, source, /, target=None weight_fn=None, default_weight=1.0)"
)]
pub fn graph_dijkstra_shortest_paths(
    py: Python,
    graph: &graph::PyGraph,
    source: usize,
    target: Option<usize>,
    weight_fn: Option<PyObject>,
    default_weight: f64,
) -> PyResult<PathMapping> {
    let start = NodeIndex::new(source);
    let goal_index: Option<NodeIndex> = target.map(NodeIndex::new);
    let mut paths: HashMap<NodeIndex, Vec<NodeIndex>> =
        HashMap::with_capacity(graph.node_count());
    dijkstra::dijkstra(
        graph,
        start,
        goal_index,
        |e| weight_callable(py, &weight_fn, e.weight(), default_weight),
        Some(&mut paths),
    )?;

    Ok(PathMapping {
        paths: paths
            .iter()
            .filter_map(|(k, v)| {
                let k_int = k.index();
                if k_int == source
                    || target.is_some() && target.unwrap() != k_int
                {
                    None
                } else {
                    Some((
                        k.index(),
                        v.iter().map(|x| x.index()).collect::<Vec<usize>>(),
                    ))
                }
            })
            .collect(),
    })
}

/// Find the shortest path from a node
///
/// This function will generate the shortest path from a source node using
/// Dijkstra's algorithm.
///
/// :param PyDiGraph graph:
/// :param int source: The node index to find paths from
/// :param int target: An optional target path to find the path
/// :param weight_fn: An optional weight function for an edge. It will accept
///     a single argument, the edge's weight object and will return a float which
///     will be used to represent the weight/cost of the edge
/// :param float default_weight: If ``weight_fn`` isn't specified this optional
///     float value will be used for the weight/cost of each edge.
/// :param bool as_undirected: If set to true the graph will be treated as
///     undirected for finding the shortest path.
///
/// :return: Dictionary of paths. The keys are destination node indices and
///     the dict values are lists of node indices making the path.
/// :rtype: dict
#[pyfunction(default_weight = "1.0", as_undirected = "false")]
#[pyo3(
    text_signature = "(graph, source, /, target=None weight_fn=None, default_weight=1.0, as_undirected=False)"
)]
pub fn digraph_dijkstra_shortest_paths(
    py: Python,
    graph: &digraph::PyDiGraph,
    source: usize,
    target: Option<usize>,
    weight_fn: Option<PyObject>,
    default_weight: f64,
    as_undirected: bool,
) -> PyResult<PathMapping> {
    let start = NodeIndex::new(source);
    let goal_index: Option<NodeIndex> = target.map(NodeIndex::new);
    let mut paths: HashMap<NodeIndex, Vec<NodeIndex>> =
        HashMap::with_capacity(graph.node_count());
    if as_undirected {
        dijkstra::dijkstra(
            // TODO: Use petgraph undirected adapter after
            // https://github.com/petgraph/petgraph/pull/318 is available in
            // a petgraph release.
            &graph.to_undirected(py, true, None)?,
            start,
            goal_index,
            |e| weight_callable(py, &weight_fn, e.weight(), default_weight),
            Some(&mut paths),
        )?;
    } else {
        dijkstra::dijkstra(
            graph,
            start,
            goal_index,
            |e| weight_callable(py, &weight_fn, e.weight(), default_weight),
            Some(&mut paths),
        )?;
    }
    Ok(PathMapping {
        paths: paths
            .iter()
            .filter_map(|(k, v)| {
                let k_int = k.index();
                if k_int == source
                    || target.is_some() && target.unwrap() != k_int
                {
                    None
                } else {
                    Some((
                        k_int,
                        v.iter().map(|x| x.index()).collect::<Vec<usize>>(),
                    ))
                }
            })
            .collect(),
    })
}

/// Compute the lengths of the shortest paths for a PyGraph object using
/// Dijkstra's algorithm
///
/// :param PyGraph graph: The input graph to use
/// :param int node: The node index to use as the source for finding the
///     shortest paths from
/// :param edge_cost_fn: A python callable that will take in 1 parameter, an
///     edge's data object and will return a float that represents the
///     cost/weight of that edge. It must be non-negative
/// :param int goal: An optional node index to use as the end of the path.
///     When specified the traversal will stop when the goal is reached and
///     the output dictionary will only have a single entry with the length
///     of the shortest path to the goal node.
///
/// :returns: A dictionary of the shortest paths from the provided node where
///     the key is the node index of the end of the path and the value is the
///     cost/sum of the weights of path
/// :rtype: PathLengthMapping
#[pyfunction]
#[pyo3(text_signature = "(graph, node, edge_cost_fn, /, goal=None)")]
pub fn graph_dijkstra_shortest_path_lengths(
    py: Python,
    graph: &graph::PyGraph,
    node: usize,
    edge_cost_fn: PyObject,
    goal: Option<usize>,
) -> PyResult<PathLengthMapping> {
    let edge_cost_callable = |a: &PyObject| -> PyResult<f64> {
        let res = edge_cost_fn.call1(py, (a,))?;
        let raw = res.to_object(py);
        raw.extract(py)
    };

    let start = NodeIndex::new(node);
    let goal_index: Option<NodeIndex> = goal.map(NodeIndex::new);

    let res = dijkstra::dijkstra(
        graph,
        start,
        goal_index,
        |e| edge_cost_callable(e.weight()),
        None,
    )?;
    Ok(PathLengthMapping {
        path_lengths: res
            .iter()
            .filter_map(|(k, v)| {
                let k_int = k.index();
                if k_int == node || goal.is_some() && goal.unwrap() != k_int {
                    None
                } else {
                    Some((k_int, *v))
                }
            })
            .collect(),
    })
}

/// Compute the lengths of the shortest paths for a PyDiGraph object using
/// Dijkstra's algorithm
///
/// :param PyDiGraph graph: The input graph to use
/// :param int node: The node index to use as the source for finding the
///     shortest paths from
/// :param edge_cost_fn: A python callable that will take in 1 parameter, an
///     edge's data object and will return a float that represents the
///     cost/weight of that edge. It must be non-negative
/// :param int goal: An optional node index to use as the end of the path.
///     When specified the traversal will stop when the goal is reached and
///     the output dictionary will only have a single entry with the length
///     of the shortest path to the goal node.
///
/// :returns: A dictionary of the shortest paths from the provided node where
///     the key is the node index of the end of the path and the value is the
///     cost/sum of the weights of path
/// :rtype: PathLengthMapping
#[pyfunction]
#[pyo3(text_signature = "(graph, node, edge_cost_fn, /, goal=None)")]
pub fn digraph_dijkstra_shortest_path_lengths(
    py: Python,
    graph: &digraph::PyDiGraph,
    node: usize,
    edge_cost_fn: PyObject,
    goal: Option<usize>,
) -> PyResult<PathLengthMapping> {
    let edge_cost_callable = |a: &PyObject| -> PyResult<f64> {
        let res = edge_cost_fn.call1(py, (a,))?;
        let raw = res.to_object(py);
        raw.extract(py)
    };

    let start = NodeIndex::new(node);
    let goal_index: Option<NodeIndex> = goal.map(NodeIndex::new);

    let res = dijkstra::dijkstra(
        graph,
        start,
        goal_index,
        |e| edge_cost_callable(e.weight()),
        None,
    )?;
    Ok(PathLengthMapping {
        path_lengths: res
            .iter()
            .filter_map(|(k, v)| {
                let k_int = k.index();
                if k_int == node || goal.is_some() && goal.unwrap() != k_int {
                    None
                } else {
                    Some((k_int, *v))
                }
            })
            .collect(),
    })
}

/// Calculate the the shortest length from all nodes in a
/// :class:`~retworkx.PyDiGraph` object
///
/// This function will generate the shortest path from a source node using
/// Dijkstra's algorithm. This function is multithreaded and will run
/// launch a thread pool with threads equal to the number of CPUs by default.
/// You can tune the number of threads with the ``RAYON_NUM_THREADS``
/// environment variable. For example, setting ``RAYON_NUM_THREADS=4`` would
/// limit the thread pool to 4 threads.
///
/// :param graph: The input :class:`~retworkx.PyDiGraph` to use
/// :param edge_cost_fn: A callable object that acts as a weight function for
///     an edge. It will accept a single positional argument, the edge's weight
///     object and will return a float which will be used to represent the
///     weight/cost of the edge
///
/// :return: A read-only dictionary of path lengths. The keys are source
///     node indices and the values are dicts of the target node and the length
///     of the shortest path to that node. For example::
///
///         {
///             0: {1: 2.0, 2: 2.0},
///             1: {2: 1.0},
///             2: {0: 1.0},
///         }
///
/// :rtype: AllPairsPathLengthMapping
#[pyfunction]
#[pyo3(text_signature = "(graph, edge_cost_fn, /)")]
pub fn digraph_all_pairs_dijkstra_path_lengths(
    py: Python,
    graph: &digraph::PyDiGraph,
    edge_cost_fn: PyObject,
) -> PyResult<AllPairsPathLengthMapping> {
    all_pairs_dijkstra::all_pairs_dijkstra_path_lengths(
        py,
        &graph.graph,
        edge_cost_fn,
    )
}

/// Find the shortest path from all nodes in a :class:`~retworkx.PyDiGraph`
/// object
///
/// This function will generate the shortest path from a source node using
/// Dijkstra's algorithm. This function is multithreaded and will run
/// launch a thread pool with threads equal to the number of CPUs by default.
/// You can tune the number of threads with the ``RAYON_NUM_THREADS``
/// environment variable. For example, setting ``RAYON_NUM_THREADS=4`` would
/// limit the thread pool to 4 threads.
///
/// :param graph: The input :class:`~retworkx.PyDiGraph` object to use
/// :param edge_cost_fn: A callable object that acts as a weight function for
///     an edge. It will accept a single positional argument, the edge's weight
///     object and will return a float which will be used to represent the
///     weight/cost of the edge
///
/// :return: A read-only dictionary of paths. The keys are source node indices
///     and the values are dicts of the target node and the list of the
///     node indices making up the shortest path to that node. For example::
///
///         {
///             0: {1: [0, 1],  2: [0, 1, 2]},
///             1: {2: [1, 2]},
///             2: {0: [2, 0]},
///         }
///
/// :rtype: AllPairsPathMapping
#[pyfunction]
#[pyo3(text_signature = "(graph, edge_cost_fn, /)")]
pub fn digraph_all_pairs_dijkstra_shortest_paths(
    py: Python,
    graph: &digraph::PyDiGraph,
    edge_cost_fn: PyObject,
) -> PyResult<AllPairsPathMapping> {
    all_pairs_dijkstra::all_pairs_dijkstra_shortest_paths(
        py,
        &graph.graph,
        edge_cost_fn,
        None,
    )
}

/// Calculate the the shortest length from all nodes in a
/// :class:`~retworkx.PyGraph` object
///
/// This function will generate the shortest path from a source node using
/// Dijkstra's algorithm.
///
/// :param graph: The input :class:`~retworkx.PyGraph` to use
/// :param edge_cost_fn: A callable object that acts as a weight function for
///     an edge. It will accept a single positional argument, the edge's weight
///     object and will return a float which will be used to represent the
///     weight/cost of the edge
///
/// :return: A read-only dictionary of path lengths. The keys are source
///     node indices and the values are dicts of the target node and the length
///     of the shortest path to that node. For example::
///
///         {
///             0: {1: 2.0, 2: 2.0},
///             1: {2: 1.0},
///             2: {0: 1.0},
///         }
///
/// :rtype: AllPairsPathLengthMapping
#[pyfunction]
#[pyo3(text_signature = "(graph, edge_cost_fn, /)")]
pub fn graph_all_pairs_dijkstra_path_lengths(
    py: Python,
    graph: &graph::PyGraph,
    edge_cost_fn: PyObject,
) -> PyResult<AllPairsPathLengthMapping> {
    all_pairs_dijkstra::all_pairs_dijkstra_path_lengths(
        py,
        &graph.graph,
        edge_cost_fn,
    )
}

/// Find the shortest path from all nodes in a :class:`~retworkx.PyGraph`
/// object
///
/// This function will generate the shortest path from a source node using
/// Dijkstra's algorithm.
///
/// :param graph: The input :class:`~retworkx.PyGraph` object to use
/// :param edge_cost_fn: A callable object that acts as a weight function for
///     an edge. It will accept a single positional argument, the edge's weight
///     object and will return a float which will be used to represent the
///     weight/cost of the edge
///
/// :return: A read-only dictionary of paths. The keys are destination node
///     indices and the values are dicts of the target node and the list of the
///     node indices making up the shortest path to that node. For example::
///
///         {
///             0: {1: [0, 1],  2: [0, 1, 2]},
///             1: {2: [1, 2]},
///             2: {0: [2, 0]},
///         }
///
/// :rtype: AllPairsPathMapping
#[pyfunction]
#[pyo3(text_signature = "(graph, edge_cost_fn, /)")]
pub fn graph_all_pairs_dijkstra_shortest_paths(
    py: Python,
    graph: &graph::PyGraph,
    edge_cost_fn: PyObject,
) -> PyResult<AllPairsPathMapping> {
    all_pairs_dijkstra::all_pairs_dijkstra_shortest_paths(
        py,
        &graph.graph,
        edge_cost_fn,
        None,
    )
}

/// Compute the A* shortest path for a PyDiGraph
///
/// :param PyDiGraph graph: The input graph to use
/// :param int node: The node index to compute the path from
/// :param goal_fn: A python callable that will take in 1 parameter, a node's
///     data object and will return a boolean which will be True if it is the
///     finish node.
/// :param edge_cost_fn: A python callable that will take in 1 parameter, an
///     edge's data object and will return a float that represents the cost of
///     that edge. It must be non-negative.
/// :param estimate_cost_fn: A python callable that will take in 1 parameter, a
///     node's data object and will return a float which represents the
///     estimated cost for the next node. The return must be non-negative. For
///     the algorithm to find the actual shortest path, it should be
///     admissible, meaning that it should never overestimate the actual cost
///     to get to the nearest goal node.
///
/// :return: The computed shortest path between node and finish as a list
///     of node indices.
/// :rtype: NodeIndices
#[pyfunction]
#[pyo3(text_signature = "(graph, node, goal_fn, edge_cost, estimate_cost, /)")]
fn digraph_astar_shortest_path(
    py: Python,
    graph: &digraph::PyDiGraph,
    node: usize,
    goal_fn: PyObject,
    edge_cost_fn: PyObject,
    estimate_cost_fn: PyObject,
) -> PyResult<NodeIndices> {
    let goal_fn_callable = |a: &PyObject| -> PyResult<bool> {
        let res = goal_fn.call1(py, (a,))?;
        let raw = res.to_object(py);
        let output: bool = raw.extract(py)?;
        Ok(output)
    };

    let edge_cost_callable = |a: &PyObject| -> PyResult<f64> {
        let res = edge_cost_fn.call1(py, (a,))?;
        let raw = res.to_object(py);
        let output: f64 = raw.extract(py)?;
        Ok(output)
    };

    let estimate_cost_callable = |a: &PyObject| -> PyResult<f64> {
        let res = estimate_cost_fn.call1(py, (a,))?;
        let raw = res.to_object(py);
        let output: f64 = raw.extract(py)?;
        Ok(output)
    };
    let start = NodeIndex::new(node);

    let astar_res = astar::astar(
        graph,
        start,
        |f| goal_fn_callable(graph.graph.node_weight(f).unwrap()),
        |e| edge_cost_callable(e.weight()),
        |estimate| {
            estimate_cost_callable(graph.graph.node_weight(estimate).unwrap())
        },
    )?;
    let path = match astar_res {
        Some(path) => path,
        None => {
            return Err(NoPathFound::new_err(
                "No path found that satisfies goal_fn",
            ))
        }
    };
    Ok(NodeIndices {
        nodes: path.1.into_iter().map(|x| x.index()).collect(),
    })
}

/// Compute the A* shortest path for a PyGraph
///
/// :param PyGraph graph: The input graph to use
/// :param int node: The node index to compute the path from
/// :param goal_fn: A python callable that will take in 1 parameter, a node's data
///     object and will return a boolean which will be True if it is the finish
///     node.
/// :param edge_cost_fn: A python callable that will take in 1 parameter, an edge's
///     data object and will return a float that represents the cost of that
///     edge. It must be non-negative.
/// :param estimate_cost_fn: A python callable that will take in 1 parameter, a
///     node's data object and will return a float which represents the estimated
///     cost for the next node. The return must be non-negative. For the
///     algorithm to find the actual shortest path, it should be admissible,
///     meaning that it should never overestimate the actual cost to get to the
///     nearest goal node.
///
/// :returns: The computed shortest path between node and finish as a list
///     of node indices.
/// :rtype: NodeIndices
#[pyfunction]
#[pyo3(text_signature = "(graph, node, goal_fn, edge_cost, estimate_cost, /)")]
fn graph_astar_shortest_path(
    py: Python,
    graph: &graph::PyGraph,
    node: usize,
    goal_fn: PyObject,
    edge_cost_fn: PyObject,
    estimate_cost_fn: PyObject,
) -> PyResult<NodeIndices> {
    let goal_fn_callable = |a: &PyObject| -> PyResult<bool> {
        let res = goal_fn.call1(py, (a,))?;
        let raw = res.to_object(py);
        let output: bool = raw.extract(py)?;
        Ok(output)
    };

    let edge_cost_callable = |a: &PyObject| -> PyResult<f64> {
        let res = edge_cost_fn.call1(py, (a,))?;
        let raw = res.to_object(py);
        let output: f64 = raw.extract(py)?;
        Ok(output)
    };

    let estimate_cost_callable = |a: &PyObject| -> PyResult<f64> {
        let res = estimate_cost_fn.call1(py, (a,))?;
        let raw = res.to_object(py);
        let output: f64 = raw.extract(py)?;
        Ok(output)
    };
    let start = NodeIndex::new(node);

    let astar_res = astar::astar(
        graph,
        start,
        |f| goal_fn_callable(graph.graph.node_weight(f).unwrap()),
        |e| edge_cost_callable(e.weight()),
        |estimate| {
            estimate_cost_callable(graph.graph.node_weight(estimate).unwrap())
        },
    )?;
    let path = match astar_res {
        Some(path) => path,
        None => {
            return Err(NoPathFound::new_err(
                "No path found that satisfies goal_fn",
            ))
        }
    };
    Ok(NodeIndices {
        nodes: path.1.into_iter().map(|x| x.index()).collect(),
    })
}

/// Compute the length of the kth shortest path
///
/// Computes the lengths of the kth shortest path from ``start`` to every
/// reachable node.
///
/// Computes in :math:`O(k * (|E| + |V|*log(|V|)))` time (average).
///
/// :param PyGraph graph: The graph to find the shortest paths in
/// :param int start: The node index to find the shortest paths from
/// :param int k: The kth shortest path to find the lengths of
/// :param edge_cost: A python callable that will receive an edge payload and
///     return a float for the cost of that eedge
/// :param int goal: An optional goal node index, if specified the output
///     dictionary
///
/// :returns: A dict of lengths where the key is the destination node index and
///     the value is the length of the path.
/// :rtype: PathLengthMapping
#[pyfunction]
#[pyo3(text_signature = "(graph, start, k, edge_cost, /, goal=None)")]
fn digraph_k_shortest_path_lengths(
    py: Python,
    graph: &digraph::PyDiGraph,
    start: usize,
    k: usize,
    edge_cost: PyObject,
    goal: Option<usize>,
) -> PyResult<PathLengthMapping> {
    let out_goal = goal.map(NodeIndex::new);
    let edge_cost_callable = |edge: &PyObject| -> PyResult<f64> {
        let res = edge_cost.call1(py, (edge,))?;
        res.extract(py)
    };

    let out_map = k_shortest_path::k_shortest_path(
        graph,
        NodeIndex::new(start),
        out_goal,
        k,
        edge_cost_callable,
    )?;
    Ok(PathLengthMapping {
        path_lengths: out_map
            .iter()
            .filter_map(|(k, v)| {
                let k_int = k.index();
                if goal.is_some() && goal.unwrap() != k_int {
                    None
                } else {
                    Some((k_int, *v))
                }
            })
            .collect(),
    })
}

/// Compute the length of the kth shortest path
///
/// Computes the lengths of the kth shortest path from ``start`` to every
/// reachable node.
///
/// Computes in :math:`O(k * (|E| + |V|*log(|V|)))` time (average).
///
/// :param PyGraph graph: The graph to find the shortest paths in
/// :param int start: The node index to find the shortest paths from
/// :param int k: The kth shortest path to find the lengths of
/// :param edge_cost: A python callable that will receive an edge payload and
///     return a float for the cost of that eedge
/// :param int goal: An optional goal node index, if specified the output
///     dictionary
///
/// :returns: A dict of lengths where the key is the destination node index and
///     the value is the length of the path.
/// :rtype: PathLengthMapping
#[pyfunction]
#[pyo3(text_signature = "(graph, start, k, edge_cost, /, goal=None)")]
pub fn graph_k_shortest_path_lengths(
    py: Python,
    graph: &graph::PyGraph,
    start: usize,
    k: usize,
    edge_cost: PyObject,
    goal: Option<usize>,
) -> PyResult<PathLengthMapping> {
    let out_goal = goal.map(NodeIndex::new);
    let edge_cost_callable = |edge: &PyObject| -> PyResult<f64> {
        let res = edge_cost.call1(py, (edge,))?;
        res.extract(py)
    };

    let out_map = k_shortest_path::k_shortest_path(
        graph,
        NodeIndex::new(start),
        out_goal,
        k,
        edge_cost_callable,
    )?;
    Ok(PathLengthMapping {
        path_lengths: out_map
            .iter()
            .filter_map(|(k, v)| {
                let k_int = k.index();
                if goal.is_some() && goal.unwrap() != k_int {
                    None
                } else {
                    Some((k_int, *v))
                }
            })
            .collect(),
    })
}

/// Find all-pairs shortest path lengths using Floyd's algorithm
///
/// Floyd's algorithm is used for finding shortest paths in dense graphs
/// or graphs with negative weights (where Dijkstra's algorithm fails).
///
/// This function is multithreaded and will launch a pool with threads equal
/// to the number of CPUs by default if the number of nodes in the graph is
/// above the value of ``parallel_threshold`` (it defaults to 300).
/// You can tune the number of threads with the ``RAYON_NUM_THREADS``
/// environment variable. For example, setting ``RAYON_NUM_THREADS=4`` would
/// limit the thread pool to 4 threads if parallelization was enabled.
///
/// :param PyDiGraph graph: The directed graph to run Floyd's algorithm on
/// :param weight_fn: A callable object (function, lambda, etc) which
///     will be passed the edge object and expected to return a ``float``. This
///     tells retworkx/rust how to extract a numerical weight as a ``float``
///     for edge object. Some simple examples are::
///
///         digraph_floyd_warshall(graph, weight_fn= lambda x: 1)
///
///     to return a weight of 1 for all edges. Also::
///
///         digraph_floyd_warshall(graph, weight_fn=float)
///
///     to cast the edge object as a float as the weight.
/// :param as_undirected: If set to true each directed edge will be treated as
///     bidirectional/undirected.
/// :param int parallel_threshold: The number of nodes to execute
///     the algorithm in parallel at. It defaults to 300, but this can
///     be tuned
///
/// :return: A read-only dictionary of path lengths. The keys are source
///     node indices and the values are dicts of the target node and the length
///     of the shortest path to that node. For example::
///
///         {
///             0: {0: 0.0, 1: 2.0, 2: 2.0},
///             1: {1: 0.0, 2: 1.0},
///             2: {0: 1.0, 2: 0.0},
///         }
///
/// :rtype: AllPairsPathLengthMapping
#[pyfunction(
    parallel_threshold = "300",
    as_undirected = "false",
    default_weight = "1.0"
)]
#[pyo3(
    text_signature = "(graph, /, weight_fn=None, as_undirected=False, default_weight=1.0, parallel_threshold=300)"
)]
fn digraph_floyd_warshall(
    py: Python,
    graph: &digraph::PyDiGraph,
    weight_fn: Option<PyObject>,
    as_undirected: bool,
    default_weight: f64,
    parallel_threshold: usize,
) -> PyResult<AllPairsPathLengthMapping> {
    floyd_warshall::floyd_warshall(
        py,
        &graph.graph,
        weight_fn,
        as_undirected,
        default_weight,
        parallel_threshold,
    )
}

/// Find all-pairs shortest path lengths using Floyd's algorithm
///
/// Floyd's algorithm is used for finding shortest paths in dense graphs
/// or graphs with negative weights (where Dijkstra's algorithm fails).
///
/// This function is multithreaded and will launch a pool with threads equal
/// to the number of CPUs by default if the number of nodes in the graph is
/// above the value of ``parallel_threshold`` (it defaults to 300).
/// You can tune the number of threads with the ``RAYON_NUM_THREADS``
/// environment variable. For example, setting ``RAYON_NUM_THREADS=4`` would
/// limit the thread pool to 4 threads if parallelization was enabled.
///
/// :param PyGraph graph: The graph to run Floyd's algorithm on
/// :param weight_fn: A callable object (function, lambda, etc) which
///     will be passed the edge object and expected to return a ``float``. This
///     tells retworkx/rust how to extract a numerical weight as a ``float``
///     for edge object. Some simple examples are::
///
///         graph_floyd_warshall(graph, weight_fn= lambda x: 1)
///
///     to return a weight of 1 for all edges. Also::
///
///         graph_floyd_warshall(graph, weight_fn=float)
///
///     to cast the edge object as a float as the weight.
/// :param int parallel_threshold: The number of nodes to execute
///     the algorithm in parallel at. It defaults to 300, but this can
///     be tuned
///
/// :return: A read-only dictionary of path lengths. The keys are source
///     node indices and the values are dicts of the target node and the length
///     of the shortest path to that node. For example::
///
///         {
///             0: {0: 0.0, 1: 2.0, 2: 2.0},
///             1: {1: 0.0, 2: 1.0},
///             2: {0: 1.0, 2: 0.0},
///         }
///
/// :rtype: AllPairsPathLengthMapping
#[pyfunction(parallel_threshold = "300", default_weight = "1.0")]
#[pyo3(
    text_signature = "(graph, /, weight_fn=None, default_weight=1.0, parallel_threshold=300)"
)]
pub fn graph_floyd_warshall(
    py: Python,
    graph: &graph::PyGraph,
    weight_fn: Option<PyObject>,
    default_weight: f64,
    parallel_threshold: usize,
) -> PyResult<AllPairsPathLengthMapping> {
    let as_undirected = true;
    floyd_warshall::floyd_warshall(
        py,
        &graph.graph,
        weight_fn,
        as_undirected,
        default_weight,
        parallel_threshold,
    )
}

/// Find all-pairs shortest path lengths using Floyd's algorithm
///
/// Floyd's algorithm is used for finding shortest paths in dense graphs
/// or graphs with negative weights (where Dijkstra's algorithm fails).
///
/// This function is multithreaded and will launch a pool with threads equal
/// to the number of CPUs by default if the number of nodes in the graph is
/// above the value of ``parallel_threshold`` (it defaults to 300).
/// You can tune the number of threads with the ``RAYON_NUM_THREADS``
/// environment variable. For example, setting ``RAYON_NUM_THREADS=4`` would
/// limit the thread pool to 4 threads if parallelization was enabled.
///
/// :param PyGraph graph: The graph to run Floyd's algorithm on
/// :param weight_fn: A callable object (function, lambda, etc) which
///     will be passed the edge object and expected to return a ``float``. This
///     tells retworkx/rust how to extract a numerical weight as a ``float``
///     for edge object. Some simple examples are::
///
///         graph_floyd_warshall_numpy(graph, weight_fn: lambda x: 1)
///
///     to return a weight of 1 for all edges. Also::
///
///         graph_floyd_warshall_numpy(graph, weight_fn: lambda x: float(x))
///
///     to cast the edge object as a float as the weight.
/// :param int parallel_threshold: The number of nodes to execute
///     the algorithm in parallel at. It defaults to 300, but this can
///     be tuned
///
/// :returns: A matrix of shortest path distances between nodes. If there is no
///     path between two nodes then the corresponding matrix entry will be
///     ``np.inf``.
/// :rtype: numpy.ndarray
#[pyfunction(parallel_threshold = "300", default_weight = "1.0")]
#[pyo3(
    text_signature = "(graph, /, weight_fn=None, default_weight=1.0, parallel_threshold=300)"
)]
pub fn graph_floyd_warshall_numpy(
    py: Python,
    graph: &graph::PyGraph,
    weight_fn: Option<PyObject>,
    default_weight: f64,
    parallel_threshold: usize,
) -> PyResult<PyObject> {
    let n = graph.node_count();
    // Allocate empty matrix
    let mut mat = Array2::<f64>::from_elem((n, n), std::f64::INFINITY);

    // Build adjacency matrix
    for (i, j, weight) in get_edge_iter_with_weights(graph) {
        let edge_weight =
            weight_callable(py, &weight_fn, &weight, default_weight)?;
        mat[[i, j]] = mat[[i, j]].min(edge_weight);
        mat[[j, i]] = mat[[j, i]].min(edge_weight);
    }

    // 0 out the diagonal
    for x in mat.diag_mut() {
        *x = 0.0;
    }
    // Perform the Floyd-Warshall algorithm.
    // In each loop, this finds the shortest path from point i
    // to point j using intermediate nodes 0..k
    if n < parallel_threshold {
        for k in 0..n {
            for i in 0..n {
                for j in 0..n {
                    let d_ijk = mat[[i, k]] + mat[[k, j]];
                    if d_ijk < mat[[i, j]] {
                        mat[[i, j]] = d_ijk;
                    }
                }
            }
        }
    } else {
        for k in 0..n {
            let row_k = mat.slice(s![k, ..]).to_owned();
            mat.axis_iter_mut(Axis(0))
                .into_par_iter()
                .for_each(|mut row_i| {
                    let m_ik = row_i[k];
                    row_i.iter_mut().zip(row_k.iter()).for_each(
                        |(m_ij, m_kj)| {
                            let d_ijk = m_ik + *m_kj;
                            if d_ijk < *m_ij {
                                *m_ij = d_ijk;
                            }
                        },
                    )
                })
        }
    }
    Ok(mat.into_pyarray(py).into())
}

/// Find all-pairs shortest path lengths using Floyd's algorithm
///
/// Floyd's algorithm is used for finding shortest paths in dense graphs
/// or graphs with negative weights (where Dijkstra's algorithm fails).
///
/// This function is multithreaded and will launch a pool with threads equal
/// to the number of CPUs by default if the number of nodes in the graph is
/// above the value of ``parallel_threshold`` (it defaults to 300).
/// You can tune the number of threads with the ``RAYON_NUM_THREADS``
/// environment variable. For example, setting ``RAYON_NUM_THREADS=4`` would
/// limit the thread pool to 4 threads if parallelization was enabled.
///
/// :param PyDiGraph graph: The directed graph to run Floyd's algorithm on
/// :param weight_fn: A callable object (function, lambda, etc) which
///     will be passed the edge object and expected to return a ``float``. This
///     tells retworkx/rust how to extract a numerical weight as a ``float``
///     for edge object. Some simple examples are::
///
///         graph_floyd_warshall_numpy(graph, weight_fn: lambda x: 1)
///
///     to return a weight of 1 for all edges. Also::
///
///         graph_floyd_warshall_numpy(graph, weight_fn: lambda x: float(x))
///
///     to cast the edge object as a float as the weight.
/// :param as_undirected: If set to true each directed edge will be treated as
///     bidirectional/undirected.
/// :param int parallel_threshold: The number of nodes to execute
///     the algorithm in parallel at. It defaults to 300, but this can
///     be tuned
///
/// :returns: A matrix of shortest path distances between nodes. If there is no
///     path between two nodes then the corresponding matrix entry will be
///     ``np.inf``.
/// :rtype: numpy.ndarray
#[pyfunction(
    parallel_threshold = "300",
    as_undirected = "false",
    default_weight = "1.0"
)]
#[pyo3(
    text_signature = "(graph, /, weight_fn=None, as_undirected=False, default_weight=1.0, parallel_threshold=300)"
)]
pub fn digraph_floyd_warshall_numpy(
    py: Python,
    graph: &digraph::PyDiGraph,
    weight_fn: Option<PyObject>,
    as_undirected: bool,
    default_weight: f64,
    parallel_threshold: usize,
) -> PyResult<PyObject> {
    let n = graph.node_count();

    // Allocate empty matrix
    let mut mat = Array2::<f64>::from_elem((n, n), std::f64::INFINITY);

    // Build adjacency matrix
    for (i, j, weight) in get_edge_iter_with_weights(graph) {
        let edge_weight =
            weight_callable(py, &weight_fn, &weight, default_weight)?;
        mat[[i, j]] = mat[[i, j]].min(edge_weight);
        if as_undirected {
            mat[[j, i]] = mat[[j, i]].min(edge_weight);
        }
    }
    // 0 out the diagonal
    for x in mat.diag_mut() {
        *x = 0.0;
    }
    // Perform the Floyd-Warshall algorithm.
    // In each loop, this finds the shortest path from point i
    // to point j using intermediate nodes 0..k
    if n < parallel_threshold {
        for k in 0..n {
            for i in 0..n {
                for j in 0..n {
                    let d_ijk = mat[[i, k]] + mat[[k, j]];
                    if d_ijk < mat[[i, j]] {
                        mat[[i, j]] = d_ijk;
                    }
                }
            }
        }
    } else {
        for k in 0..n {
            let row_k = mat.slice(s![k, ..]).to_owned();
            mat.axis_iter_mut(Axis(0))
                .into_par_iter()
                .for_each(|mut row_i| {
                    let m_ik = row_i[k];
                    row_i.iter_mut().zip(row_k.iter()).for_each(
                        |(m_ij, m_kj)| {
                            let d_ijk = m_ik + *m_kj;
                            if d_ijk < *m_ij {
                                *m_ij = d_ijk;
                            }
                        },
                    )
                })
        }
    }
    Ok(mat.into_pyarray(py).into())
}

/// Get the number of unweighted shortest paths from a source node
///
/// :param PyDiGraph graph: The graph to find the number of shortest paths on
/// :param int source: The source node to find the shortest paths from
///
/// :returns: A mapping of target node indices to the number of shortest paths
///     from ``source`` to that node. If there is no path from ``source`` to
///     a node in the graph that node will not be preset in the output mapping.
/// :rtype: NodesCountMapping
#[pyfunction]
#[pyo3(text_signature = "(graph, source, /)")]
pub fn digraph_num_shortest_paths_unweighted(
    graph: &digraph::PyDiGraph,
    source: usize,
) -> PyResult<NodesCountMapping> {
    Ok(NodesCountMapping {
        map: num_shortest_path::num_shortest_paths_unweighted(
            &graph.graph,
            source,
        )?,
    })
}

/// Get the number of unweighted shortest paths from a source node
///
/// :param PyGraph graph: The graph to find the number of shortest paths on
/// :param int source: The source node to find the shortest paths from
///
/// :returns: A mapping of target node indices to the number of shortest paths
///     from ``source`` to that node. If there is no path from ``source`` to
///     a node in the graph that node will not be preset in the output mapping.
/// :rtype: NumPathsMapping
#[pyfunction]
#[pyo3(text_signature = "(graph, source, /)")]
pub fn graph_num_shortest_paths_unweighted(
    graph: &graph::PyGraph,
    source: usize,
) -> PyResult<NodesCountMapping> {
    Ok(NodesCountMapping {
        map: num_shortest_path::num_shortest_paths_unweighted(
            &graph.graph,
            source,
        )?,
    })
}

/// Get the distance matrix for a directed graph
///
/// This differs from functions like digraph_floyd_warshall_numpy in that the
/// edge weight/data payload is not used and each edge is treated as a
/// distance of 1.
///
/// This function is also multithreaded and will run in parallel if the number
/// of nodes in the graph is above the value of ``parallel_threshold`` (it
/// defaults to 300). If the function will be running in parallel the env var
/// ``RAYON_NUM_THREADS`` can be used to adjust how many threads will be used.
///
/// :param PyDiGraph graph: The graph to get the distance matrix for
/// :param int parallel_threshold: The number of nodes to calculate the
///     the distance matrix in parallel at. It defaults to 300, but this can
///     be tuned
/// :param bool as_undirected: If set to ``True`` the input directed graph
///     will be treat as if each edge was bidirectional/undirected in the
///     output distance matrix.
///
/// :returns: The distance matrix
/// :rtype: numpy.ndarray
#[pyfunction(parallel_threshold = "300", as_undirected = "false")]
#[pyo3(
    text_signature = "(graph, /, parallel_threshold=300, as_undirected=False)"
)]
pub fn digraph_distance_matrix(
    py: Python,
    graph: &digraph::PyDiGraph,
    parallel_threshold: usize,
    as_undirected: bool,
) -> PyObject {
    let matrix = distance_matrix::compute_distance_matrix(
        &graph.graph,
        parallel_threshold,
        as_undirected,
    );
    matrix.into_pyarray(py).into()
}

/// Get the distance matrix for an undirected graph
///
/// This differs from functions like digraph_floyd_warshall_numpy in that the
/// edge weight/data payload is not used and each edge is treated as a
/// distance of 1.
///
/// This function is also multithreaded and will run in parallel if the number
/// of nodes in the graph is above the value of ``paralllel_threshold`` (it
/// defaults to 300). If the function will be running in parallel the env var
/// ``RAYON_NUM_THREADS`` can be used to adjust how many threads will be used.
///
/// :param PyGraph graph: The graph to get the distance matrix for
/// :param int parallel_threshold: The number of nodes to calculate the
///     the distance matrix in parallel at. It defaults to 300, but this can
///     be tuned
///
/// :returns: The distance matrix
/// :rtype: numpy.ndarray
#[pyfunction(parallel_threshold = "300")]
#[pyo3(text_signature = "(graph, /, parallel_threshold=300)")]
pub fn graph_distance_matrix(
    py: Python,
    graph: &graph::PyGraph,
    parallel_threshold: usize,
<<<<<<< HEAD
) -> PyResult<PyObject> {
    let n = graph.node_count();
    let mut matrix = Array2::<f64>::zeros((n, n));
    let bfs_traversal = |index: usize, mut row: ArrayViewMut1<f64>| {
        let mut seen: HashMap<NodeIndex, usize> = HashMap::with_capacity(n);
        let start_index = NodeIndex::new(index);
        let mut level = 0;
        let mut next_level: HashSet<NodeIndex> = HashSet::new();
        next_level.insert(start_index);
        while !next_level.is_empty() {
            let this_level = next_level;
            next_level = HashSet::new();
            let mut found: Vec<NodeIndex> = Vec::new();
            for v in this_level {
                if !seen.contains_key(&v) {
                    seen.insert(v, level);
                    found.push(v);
                    row[[v.index()]] = level as f64;
                }
            }
            if seen.len() == n {
                return;
            }
            for node in found {
                for v in graph.graph.neighbors(node) {
                    next_level.insert(v);
                }
            }
            level += 1
        }
    };
    if n < parallel_threshold {
        matrix
            .axis_iter_mut(Axis(0))
            .enumerate()
            .for_each(|(index, row)| bfs_traversal(index, row));
    } else {
        // Parallelize by row and iterate from each row index in BFS order
        matrix
            .axis_iter_mut(Axis(0))
            .into_par_iter()
            .enumerate()
            .for_each(|(index, row)| bfs_traversal(index, row));
    }
    Ok(matrix.into_pyarray(py).into())
}

/// Return the average shortest path length for a :class:`~retworkx.PyDiGraph`
/// with unweighted edges.
///
/// The average shortest path length is calculated as
///
/// .. math::
///
///     a =\sum_{s,t \in V} \frac{d(s, t)}{n(n-1)}
///
/// where :math:`V` is the set of nodes in ``graph``, :math:`d(s, t)` is the
/// shortest path length from :math:`s` to :math:`t`, and :math:`n` is the
/// number of nodes in ``graph``.
///
/// This function is also multithreaded and will run in parallel if the number
/// of nodes in the graph is above the value of ``parallel_threshold`` (it
/// defaults to 300). If the function will be running in parallel the env var
/// ``RAYON_NUM_THREADS`` can be used to adjust how many threads will be used.
/// By default it will use all available CPUs if the environment variable is
/// not specified.
///
/// :param PyDiGraph graph: The graph to compute the average shortest path length
///     for
/// :param int parallel_threshold: The number of nodes to calculate the
///     the distance matrix in parallel at. It defaults to 300, but this can
///     be tuned to any number of nodes.
///
/// :returns: The average shortest path length
/// :rtype: float
#[pyfunction(parallel_threshold = "300", as_undirected = "false")]
#[pyo3(
    text_signature = "(graph, /, parallel_threshold=300, as_undirected=False)"
)]
pub fn digraph_unweighted_average_shortest_path_length(
    graph: &digraph::PyDiGraph,
    parallel_threshold: usize,
    as_undirected: bool,
) -> f64 {
    let n = graph.node_count() as f64;
    let sum = average_length::compute_distance_sum(
        &graph.graph,
        parallel_threshold,
        as_undirected,
    ) as f64;
    sum / (n * (n - 1.0))
}

/// Return the average shortest path length for a :class:`~retworkx.PyGraph`
/// with unweighted edges.
///
/// The average shortest path length is calculated as
///
/// .. math::
///
///     a =\sum_{s,t \in V} \frac{d(s, t)}{n(n-1)}
///
/// where :math:`V` is the set of nodes in ``graph``, :math:`d(s, t)` is the
/// shortest path length from :math:`s` to :math:`t`, and :math:`n` is the
/// number of nodes in ``graph``.
///
/// This function is also multithreaded and will run in parallel if the number
/// of nodes in the graph is above the value of ``parallel_threshold`` (it
/// defaults to 300). If the function will be running in parallel the env var
/// ``RAYON_NUM_THREADS`` can be used to adjust how many threads will be used.
/// By default it will use all available CPUs if the environment variable is
/// not specified.
///
/// :param PyGraph graph: The graph to compute the average shortest path length
///     for
/// :param int parallel_threshold: The number of nodes to calculate the
///     the distance matrix in parallel at. It defaults to 300, but this can
///     be tuned to any number of nodes.
///
/// :returns: The average shortest path length
/// :rtype: float
#[pyfunction(parallel_threshold = "300")]
#[pyo3(text_signature = "(graph, /, parallel_threshold=300)")]
pub fn graph_unweighted_average_shortest_path_length(
    graph: &graph::PyGraph,
    parallel_threshold: usize,
) -> f64 {
    let n = graph.node_count() as f64;
    let sum = average_length::compute_distance_sum(
        &graph.graph,
        parallel_threshold,
        true,
    ) as f64;
    sum / (n * (n - 1.0))
=======
) -> PyObject {
    let matrix = distance_matrix::compute_distance_matrix(
        &graph.graph,
        parallel_threshold,
        true,
    );
    matrix.into_pyarray(py).into()
>>>>>>> 28aa372d
}<|MERGE_RESOLUTION|>--- conflicted
+++ resolved
@@ -1152,52 +1152,13 @@
     py: Python,
     graph: &graph::PyGraph,
     parallel_threshold: usize,
-<<<<<<< HEAD
-) -> PyResult<PyObject> {
-    let n = graph.node_count();
-    let mut matrix = Array2::<f64>::zeros((n, n));
-    let bfs_traversal = |index: usize, mut row: ArrayViewMut1<f64>| {
-        let mut seen: HashMap<NodeIndex, usize> = HashMap::with_capacity(n);
-        let start_index = NodeIndex::new(index);
-        let mut level = 0;
-        let mut next_level: HashSet<NodeIndex> = HashSet::new();
-        next_level.insert(start_index);
-        while !next_level.is_empty() {
-            let this_level = next_level;
-            next_level = HashSet::new();
-            let mut found: Vec<NodeIndex> = Vec::new();
-            for v in this_level {
-                if !seen.contains_key(&v) {
-                    seen.insert(v, level);
-                    found.push(v);
-                    row[[v.index()]] = level as f64;
-                }
-            }
-            if seen.len() == n {
-                return;
-            }
-            for node in found {
-                for v in graph.graph.neighbors(node) {
-                    next_level.insert(v);
-                }
-            }
-            level += 1
-        }
-    };
-    if n < parallel_threshold {
-        matrix
-            .axis_iter_mut(Axis(0))
-            .enumerate()
-            .for_each(|(index, row)| bfs_traversal(index, row));
-    } else {
-        // Parallelize by row and iterate from each row index in BFS order
-        matrix
-            .axis_iter_mut(Axis(0))
-            .into_par_iter()
-            .enumerate()
-            .for_each(|(index, row)| bfs_traversal(index, row));
-    }
-    Ok(matrix.into_pyarray(py).into())
+) -> PyObject {
+    let matrix = distance_matrix::compute_distance_matrix(
+        &graph.graph,
+        parallel_threshold,
+        true,
+    );
+    matrix.into_pyarray(py).into()
 }
 
 /// Return the average shortest path length for a :class:`~retworkx.PyDiGraph`
@@ -1287,13 +1248,4 @@
         true,
     ) as f64;
     sum / (n * (n - 1.0))
-=======
-) -> PyObject {
-    let matrix = distance_matrix::compute_distance_matrix(
-        &graph.graph,
-        parallel_threshold,
-        true,
-    );
-    matrix.into_pyarray(py).into()
->>>>>>> 28aa372d
 }