--- conflicted
+++ resolved
@@ -20,7 +20,7 @@
 ahash = { version = "0.7.4", default-features = false }
 petgraph = "0.6.0"
 fixedbitset = "0.4.0"
-numpy = {git = "https://github.com/IvanIsCoding/rust-numpy", branch = "indexmap-support"}
+numpy = "0.14.1"
 rand = "0.8"
 rand_pcg = "0.3"
 rayon = "1.5"
@@ -28,14 +28,8 @@
 num-bigint = "0.4"
 
 [dependencies.pyo3]
-<<<<<<< HEAD
-git = "https://github.com/IvanIsCoding/pyo3"
-branch = "indexmap-support"
+version = "0.14.2"
 features = ["extension-module", "hashbrown", "num-bigint", "indexmap"]
-=======
-version = "0.14.2"
-features = ["extension-module", "hashbrown", "num-bigint"]
->>>>>>> acdc5ed9
 
 [dependencies.hashbrown]
 version = "0.11"
