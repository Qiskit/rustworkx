[build-system]
requires = ["setuptools", "wheel", "setuptools-rust"]
build-backend = "setuptools.build_meta"

[tool.black]
line-length = 100
<<<<<<< HEAD
target-version = ['py37', 'py38', 'py39', 'py310']

[tool.flake8]
# E125 is deliberately excluded. See https://github.com/jcrocholl/pep8/issues/126
# E123 skipped because it is ignored by default in the default pep8
# E129 skipped because it is too limiting when combined with other rules
# E711 skipped because sqlalchemy filter() requires using == instead of is
# max-line-length, E203, W503 are added for black compatibility
max-line-length = 110
ignore = ["E125", "E123", "E129", "E711"]
extend-ignore = ["E203", "W503"]
exclude = [
    ".venv",
    ".git",
    ".nox",
    ".tox",
    "dist",
    "doc",
    "*egg",
    "build"
]

[tool.tox]
legacy_tox_ini = """
    [tox]
    minversion = 4.4.0
    envlist = py38, py39, py310, py311, lint
    isolated_build = true

    [testenv]
    skip_install = true
    commands = python -c "import sys; print('rustworkx no longer supports tox. Please run the equivalent comand with nox: nox -e test'); sys.exit(1)"

    [testenv:lint]
    skip_install = true
    commands = python -c "import sys; print('rustworkx no longer supports tox. Please run the equivalent comand with nox: nox -e lint'); sys.exit(1)"

    [testenv:docs]
    skip_install = true
    commands = python -c "import sys; print('rustworkx no longer supports tox. Please run the equivalent comand with nox: nox -e docs'); sys.exit(1)"

    [testenv:black]
    skip_install = true
    commands = python -c "import sys; print('rustworkx no longer supports tox. Please run the equivalent comand with nox: nox -e black'); sys.exit(1)"


    [testenv:stubs]
    skip_install = true
    commands = python -c "import sys; print('rustworkx no longer supports tox. Please run the equivalent comand with nox: nox -e stubs'); sys.exit(1)"
"""
=======
target-version = ['py38', 'py39', 'py310', 'py311']

[tool.ruff]
line-length = 100
src = ["rustworkx", "setup.py", "retworkx", "tests"]
select = [
    "E",   # pycodestyle
    "F",   # pyflakes
    "UP",  # pyupgrade
    "PYI", # flake8-pyi
    "Q",   # flake8-quotes
]
target-version = "py38"
exclude = [
    ".venv",
    ".git",
    ".tox",
    ".eggs",
    "dist",
    "doc",
    "build",
]

[tool.ruff.per-file-ignores]
"rustworkx/__init__.py" = ["F405", "F403"]
"rustworkx/__init__.pyi" = ["F403", "F405", "PYI001"]
"rustworkx/digraph.pyi" = ["F403", "F405", "PYI001"]
"rustworkx/graph.pyi" = ["F403", "F405", "PYI001"]
"rustworkx/iterators.pyi" = ["F403", "F405", "PYI001"]
"rustworkx/rustworkx.pyi" = ["F403", "F405", "PYI001"]

[tool.cibuildwheel]
manylinux-x86_64-image = "manylinux2014"
manylinux-i686-image = "manylinux2014"
skip = "pp* cp36-* cp37-* *win32 *musllinux*i686"
test-requires = "networkx"
test-command = "python -m unittest discover {project}/tests/rustworkx_tests"
before-build = "pip install -U setuptools-rust"
test-skip = "cp38-*musllinux* *linux_s390x *ppc64le"

[tool.cibuildwheel.linux]
before-all = "yum install -y wget && {package}/tools/install_rust.sh"
environment = 'PATH="$PATH:$HOME/.cargo/bin" CARGO_NET_GIT_FETCH_WITH_CLI="true"'

[[tool.cibuildwheel.overrides]]
select = "*-musllinux*"
before-all = "apk add --no-cache curl gcc && curl https://sh.rustup.rs -sSf | sh -s -- -y && source $HOME/.cargo/env && rustup install stable && rustup default stable"

[[tool.cibuildwheel.overrides]]
select = "*i686"
before-test = 'python -m pip install numpy --config-settings=setup-args="-Dallow-noblas=true"'

[tool.cibuildwheel.macos]
environment = "MACOSX_DEPLOYMENT_TARGET=10.12"
>>>>>>> b1537d97
<|MERGE_RESOLUTION|>--- conflicted
+++ resolved
@@ -4,58 +4,6 @@
 
 [tool.black]
 line-length = 100
-<<<<<<< HEAD
-target-version = ['py37', 'py38', 'py39', 'py310']
-
-[tool.flake8]
-# E125 is deliberately excluded. See https://github.com/jcrocholl/pep8/issues/126
-# E123 skipped because it is ignored by default in the default pep8
-# E129 skipped because it is too limiting when combined with other rules
-# E711 skipped because sqlalchemy filter() requires using == instead of is
-# max-line-length, E203, W503 are added for black compatibility
-max-line-length = 110
-ignore = ["E125", "E123", "E129", "E711"]
-extend-ignore = ["E203", "W503"]
-exclude = [
-    ".venv",
-    ".git",
-    ".nox",
-    ".tox",
-    "dist",
-    "doc",
-    "*egg",
-    "build"
-]
-
-[tool.tox]
-legacy_tox_ini = """
-    [tox]
-    minversion = 4.4.0
-    envlist = py38, py39, py310, py311, lint
-    isolated_build = true
-
-    [testenv]
-    skip_install = true
-    commands = python -c "import sys; print('rustworkx no longer supports tox. Please run the equivalent comand with nox: nox -e test'); sys.exit(1)"
-
-    [testenv:lint]
-    skip_install = true
-    commands = python -c "import sys; print('rustworkx no longer supports tox. Please run the equivalent comand with nox: nox -e lint'); sys.exit(1)"
-
-    [testenv:docs]
-    skip_install = true
-    commands = python -c "import sys; print('rustworkx no longer supports tox. Please run the equivalent comand with nox: nox -e docs'); sys.exit(1)"
-
-    [testenv:black]
-    skip_install = true
-    commands = python -c "import sys; print('rustworkx no longer supports tox. Please run the equivalent comand with nox: nox -e black'); sys.exit(1)"
-
-
-    [testenv:stubs]
-    skip_install = true
-    commands = python -c "import sys; print('rustworkx no longer supports tox. Please run the equivalent comand with nox: nox -e stubs'); sys.exit(1)"
-"""
-=======
 target-version = ['py38', 'py39', 'py310', 'py311']
 
 [tool.ruff]
@@ -73,6 +21,7 @@
     ".venv",
     ".git",
     ".tox",
+    ".nox",
     ".eggs",
     "dist",
     "doc",
@@ -110,4 +59,32 @@
 
 [tool.cibuildwheel.macos]
 environment = "MACOSX_DEPLOYMENT_TARGET=10.12"
->>>>>>> b1537d97
+
+[tool.tox]
+legacy_tox_ini = """
+    [tox]
+    minversion = 4.4.0
+    envlist = py38, py39, py310, py311, lint
+    isolated_build = true
+
+    [testenv]
+    skip_install = true
+    commands = python -c "import sys; print('rustworkx no longer supports tox. Please run the equivalent comand with nox: nox -e test'); sys.exit(1)"
+
+    [testenv:lint]
+    skip_install = true
+    commands = python -c "import sys; print('rustworkx no longer supports tox. Please run the equivalent comand with nox: nox -e lint'); sys.exit(1)"
+
+    [testenv:docs]
+    skip_install = true
+    commands = python -c "import sys; print('rustworkx no longer supports tox. Please run the equivalent comand with nox: nox -e docs'); sys.exit(1)"
+
+    [testenv:black]
+    skip_install = true
+    commands = python -c "import sys; print('rustworkx no longer supports tox. Please run the equivalent comand with nox: nox -e black'); sys.exit(1)"
+
+
+    [testenv:stubs]
+    skip_install = true
+    commands = python -c "import sys; print('rustworkx no longer supports tox. Please run the equivalent comand with nox: nox -e stubs'); sys.exit(1)"
+"""