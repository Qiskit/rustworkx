# This code is licensed under the Apache License, Version 2.0. You may
# obtain a copy of this license in the LICENSE.txt file in the root directory
# of this source tree or at http://www.apache.org/licenses/LICENSE-2.0.
#
# Any modifications or derivative works of this code must retain this
# copyright notice, and modified files need to carry a notice indicating
# that they have been altered from the originals.


import sys
import functools

from .retworkx import *
sys.modules['retworkx.generators'] = generators


class PyDAG(PyDiGraph):
    """A class for creating direct acyclic graphs.

    PyDAG is just an alias of the PyDiGraph class and behaves identically to
    the :class:`~retworkx.PyDiGraph` class and can be used interchangably
    with ``PyDiGraph``. It currently exists solely as a backwards
    compatibility alias for users of retworkx from prior to the
    0.4.0 release when there was no PyDiGraph class.

    The PyDAG class is used to create a directed graph. It can be a
    multigraph (have multiple edges between nodes). Each node and edge
    (although rarely used for edges) is indexed by an integer id. Additionally,
    each node and edge contains an arbitrary Python object as a weight/data
    payload.

    You can use the index for access to the data payload as in the
    following example:

    .. jupyter-execute::

        import retworkx

        graph = retworkx.PyDAG()
        data_payload = "An arbitrary Python object"
        node_index = graph.add_node(data_payload)
        print("Node Index: %s" % node_index)
        print(graph[node_index])

    The PyDAG class implements the Python mapping protocol for nodes so in
    addition to access you can also update the data payload with:

    .. jupyter-execute::

        import retworkx

        graph = retworkx.PyDAG()
        data_payload = "An arbitrary Python object"
        node_index = graph.add_node(data_payload)
        graph[node_index] = "New Payload"
        print("Node Index: %s" % node_index)
        print(graph[node_index])

    The PyDAG class has an option for real time cycle checking which can
    be used to ensure any edges added to the graph does not introduce a cycle.
    By default the real time cycle checking feature is disabled for
    performance, however you can enable it by setting the ``check_cycle``
    attribute to True. For example::

        import retworkx
        dag = retworkx.PyDAG()
        dag.check_cycle = True

    or at object creation::

        import retworkx
        dag = retworkx.PyDAG(check_cycle=True)

    With check_cycle set to true any calls to :meth:`PyDAG.add_edge` will
    ensure that no cycles are added, ensuring that the PyDAG class truly
    represents a directed acyclic graph. Do note that this cycle checking on
    :meth:`~PyDAG.add_edge`, :meth:`~PyDigraph.add_edges_from`,
    :meth:`~PyDAG.add_edges_from_no_data`,
    :meth:`~PyDAG.extend_from_edge_list`,  and
    :meth:`~PyDAG.extend_from_weighted_edge_list` comes with a performance
    penalty that grows as the graph does.  If you're adding a node and edge at
    the same time, leveraging :meth:`PyDAG.add_child` or
    :meth:`PyDAG.add_parent` will avoid this overhead.
    """
    pass


@functools.singledispatch
def distance_matrix(graph, parallel_threshold=300):
    """Get the distance matrix for a graph

    This differs from functions like :func:`~retworkx.floyd_warshall_numpy` in
    that the edge weight/data payload is not used and each edge is treated as a
    distance of 1.

    This function is also multithreaded and will run in parallel if the number
    of nodes in the graph is above the value of ``parallel_threshold`` (it
    defaults to 300). If the function will be running in parallel the env var
    ``RAYON_NUM_THREADS`` can be used to adjust how many threads will be used.

    :param graph: The graph to get the distance matrix for, can be either a
        :class:`~retworkx.PyGraph` or :class:`~retworkx.PyDiGraph`.
    :param int parallel_threshold: The number of nodes to calculate the
        the distance matrix in parallel at. It defaults to 300, but this can
        be tuned
    :param bool as_undirected: If set to ``True`` the input directed graph
        will be treat as if each edge was bidirectional/undirected in the
        output distance matrix.

    :returns: The distance matrix
    :rtype: numpy.ndarray
    """
    raise TypeError("Invalid Input Type %s for graph" % type(graph))


@distance_matrix.register(PyDiGraph)
def _digraph_distance_matrix(graph, parallel_threshold=300,
                             as_undirected=False):
    return digraph_distance_matrix(graph,
                                   parallel_threshold=parallel_threshold,
                                   as_undirected=as_undirected)


@distance_matrix.register(PyGraph)
def _graph_distance_matrix(graph, parallel_threshold=300):
    return graph_distance_matrix(graph, parallel_threshold=parallel_threshold)


@functools.singledispatch
def adjacency_matrix(graph, weight_fn=None, default_weight=1.0):
    """Return the adjacency matrix for a graph object

    In the case where there are multiple edges between nodes the value in the
    output matrix will be the sum of the edges' weights.

    :param graph: The graph used to generate the adjacency matrix from. Can
        either be a :class:`~retworkx.PyGraph` or :class:`~retworkx.PyDiGraph`
    :param callable weight_fn: A callable object (function, lambda, etc) which
        will be passed the edge object and expected to return a ``float``. This
        tells retworkx/rust how to extract a numerical weight as a ``float``
        for edge object. Some simple examples are::

            adjacency_matrix(graph, weight_fn: lambda x: 1)

        to return a weight of 1 for all edges. Also::

            adjacency_matrix(graph, weight_fn: lambda x: float(x))

        to cast the edge object as a float as the weight. If this is not
        specified a default value (either ``default_weight`` or 1) will be used
        for all edges.
    :param float default_weight: If ``weight_fn`` is not used this can be
        optionally used to specify a default weight to use for all edges.

     :return: The adjacency matrix for the input dag as a numpy array
     :rtype: numpy.ndarray
    """
    raise TypeError("Invalid Input Type %s for graph" % type(graph))


@adjacency_matrix.register(PyDiGraph)
def _digraph_adjacency_matrix(graph, weight_fn=None, default_weight=1.0):
    return digraph_adjacency_matrix(graph, weight_fn=weight_fn,
                                    default_weight=default_weight)


@adjacency_matrix.register(PyGraph)
def _graph_adjacency_matrix(graph, weight_fn=None, default_weight=1.0):
    return graph_adjacency_matrix(graph, weight_fn=weight_fn,
                                  default_weight=default_weight)


@functools.singledispatch
def all_simple_paths(graph, from_, to, min_depth=None, cutoff=None):
    """Return all simple paths between 2 nodes in a PyGraph object

    A simple path is a path with no repeated nodes.

    :param graph: The graph to find the path in. Can either be a
        class:`~retworkx.PyGraph` or :class:`~retworkx.PyDiGraph`
    :param int from_: The node index to find the paths from
    :param int to: The node index to find the paths to
    :param int min_depth: The minimum depth of the path to include in the
        output list of paths. By default all paths are included regardless of
        depth, setting to 0 will behave like the default.
    :param int cutoff: The maximum depth of path to include in the output list
        of paths. By default includes all paths regardless of depth, setting to
        0 will behave like default.

    :returns: A list of lists where each inner list is a path of node indices
    :rtype: list
    """
    raise TypeError("Invalid Input Type %s for graph" % type(graph))


@all_simple_paths.register(PyDiGraph)
def _digraph_all_simple_paths(graph, from_, to, min_depth=None, cutoff=None):
    return digraph_all_simple_paths(graph, from_, to, min_depth=min_depth,
                                    cutoff=cutoff)


@all_simple_paths.register(PyGraph)
def _graph_all_simple_paths(graph, from_, to, min_depth=None, cutoff=None):
    return graph_all_simple_paths(graph, from_, to, min_depth=min_depth,
                                  cutoff=cutoff)


@functools.singledispatch
def floyd_warshall_numpy(graph, weight_fn=None, default_weight=1.0):
    """Find all-pairs shortest path lengths using Floyd's algorithm

    Floyd's algorithm is used for finding shortest paths in dense graphs
    or graphs with negative weights (where Dijkstra's algorithm fails).

    :param graph: The graph to run Floyd's algorithm on. Can
        either be a :class:`~retworkx.PyGraph` or :class:`~retworkx.PyDiGraph`
    :param callable weight_fn: A callable object (function, lambda, etc) which
        will be passed the edge object and expected to return a ``float``. This
        tells retworkx/rust how to extract a numerical weight as a ``float``
        for edge object. Some simple examples are::

            floyd_warshall_numpy(graph, weight_fn: lambda x: 1)

        to return a weight of 1 for all edges. Also::

            floyd_warshall_numpy(graph, weight_fn: lambda x: float(x))

        to cast the edge object as a float as the weight. If this is not
        specified a default value (either ``default_weight`` or 1) will be used
        for all edges.
    :param float default_weight: If ``weight_fn`` is not used this can be
        optionally used to specify a default weight to use for all edges.

    :returns: A matrix of shortest path distances between nodes. If there is no
        path between two nodes then the corresponding matrix entry will be
        ``np.inf``.
    :rtype: numpy.ndarray
    """
    raise TypeError("Invalid Input Type %s for graph" % type(graph))


@floyd_warshall_numpy.register(PyDiGraph)
def _digraph_floyd_warshall_numpy(graph, weight_fn=None, default_weight=1.0):
    return digraph_floyd_warshall_numpy(
        graph, weight_fn=weight_fn, default_weight=default_weight
    )


@floyd_warshall_numpy.register(PyGraph)
def _graph_floyd_warshall_numpy(graph, weight_fn=None, default_weight=1.0):
    return graph_floyd_warshall_numpy(
        graph, weight_fn=weight_fn, default_weight=default_weight
    )


@functools.singledispatch
def astar_shortest_path(graph, node, goal_fn, edge_cost_fn, estimate_cost_fn):
    """Compute the A* shortest path for a graph

    :param graph: The input graph to use. Can
        either be a :class:`~retworkx.PyGraph` or :class:`~retworkx.PyDiGraph`
    :param int node: The node index to compute the path from
    :param goal_fn: A python callable that will take in 1 parameter, a node's
        data object and will return a boolean which will be True if it is the
        finish node.
    :param edge_cost_fn: A python callable that will take in 1 parameter, an
        edge's data object and will return a float that represents the cost
        of that edge. It must be non-negative.
    :param estimate_cost_fn: A python callable that will take in 1 parameter, a
        node's data object and will return a float which represents the
        estimated cost for the next node. The return must be non-negative. For
        the algorithm to find the actual shortest path, it should be
        admissible, meaning that it should never overestimate the actual cost
        to get to the nearest goal node.

    :returns: The computed shortest path between node and finish as a list
        of node indices.
    :rtype: NodeIndices
    """
    raise TypeError("Invalid Input Type %s for graph" % type(graph))


@astar_shortest_path.register(PyDiGraph)
def _digraph_astar_shortest_path(graph, node, goal_fn, edge_cost_fn,
                                 estimate_cost_fn):
    return digraph_astar_shortest_path(graph, node, goal_fn, edge_cost_fn,
                                       estimate_cost_fn)


@astar_shortest_path.register(PyGraph)
def _graph_astar_shortest_path(graph, node, goal_fn, edge_cost_fn,
                               estimate_cost_fn):
    return graph_astar_shortest_path(graph, node, goal_fn, edge_cost_fn,
                                     estimate_cost_fn)


@functools.singledispatch
def dijkstra_shortest_paths(graph, source, target=None, weight_fn=None,
                            default_weight=1.0, as_undirected=False):
    """Find the shortest path from a node

    This function will generate the shortest path from a source node using
    Dijkstra's algorithm.

    :param graph: The input graph to use. Can either be a
        :class:`~retworkx.PyGraph` or :class:`~retworkx.PyDiGraph`
    :param int source: The node index to find paths from
    :param int target: An optional target to find a path to
    :param weight_fn: An optional weight function for an edge. It will accept
        a single argument, the edge's weight object and will return a float
        which will be used to represent the weight/cost of the edge
    :param float default_weight: If ``weight_fn`` isn't specified this optional
        float value will be used for the weight/cost of each edge.
    :param bool as_undirected: If set to true the graph will be treated as
        undirected for finding the shortest path. This only works with a
        :class:`~retworkx.PyDiGraph` input for ``graph``

    :return: Dictionary of paths. The keys are destination node indices and
        the dict values are lists of node indices making the path.
    :rtype: dict
    """
    raise TypeError("Invalid Input Type %s for graph" % type(graph))


@dijkstra_shortest_paths.register(PyDiGraph)
def _digraph_dijkstra_shortest_path(graph, source, target=None, weight_fn=None,
                                    default_weight=1.0, as_undirected=False):
    return digraph_dijkstra_shortest_paths(graph, source, target=target,
                                           weight_fn=weight_fn,
                                           default_weight=default_weight,
                                           as_undirected=as_undirected)


@dijkstra_shortest_paths.register(PyGraph)
def _graph_dijkstra_shortest_path(graph, source, target=None, weight_fn=None,
                                  default_weight=1.0):
    return graph_dijkstra_shortest_paths(graph, source, target=target,
                                         weight_fn=weight_fn,
                                         default_weight=default_weight)


@functools.singledispatch
def dijkstra_shortest_path_lengths(graph, node, edge_cost_fn, goal=None):
    """Compute the lengths of the shortest paths for a graph object using
    Dijkstra's algorithm.

    :param graph: The input graph to use. Can either be a
        :class:`~retworkx.PyGraph` or :class:`~retworkx.PyDiGraph`
    :param int node: The node index to use as the source for finding the
        shortest paths from
    :param edge_cost_fn: A python callable that will take in 1 parameter, an
        edge's data object and will return a float that represents the
        cost/weight of that edge. It must be non-negative
    :param int goal: An optional node index to use as the end of the path.
        When specified the traversal will stop when the goal is reached and
        the output dictionary will only have a single entry with the length
        of the shortest path to the goal node.

    :returns: A dictionary of the shortest paths from the provided node where
        the key is the node index of the end of the path and the value is the
        cost/sum of the weights of path
    :rtype: dict
    """
    raise TypeError("Invalid Input Type %s for graph" % type(graph))


@dijkstra_shortest_path_lengths.register(PyDiGraph)
def _digraph_dijkstra_shortest_path_lengths(graph, node, edge_cost_fn,
                                            goal=None):
    return digraph_dijkstra_shortest_path_lengths(graph, node, edge_cost_fn,
                                                  goal=goal)


@dijkstra_shortest_path_lengths.register(PyGraph)
def _graph_dijkstra_shortest_path_lengths(graph, node, edge_cost_fn,
                                          goal=None):
    return graph_dijkstra_shortest_path_lengths(graph, node, edge_cost_fn,
                                                goal=goal)


@functools.singledispatch
def k_shortest_path_lengths(graph, start, k, edge_cost, goal=None):
    """Compute the length of the kth shortest path

    Computes the lengths of the kth shortest path from ``start`` to every
    reachable node.

    Computes in :math:`O(k * (|E| + |V|*log(|V|)))` time (average).

    :param graph: The graph to find the shortest paths in. Can either be a
        :class:`~retworkx.PyGraph` or :class:`~retworkx.PyDiGraph`
    :param int start: The node index to find the shortest paths from
    :param int k: The kth shortest path to find the lengths of
    :param edge_cost: A python callable that will receive an edge payload and
        return a float for the cost of that eedge
    :param int goal: An optional goal node index, if specified the output
        dictionary

    :returns: A dict of lengths where the key is the destination node index and
        the value is the length of the path.
    :rtype: dict
    """
    raise TypeError("Invalid Input Type %s for graph" % type(graph))


@k_shortest_path_lengths.register(PyDiGraph)
def _digraph_k_shortest_path_lengths(graph, start, k, edge_cost, goal=None):
    return digraph_k_shortest_path_lengths(graph, start, k, edge_cost,
                                           goal=goal)


@k_shortest_path_lengths.register(PyGraph)
def _graph_k_shortest_path_lengths(graph, start, k, edge_cost, goal=None):
    return graph_k_shortest_path_lengths(graph, start, k, edge_cost,
                                         goal=goal)


@functools.singledispatch
def dfs_edges(graph, source):
    """Get edge list in depth first order

    :param PyGraph graph: The graph to get the DFS edge list from
    :param int source: An optional node index to use as the starting node
        for the depth-first search. The edge list will only return edges in
        the components reachable from this index. If this is not specified
        then a source will be chosen arbitrarly and repeated until all
        components of the graph are searched.

    :returns: A list of edges as a tuple of the form ``(source, target)`` in
        depth-first order
    :rtype: EdgeList
        raise TypeError("Invalid Input Type %s for graph" % type(graph))
    """
    raise TypeError("Invalid Input Type %s for graph" % type(graph))


@dfs_edges.register(PyDiGraph)
def _digraph_dfs_edges(graph, source):
    return digraph_dfs_edges(graph, source)


@dfs_edges.register(PyGraph)
def _graph_dfs_edges(graph, source):
    return graph_dfs_edges(graph, source)


@functools.singledispatch
def is_isomorphic(first, second, node_matcher=None, edge_matcher=None):
    """Determine if 2 graphs are isomorphic

    This checks if 2 graphs are isomorphic both structurally and also
    comparing the node and edge data using the provided matcher functions.
    The matcher functions take in 2 data objects and will compare them. A
    simple example that checks if they're just equal would be::

            graph_a = retworkx.PyGraph()
            graph_b = retworkx.PyGraph()
            retworkx.is_isomorphic(graph_a, graph_b,
                                lambda x, y: x == y)

    :param first: The first graph to compare. Can either be a
        :class:`~retworkx.PyGraph` or :class:`~retworkx.PyDiGraph`.
    :param second: The second graph to compare. Can either be a
        :class:`~retworkx.PyGraph` or :class:`~retworkx.PyDiGraph`.
        It should be the same type as the first graph.
    :param callable node_matcher: A python callable object that takes 2
        positional one for each node data object. If the return of this
        function evaluates to True then the nodes passed to it are viewed
        as matching.
    :param callable edge_matcher: A python callable object that takes 2
        positional one for each edge data object. If the return of this
        function evaluates to True then the edges passed to it are viewed
        as matching.

    :returns: ``True`` if the 2 graphs are isomorphic, ``False`` if they are
        not.
    :rtype: bool
    """
    raise TypeError("Invalid Input Type %s for graph" % type(first))


@is_isomorphic.register(PyDiGraph)
def _digraph_is_isomorphic(first, second, node_matcher=None,
                           edge_matcher=None):
    return digraph_is_isomorphic(first, second, node_matcher, edge_matcher)


@is_isomorphic.register(PyGraph)
def _graph_is_isomorphic(first, second, node_matcher=None, edge_matcher=None):
    return graph_is_isomorphic(first, second, node_matcher, edge_matcher)


@functools.singledispatch
def is_isomorphic_node_match(first, second, matcher):
    """Determine if 2 graphs are isomorphic

    This checks if 2 graphs are isomorphic both structurally and also
    comparing the node data using the provided matcher function. The matcher
    function takes in 2 node data objects and will compare them. A simple
    example that checks if they're just equal would be::

        graph_a = retworkx.PyDAG()
        graph_b = retworkx.PyDAG()
        retworkx.is_isomorphic_node_match(graph_a, graph_b,
                                        lambda x, y: x == y)

    :param first: The first graph to compare. Can either be a
        :class:`~retworkx.PyGraph` or :class:`~retworkx.PyDiGraph`.
    :param second: The second graph to compare. Can either be a
        :class:`~retworkx.PyGraph` or :class:`~retworkx.PyDiGraph`.
        It should be the same type as the first graph.
    :param callable matcher: A python callable object that takes 2 positional
        one for each node data object. If the return of this
        function evaluates to True then the nodes passed to it are vieded
        as matching.

    :returns: ``True`` if the 2 graphs are isomorphic ``False`` if they are
        not.
    :rtype: bool
    """
    raise TypeError("Invalid Input Type %s for graph" % type(first))


@is_isomorphic_node_match.register(PyDiGraph)
def _digraph_is_isomorphic_node_match(first, second, matcher):
    return digraph_is_isomorphic(first, second, matcher)


@is_isomorphic_node_match.register(PyGraph)
def _graph_is_isomorphic_node_match(first, second, matcher):
    return graph_is_isomorphic(first, second, matcher)


@functools.singledispatch
def transitivity(graph):
    """Compute the transitivity of a graph.

    This function is multithreaded and will run
    launch a thread pool with threads equal to the number of CPUs by default.
    You can tune the number of threads with the ``RAYON_NUM_THREADS``
    environment variable. For example, setting ``RAYON_NUM_THREADS=4`` would
    limit the thread pool to 4 threads.

    .. note::

        The function implicitly assumes that there are no parallel edges
        or self loops. It may produce incorrect/unexpected results if the
        input graph has self loops or parallel edges.

    :param graph: The graph to be used. Can either be a
        :class:`~retworkx.PyGraph` or :class:`~retworkx.PyDiGraph`.

    :returns: Transitivity of the graph.
    :rtype: float
        raise TypeError("Invalid Input Type %s for graph" % type(graph))
    """
    raise TypeError("Invalid Input Type %s for graph" % type(graph))


@transitivity.register(PyDiGraph)
def _digraph_transitivity(graph):
    return digraph_transitivity(graph)


@transitivity.register(PyGraph)
def _graph_transitivity(graph):
    return graph_transitivity(graph)


@functools.singledispatch
def core_number(graph):
    """Return the core number for each node in the graph.

    A k-core is a maximal subgraph that contains nodes of degree k or more.

    .. note::

        The function implicitly assumes that there are no parallel edges
        or self loops. It may produce incorrect/unexpected results if the
        input graph has self loops or parallel edges.

    :param graph: The graph to get core numbers. Can either be a
        :class:`~retworkx.PyGraph` or :class:`~retworkx.PyDiGraph`

    :returns: A dictionary keyed by node index to the core number
    :rtype: dict
        raise TypeError("Invalid Input Type %s for graph" % type(graph))
    """
    raise TypeError("Invalid Input Type %s for graph" % type(graph))


@core_number.register(PyDiGraph)
def _digraph_core_number(graph):
    return digraph_core_number(graph)


@core_number.register(PyGraph)
def _graph_core_number(graph):
    return graph_core_number(graph)


@functools.singledispatch
<<<<<<< HEAD
def spring_layout(graph, pos=None, fixed=None, k=None, p=2,
                  adaptive_cooling=True, niter=50, tol=1e-6,
                  scale=1, center=None, seed=None):
    """
    Position nodes using Fruchterman-Reingold force-directed algorithm.

    The algorithm simulates a force-directed representation of the network
    treating edges as springs holding nodes close, while treating nodes
    as repelling objects, sometimes called an anti-gravity force.
    Simulation continues until the positions are close to an equilibrium.

    :param graph: Graph to be used. Can either be a
        :class:`~retworkx.PyGraph` or :class:`~retworkx.PyDiGraph`.
    :param dict (default=None) pos:
        Initial node positions as a dictionary with node ids as keys and values
        as a coordinate list. If None, then use random initial positions.
    :param set (default=None) fixed: Nodes to keep fixed at initial position.
        Error raised if fixed specified and pos not.
    :param float (default=None) k:
        Optimal distance between nodes. If None the distance is set to
        1/sqrt(n) where n is the number of nodes.  Increase this value
        to move nodes farther apart.
    :param int (default=2) p:
        Repulsive force exponent.
    :param bool (default=True) adaptive_cooling:
        Use an adaptive cooling scheme. If set to False,
        a linear cooling scheme is used.
    :param int (default=50) niter:
        Maximum number of iterations.
    :param float (default = 1e-6) tol:
        Threshold for relative error in node position changes.
        The iteration stops if the error is below this threshold.
    :param float or None (default=1) scale: Scale factor for positions.
        Not used unless fixed is None. If scale is None, no rescaling is
        performed.
    :param list (default=None) center: Coordinate pair around which to center
        the layout. Not used unless fixed is None.
    :param int seed: An optional seed to use for the random number generator

    :returns: A dictionary of positions keyed by node id.
    :rtype: dict
        raise TypeError("Invalid Input Type %s for graph" % type(graph))
=======
def complement(graph):
    """Compute the complement of a graph.

    :param graph: The graph to be used, can be either a
        :class:`~retworkx.PyGraph` or :class:`~retworkx.PyDiGraph`.

    :returns: The complement of the graph.
    :rtype: :class:`~retworkx.PyGraph` or :class:`~retworkx.PyDiGraph`

    .. note::
        Parallel edges and self-loops are never created,
        even if the ``multigraph`` is set to ``True``
>>>>>>> 77ebc401
    """
    raise TypeError("Invalid Input Type %s for graph" % type(graph))


<<<<<<< HEAD
@spring_layout.register(PyDiGraph)
def _digraph_spring_layout(graph, pos=None, fixed=None, k=None, p=2,
                           adaptive_cooling=True, niter=50, tol=1e-6,
                           scale=1, center=None, seed=None):
    return digraph_spring_layout(graph, pos, fixed, k, p, adaptive_cooling,
                                 niter, tol, scale, center, seed)


@spring_layout.register(PyGraph)
def _graph_spring_layout(graph, pos=None, fixed=None, k=None, p=2,
                         adaptive_cooling=True, niter=50, tol=1e-6,
                         scale=1, center=None, seed=None):
    return graph_spring_layout(graph, pos, fixed, k, p, adaptive_cooling,
                               niter, tol, scale, center, seed)
=======
@complement.register(PyDiGraph)
def _digraph_complement(graph):
    return digraph_complement(graph)


@complement.register(PyGraph)
def _graph_complement(graph):
    return graph_complement(graph)
>>>>>>> 77ebc401
<|MERGE_RESOLUTION|>--- conflicted
+++ resolved
@@ -599,8 +599,33 @@
     return graph_core_number(graph)
 
 
-@functools.singledispatch
-<<<<<<< HEAD
+def complement(graph):
+    """Compute the complement of a graph.
+
+    :param graph: The graph to be used, can be either a
+        :class:`~retworkx.PyGraph` or :class:`~retworkx.PyDiGraph`.
+
+    :returns: The complement of the graph.
+    :rtype: :class:`~retworkx.PyGraph` or :class:`~retworkx.PyDiGraph`
+
+    .. note::
+        Parallel edges and self-loops are never created,
+        even if the ``multigraph`` is set to ``True``
+    """
+    raise TypeError("Invalid Input Type %s for graph" % type(graph))
+
+
+@complement.register(PyDiGraph)
+def _digraph_complement(graph):
+    return digraph_complement(graph)
+
+
+@complement.register(PyGraph)
+def _graph_complement(graph):
+    return graph_complement(graph)
+
+
+@functools.singledispatch
 def spring_layout(graph, pos=None, fixed=None, k=None, p=2,
                   adaptive_cooling=True, niter=50, tol=1e-6,
                   scale=1, center=None, seed=None):
@@ -642,26 +667,10 @@
 
     :returns: A dictionary of positions keyed by node id.
     :rtype: dict
+    """
         raise TypeError("Invalid Input Type %s for graph" % type(graph))
-=======
-def complement(graph):
-    """Compute the complement of a graph.
-
-    :param graph: The graph to be used, can be either a
-        :class:`~retworkx.PyGraph` or :class:`~retworkx.PyDiGraph`.
-
-    :returns: The complement of the graph.
-    :rtype: :class:`~retworkx.PyGraph` or :class:`~retworkx.PyDiGraph`
-
-    .. note::
-        Parallel edges and self-loops are never created,
-        even if the ``multigraph`` is set to ``True``
->>>>>>> 77ebc401
-    """
-    raise TypeError("Invalid Input Type %s for graph" % type(graph))
-
-
-<<<<<<< HEAD
+
+
 @spring_layout.register(PyDiGraph)
 def _digraph_spring_layout(graph, pos=None, fixed=None, k=None, p=2,
                            adaptive_cooling=True, niter=50, tol=1e-6,
@@ -675,14 +684,4 @@
                          adaptive_cooling=True, niter=50, tol=1e-6,
                          scale=1, center=None, seed=None):
     return graph_spring_layout(graph, pos, fixed, k, p, adaptive_cooling,
-                               niter, tol, scale, center, seed)
-=======
-@complement.register(PyDiGraph)
-def _digraph_complement(graph):
-    return digraph_complement(graph)
-
-
-@complement.register(PyGraph)
-def _graph_complement(graph):
-    return graph_complement(graph)
->>>>>>> 77ebc401
+                               niter, tol, scale, center, seed)