# This code is licensed under the Apache License, Version 2.0. You may
# obtain a copy of this license in the LICENSE.txt file in the root directory
# of this source tree or at http://www.apache.org/licenses/LICENSE-2.0.
#
# Any modifications or derivative works of this code must retain this
# copyright notice, and modified files need to carry a notice indicating
# that they have been altered from the originals.


import sys
import functools

from .retworkx import *

sys.modules["retworkx.generators"] = generators


class PyDAG(PyDiGraph):
    """A class for creating direct acyclic graphs.

    PyDAG is just an alias of the PyDiGraph class and behaves identically to
    the :class:`~retworkx.PyDiGraph` class and can be used interchangably
    with ``PyDiGraph``. It currently exists solely as a backwards
    compatibility alias for users of retworkx from prior to the
    0.4.0 release when there was no PyDiGraph class.

    The PyDAG class is used to create a directed graph. It can be a
    multigraph (have multiple edges between nodes). Each node and edge
    (although rarely used for edges) is indexed by an integer id. These ids
    are stable for the lifetime of the graph object and on node or edge
    deletions you can have holes in the list of indices for the graph.
    Node indices will be reused on additions after removal. For example:

    .. jupyter-execute::

        import retworkx

        graph = retworkx.PyDAG()
        graph.add_nodes_from(list(range(5)))
        graph.add_nodes_from(list(range(2)))
        graph.remove_node(2)
        print("After deletion:", graph.node_indexes())
        res_manual = graph.add_parent(6, None, None)
        print("After adding a new node:", graph.node_indexes())

    Additionally, each node and edge contains an arbitrary Python object as a
    weight/data payload.

    You can use the index for access to the data payload as in the
    following example:

    .. jupyter-execute::

        import retworkx

        graph = retworkx.PyDAG()
        data_payload = "An arbitrary Python object"
        node_index = graph.add_node(data_payload)
        print("Node Index: %s" % node_index)
        print(graph[node_index])

    The PyDAG class implements the Python mapping protocol for nodes so in
    addition to access you can also update the data payload with:

    .. jupyter-execute::

        import retworkx

        graph = retworkx.PyDAG()
        data_payload = "An arbitrary Python object"
        node_index = graph.add_node(data_payload)
        graph[node_index] = "New Payload"
        print("Node Index: %s" % node_index)
        print(graph[node_index])

    The PyDAG class has an option for real time cycle checking which can
    be used to ensure any edges added to the graph does not introduce a cycle.
    By default the real time cycle checking feature is disabled for
    performance, however you can enable it by setting the ``check_cycle``
    attribute to True. For example::

        import retworkx
        dag = retworkx.PyDAG()
        dag.check_cycle = True

    or at object creation::

        import retworkx
        dag = retworkx.PyDAG(check_cycle=True)

    With check_cycle set to true any calls to :meth:`PyDAG.add_edge` will
    ensure that no cycles are added, ensuring that the PyDAG class truly
    represents a directed acyclic graph. Do note that this cycle checking on
    :meth:`~PyDAG.add_edge`, :meth:`~PyDigraph.add_edges_from`,
    :meth:`~PyDAG.add_edges_from_no_data`,
    :meth:`~PyDAG.extend_from_edge_list`,  and
    :meth:`~PyDAG.extend_from_weighted_edge_list` comes with a performance
    penalty that grows as the graph does.  If you're adding a node and edge at
    the same time, leveraging :meth:`PyDAG.add_child` or
    :meth:`PyDAG.add_parent` will avoid this overhead.

    By default a ``PyDAG`` is a multigraph (meaning there can be parallel
    edges between nodes) however this can be disabled by setting the
    ``multigraph`` kwarg to ``False`` when calling the ``PyDAG`` constructor.
    For example::

        import retworkx
        dag = retworkx.PyDAG(multigraph=False)

    This can only be set at ``PyDiGraph`` initialization and not adjusted after
    creation. When :attr:`~retworkx.PyDiGraph.multigraph` is set to ``False``
    if a method call is made that would add a parallel edge it will instead
    update the existing edge's weight/data payload.

    :param bool check_cycle: When this is set to ``True`` the created
        ``PyDAG`` has runtime cycle detection enabled.
    :param bool multgraph: When this is set to ``False`` the created
        ``PyDAG`` object will not be a multigraph. When ``False`` if a method
        call is made that would add parallel edges the the weight/weight from
        that method call will be used to update the existing edge in place.
    """

    pass


@functools.singledispatch
def distance_matrix(
    graph, parallel_threshold=300, as_undirected=False, null_value=0.0
):
    """Get the distance matrix for a graph

    This differs from functions like :func:`~retworkx.floyd_warshall_numpy` in
    that the edge weight/data payload is not used and each edge is treated as a
    distance of 1.

    This function is also multithreaded and will run in parallel if the number
    of nodes in the graph is above the value of ``parallel_threshold`` (it
    defaults to 300). If the function will be running in parallel the env var
    ``RAYON_NUM_THREADS`` can be used to adjust how many threads will be used.

    :param graph: The graph to get the distance matrix for, can be either a
        :class:`~retworkx.PyGraph` or :class:`~retworkx.PyDiGraph`.
    :param int parallel_threshold: The number of nodes to calculate the
        the distance matrix in parallel at. It defaults to 300, but this can
        be tuned
    :param bool as_undirected: If set to ``True`` the input directed graph
        will be treat as if each edge was bidirectional/undirected in the
        output distance matrix.
    :param float null_value: An optional float that will treated as a null
        value. This is the default value in the output matrix and it is used
        to indicate the absence of an edge between 2 nodes. By default this
        is ``0.0``.

    :returns: The distance matrix
    :rtype: numpy.ndarray
    """
    raise TypeError("Invalid Input Type %s for graph" % type(graph))


@distance_matrix.register(PyDiGraph)
def _digraph_distance_matrix(
    graph, parallel_threshold=300, as_undirected=False, null_value=0.0
):
    return digraph_distance_matrix(
        graph,
        parallel_threshold=parallel_threshold,
        as_undirected=as_undirected,
        null_value=null_value,
    )


@distance_matrix.register(PyGraph)
def _graph_distance_matrix(graph, parallel_threshold=300, null_value=0.0):
    return graph_distance_matrix(
        graph, parallel_threshold=parallel_threshold, null_value=null_value
    )


@functools.singledispatch
<<<<<<< HEAD
def unweighted_average_shortest_path_length(graph, parallel_threshold=300):
    r"""Return the average shortest path length with unweighted edges.

    The average shortest path length is calculated as

    .. math::

        a =\sum_{s,t \in V} \frac{d(s, t)}{n(n-1)}

    where :math:`V` is the set of nodes in ``graph``, :math:`d(s, t)` is the
    shortest path length from :math:`s` to :math:`t`, and :math:`n` is the
    number of nodes in ``graph``.

    This function is also multithreaded and will run in parallel if the number
    of nodes in the graph is above the value of ``parallel_threshold`` (it
    defaults to 300). If the function will be running in parallel the env var
    ``RAYON_NUM_THREADS`` can be used to adjust how many threads will be used.
    By default it will use all available CPUs if the environment variable is
    not specified.

    :param PyDiGraph graph: The graph to compute the average shortest path length
        for
    :param int parallel_threshold: The number of nodes to calculate the
        the distance matrix in parallel at. It defaults to 300, but this can
        be tuned to any number of nodes.
    :param bool as_undirected: If set to ``True`` the input directed graph
        will be treated as if each edge was bidirectional/undirected while
        finding the shortest paths. Default: ``False``.

    :returns: The average shortest path length. If the graph is empty this
        will return NaN, if there is a single node 0 will be returned and if
        the graph is disconnected it will return infinity.

    :rtype: float
    """
    raise TypeError("Invalid Input Type %s for graph" % type(graph))


@unweighted_average_shortest_path_length.register(PyDiGraph)
def _digraph_unweighted_average_shortest_path_length(
    graph, parallel_threshold=300, as_undirected=False
):
    return digraph_unweighted_average_shortest_path_length(
        graph,
        parallel_threshold=parallel_threshold,
        as_undirected=as_undirected,
    )


@unweighted_average_shortest_path_length.register(PyGraph)
def _graph_unweighted_shortest_path_length(graph, parallel_threshold=300):
    return graph_unweighted_average_shortest_path_length(
        graph, parallel_threshold=parallel_threshold
    )


@functools.singledispatch
def adjacency_matrix(graph, weight_fn=None, default_weight=1.0):
=======
def adjacency_matrix(graph, weight_fn=None, default_weight=1.0, null_value=0.0):
>>>>>>> 727eaa90
    """Return the adjacency matrix for a graph object

    In the case where there are multiple edges between nodes the value in the
    output matrix will be the sum of the edges' weights.

    :param graph: The graph used to generate the adjacency matrix from. Can
        either be a :class:`~retworkx.PyGraph` or :class:`~retworkx.PyDiGraph`
    :param callable weight_fn: A callable object (function, lambda, etc) which
        will be passed the edge object and expected to return a ``float``. This
        tells retworkx/rust how to extract a numerical weight as a ``float``
        for edge object. Some simple examples are::

            adjacency_matrix(graph, weight_fn: lambda x: 1)

        to return a weight of 1 for all edges. Also::

            adjacency_matrix(graph, weight_fn: lambda x: float(x))

        to cast the edge object as a float as the weight. If this is not
        specified a default value (either ``default_weight`` or 1) will be used
        for all edges.
    :param float default_weight: If ``weight_fn`` is not used this can be
        optionally used to specify a default weight to use for all edges.
    :param float null_value: An optional float that will treated as a null
        value. This is the default value in the output matrix and it is used
        to indicate the absence of an edge between 2 nodes. By default this is
        ``0.0``.

     :return: The adjacency matrix for the input dag as a numpy array
     :rtype: numpy.ndarray
    """
    raise TypeError("Invalid Input Type %s for graph" % type(graph))


@adjacency_matrix.register(PyDiGraph)
def _digraph_adjacency_matrix(
    graph, weight_fn=None, default_weight=1.0, null_value=0.0
):
    return digraph_adjacency_matrix(
        graph,
        weight_fn=weight_fn,
        default_weight=default_weight,
        null_value=null_value,
    )


@adjacency_matrix.register(PyGraph)
def _graph_adjacency_matrix(
    graph, weight_fn=None, default_weight=1.0, null_value=0.0
):
    return graph_adjacency_matrix(
        graph,
        weight_fn=weight_fn,
        default_weight=default_weight,
        null_value=null_value,
    )


@functools.singledispatch
def all_simple_paths(graph, from_, to, min_depth=None, cutoff=None):
    """Return all simple paths between 2 nodes in a PyGraph object

    A simple path is a path with no repeated nodes.

    :param graph: The graph to find the path in. Can either be a
        class:`~retworkx.PyGraph` or :class:`~retworkx.PyDiGraph`
    :param int from_: The node index to find the paths from
    :param int to: The node index to find the paths to
    :param int min_depth: The minimum depth of the path to include in the
        output list of paths. By default all paths are included regardless of
        depth, setting to 0 will behave like the default.
    :param int cutoff: The maximum depth of path to include in the output list
        of paths. By default includes all paths regardless of depth, setting to
        0 will behave like default.

    :returns: A list of lists where each inner list is a path of node indices
    :rtype: list
    """
    raise TypeError("Invalid Input Type %s for graph" % type(graph))


@all_simple_paths.register(PyDiGraph)
def _digraph_all_simple_paths(graph, from_, to, min_depth=None, cutoff=None):
    return digraph_all_simple_paths(
        graph, from_, to, min_depth=min_depth, cutoff=cutoff
    )


@all_simple_paths.register(PyGraph)
def _graph_all_simple_paths(graph, from_, to, min_depth=None, cutoff=None):
    return graph_all_simple_paths(
        graph, from_, to, min_depth=min_depth, cutoff=cutoff
    )


@functools.singledispatch
def floyd_warshall(
    graph,
    weight_fn=None,
    default_weight=1.0,
    parallel_threshold=300,
):
    """Find all-pairs shortest path lengths using Floyd's algorithm

    Floyd's algorithm is used for finding shortest paths in dense graphs
    or graphs with negative weights (where Dijkstra's algorithm fails).

    This function is multithreaded and will launch a pool with threads equal
    to the number of CPUs by default if the number of nodes in the graph is
    above the value of ``parallel_threshold`` (it defaults to 300).
    You can tune the number of threads with the ``RAYON_NUM_THREADS``
    environment variable. For example, setting ``RAYON_NUM_THREADS=4`` would
    limit the thread pool to 4 threads if parallelization was enabled.

    :param graph: The graph to run Floyd's algorithm on. Can
        either be a :class:`~retworkx.PyGraph` or :class:`~retworkx.PyDiGraph`
    :param callable weight_fn: A callable object (function, lambda, etc) which
        will be passed the edge object and expected to return a ``float``. This
        tells retworkx/rust how to extract a numerical weight as a ``float``
        for edge object. Some simple examples are::

            floyd_warshall(graph, weight_fn= lambda x: 1)

        to return a weight of 1 for all edges. Also::

            floyd_warshall(graph, weight_fn=float)

        to cast the edge object as a float as the weight. If this is not
        specified a default value (either ``default_weight`` or 1) will be used
        for all edges.
    :param float default_weight: If ``weight_fn`` is not used this can be
        optionally used to specify a default weight to use for all edges.
    :param int parallel_threshold: The number of nodes to execute
        the algorithm in parallel at. It defaults to 300, but this can
        be tuned

    :return: A read-only dictionary of path lengths. The keys are the source
        node indices and the values are a dict of the target node and the
        length of the shortest path to that node. For example::

            {
                0: {0: 0.0, 1: 2.0, 2: 2.0},
                1: {1: 0.0, 2: 1.0},
                2: {0: 1.0, 2: 0.0},
            }

    :rtype: AllPairsPathLengthMapping
    """
    raise TypeError("Invalid Input Type %s for graph" % type(graph))


@floyd_warshall.register(PyDiGraph)
def _digraph_floyd_warshall(
    graph,
    weight_fn=None,
    default_weight=1.0,
    parallel_threshold=300,
):
    return digraph_floyd_warshall(
        graph,
        weight_fn=weight_fn,
        default_weight=default_weight,
        parallel_threshold=parallel_threshold,
    )


@floyd_warshall.register(PyGraph)
def _graph_floyd_warshall(
    graph,
    weight_fn=None,
    default_weight=1.0,
    parallel_threshold=300,
):
    return graph_floyd_warshall(
        graph,
        weight_fn=weight_fn,
        default_weight=default_weight,
        parallel_threshold=parallel_threshold,
    )


@functools.singledispatch
def floyd_warshall_numpy(
    graph,
    weight_fn=None,
    default_weight=1.0,
    parallel_threshold=300,
):
    """Find all-pairs shortest path lengths using Floyd's algorithm

    Floyd's algorithm is used for finding shortest paths in dense graphs
    or graphs with negative weights (where Dijkstra's algorithm fails).

    This function is multithreaded and will launch a pool with threads equal
    to the number of CPUs by default if the number of nodes in the graph is
    above the value of ``parallel_threshold`` (it defaults to 300).
    You can tune the number of threads with the ``RAYON_NUM_THREADS``
    environment variable. For example, setting ``RAYON_NUM_THREADS=4`` would
    limit the thread pool to 4 threads if parallelization was enabled.

    :param graph: The graph to run Floyd's algorithm on. Can
        either be a :class:`~retworkx.PyGraph` or :class:`~retworkx.PyDiGraph`
    :param callable weight_fn: A callable object (function, lambda, etc) which
        will be passed the edge object and expected to return a ``float``. This
        tells retworkx/rust how to extract a numerical weight as a ``float``
        for edge object. Some simple examples are::

            floyd_warshall_numpy(graph, weight_fn: lambda x: 1)

        to return a weight of 1 for all edges. Also::

            floyd_warshall_numpy(graph, weight_fn: lambda x: float(x))

        to cast the edge object as a float as the weight. If this is not
        specified a default value (either ``default_weight`` or 1) will be used
        for all edges.
    :param float default_weight: If ``weight_fn`` is not used this can be
        optionally used to specify a default weight to use for all edges.
    :param int parallel_threshold: The number of nodes to execute
        the algorithm in parallel at. It defaults to 300, but this can
        be tuned

    :returns: A matrix of shortest path distances between nodes. If there is no
        path between two nodes then the corresponding matrix entry will be
        ``np.inf``.
    :rtype: numpy.ndarray
    """
    raise TypeError("Invalid Input Type %s for graph" % type(graph))


@floyd_warshall_numpy.register(PyDiGraph)
def _digraph_floyd_warshall_numpy(
    graph, weight_fn=None, default_weight=1.0, parallel_threshold=300
):
    return digraph_floyd_warshall_numpy(
        graph,
        weight_fn=weight_fn,
        default_weight=default_weight,
        parallel_threshold=parallel_threshold,
    )


@floyd_warshall_numpy.register(PyGraph)
def _graph_floyd_warshall_numpy(
    graph, weight_fn=None, default_weight=1.0, parallel_threshold=300
):
    return graph_floyd_warshall_numpy(
        graph,
        weight_fn=weight_fn,
        default_weight=default_weight,
        parallel_threshold=parallel_threshold,
    )


@functools.singledispatch
def astar_shortest_path(graph, node, goal_fn, edge_cost_fn, estimate_cost_fn):
    """Compute the A* shortest path for a graph

    :param graph: The input graph to use. Can
        either be a :class:`~retworkx.PyGraph` or :class:`~retworkx.PyDiGraph`
    :param int node: The node index to compute the path from
    :param goal_fn: A python callable that will take in 1 parameter, a node's
        data object and will return a boolean which will be True if it is the
        finish node.
    :param edge_cost_fn: A python callable that will take in 1 parameter, an
        edge's data object and will return a float that represents the cost
        of that edge. It must be non-negative.
    :param estimate_cost_fn: A python callable that will take in 1 parameter, a
        node's data object and will return a float which represents the
        estimated cost for the next node. The return must be non-negative. For
        the algorithm to find the actual shortest path, it should be
        admissible, meaning that it should never overestimate the actual cost
        to get to the nearest goal node.

    :returns: The computed shortest path between node and finish as a list
        of node indices.
    :rtype: NodeIndices
    """
    raise TypeError("Invalid Input Type %s for graph" % type(graph))


@astar_shortest_path.register(PyDiGraph)
def _digraph_astar_shortest_path(
    graph, node, goal_fn, edge_cost_fn, estimate_cost_fn
):
    return digraph_astar_shortest_path(
        graph, node, goal_fn, edge_cost_fn, estimate_cost_fn
    )


@astar_shortest_path.register(PyGraph)
def _graph_astar_shortest_path(
    graph, node, goal_fn, edge_cost_fn, estimate_cost_fn
):
    return graph_astar_shortest_path(
        graph, node, goal_fn, edge_cost_fn, estimate_cost_fn
    )


@functools.singledispatch
def dijkstra_shortest_paths(
    graph,
    source,
    target=None,
    weight_fn=None,
    default_weight=1.0,
    as_undirected=False,
):
    """Find the shortest path from a node

    This function will generate the shortest path from a source node using
    Dijkstra's algorithm.

    :param graph: The input graph to use. Can either be a
        :class:`~retworkx.PyGraph` or :class:`~retworkx.PyDiGraph`
    :param int source: The node index to find paths from
    :param int target: An optional target to find a path to
    :param weight_fn: An optional weight function for an edge. It will accept
        a single argument, the edge's weight object and will return a float
        which will be used to represent the weight/cost of the edge
    :param float default_weight: If ``weight_fn`` isn't specified this optional
        float value will be used for the weight/cost of each edge.
    :param bool as_undirected: If set to true the graph will be treated as
        undirected for finding the shortest path. This only works with a
        :class:`~retworkx.PyDiGraph` input for ``graph``

    :return: Dictionary of paths. The keys are destination node indices and
        the dict values are lists of node indices making the path.
    :rtype: dict
    """
    raise TypeError("Invalid Input Type %s for graph" % type(graph))


@dijkstra_shortest_paths.register(PyDiGraph)
def _digraph_dijkstra_shortest_path(
    graph,
    source,
    target=None,
    weight_fn=None,
    default_weight=1.0,
    as_undirected=False,
):
    return digraph_dijkstra_shortest_paths(
        graph,
        source,
        target=target,
        weight_fn=weight_fn,
        default_weight=default_weight,
        as_undirected=as_undirected,
    )


@dijkstra_shortest_paths.register(PyGraph)
def _graph_dijkstra_shortest_path(
    graph, source, target=None, weight_fn=None, default_weight=1.0
):
    return graph_dijkstra_shortest_paths(
        graph,
        source,
        target=target,
        weight_fn=weight_fn,
        default_weight=default_weight,
    )


@functools.singledispatch
def all_pairs_dijkstra_shortest_paths(graph, edge_cost_fn):
    """Find the shortest path from all nodes

    This function will generate the shortest path from all nodes int the graph
    using Dijkstra's algorithm. This function is multithreaded and will run
    launch a thread pool with threads equal to the number of CPUs by default.
    You can tune the number of threads with the ``RAYON_NUM_THREADS``
    environment variable. For example, setting ``RAYON_NUM_THREADS=4`` would
    limit the thread pool to 4 threads.

    :param graph: The input graph to use. Can either be a
        :class:`~retworkx.PyGraph` or :class:`~retworkx.PyDiGraph`
    :param edge_cost_fn: A callable object that acts as a weight function for
        an edge. It will accept a single positional argument, the edge's weight
        object and will return a float which will be used to represent the
        weight/cost of the edge

    :return: A read-only dictionary of paths. The keys are destination node
        indices and the values are a dict of target node indices and a list
        of node indices making the path. For example::

            {
                0: {1: [0, 1],  2: [0, 1, 2]},
                1: {2: [1, 2]},
                2: {0: [2, 0]},
            }

    :rtype: AllPairsPathMapping
    """
    raise TypeError("Invalid Input Type %s for graph" % type(graph))


@all_pairs_dijkstra_shortest_paths.register(PyDiGraph)
def _digraph_all_pairsdijkstra_shortest_path(graph, edge_cost_fn):
    return digraph_all_pairs_dijkstra_shortest_paths(graph, edge_cost_fn)


@all_pairs_dijkstra_shortest_paths.register(PyGraph)
def _graph_all_pairs_dijkstra_shortest_path(graph, edge_cost_fn):
    return graph_all_pairs_dijkstra_shortest_paths(graph, edge_cost_fn)


@functools.singledispatch
def all_pairs_dijkstra_path_lengths(graph, edge_cost_fn):
    """Find the shortest path from a node

    This function will generate the shortest path from a source node using
    Dijkstra's algorithm. This function is multithreaded and will run
    launch a thread pool with threads equal to the number of CPUs by default.
    You can tune the number of threads with the ``RAYON_NUM_THREADS``
    environment variable. For example, setting ``RAYON_NUM_THREADS=4`` would
    limit the thread pool to 4 threads.

    :param graph: The input graph to use. Can either be a
        :class:`~retworkx.PyGraph` or :class:`~retworkx.PyDiGraph`
    :param edge_cost_fn: A callable object that acts as a weight function for
        an edge. It will accept a single positional argument, the edge's weight
        object and will return a float which will be used to represent the
        weight/cost of the edge

    :return: A read-only dictionary of path lengths. The keys are the source
        node indices and the values are a dict of the target node and the
        length of the shortest path to that node. For example::

            {
                0: {1: 2.0, 2: 2.0},
                1: {2: 1.0},
                2: {0: 1.0},
            }

    :rtype: AllPairsPathLengthMapping
    """
    raise TypeError("Invalid Input Type %s for graph" % type(graph))


@all_pairs_dijkstra_path_lengths.register(PyDiGraph)
def _digraph_all_pairs_dijkstra_path_lengths(graph, edge_cost_fn):
    return digraph_all_pairs_dijkstra_path_lengths(graph, edge_cost_fn)


@all_pairs_dijkstra_path_lengths.register(PyGraph)
def _graph_all_pairs_dijkstra_path_lengths(graph, edge_cost_fn):
    return graph_all_pairs_dijkstra_path_lengths(graph, edge_cost_fn)


@functools.singledispatch
def dijkstra_shortest_path_lengths(graph, node, edge_cost_fn, goal=None):
    """Compute the lengths of the shortest paths for a graph object using
    Dijkstra's algorithm.

    :param graph: The input graph to use. Can either be a
        :class:`~retworkx.PyGraph` or :class:`~retworkx.PyDiGraph`
    :param int node: The node index to use as the source for finding the
        shortest paths from
    :param edge_cost_fn: A python callable that will take in 1 parameter, an
        edge's data object and will return a float that represents the
        cost/weight of that edge. It must be non-negative
    :param int goal: An optional node index to use as the end of the path.
        When specified the traversal will stop when the goal is reached and
        the output dictionary will only have a single entry with the length
        of the shortest path to the goal node.

    :returns: A dictionary of the shortest paths from the provided node where
        the key is the node index of the end of the path and the value is the
        cost/sum of the weights of path
    :rtype: dict
    """
    raise TypeError("Invalid Input Type %s for graph" % type(graph))


@dijkstra_shortest_path_lengths.register(PyDiGraph)
def _digraph_dijkstra_shortest_path_lengths(
    graph, node, edge_cost_fn, goal=None
):
    return digraph_dijkstra_shortest_path_lengths(
        graph, node, edge_cost_fn, goal=goal
    )


@dijkstra_shortest_path_lengths.register(PyGraph)
def _graph_dijkstra_shortest_path_lengths(graph, node, edge_cost_fn, goal=None):
    return graph_dijkstra_shortest_path_lengths(
        graph, node, edge_cost_fn, goal=goal
    )


@functools.singledispatch
def k_shortest_path_lengths(graph, start, k, edge_cost, goal=None):
    """Compute the length of the kth shortest path

    Computes the lengths of the kth shortest path from ``start`` to every
    reachable node.

    Computes in :math:`O(k * (|E| + |V|*log(|V|)))` time (average).

    :param graph: The graph to find the shortest paths in. Can either be a
        :class:`~retworkx.PyGraph` or :class:`~retworkx.PyDiGraph`
    :param int start: The node index to find the shortest paths from
    :param int k: The kth shortest path to find the lengths of
    :param edge_cost: A python callable that will receive an edge payload and
        return a float for the cost of that eedge
    :param int goal: An optional goal node index, if specified the output
        dictionary

    :returns: A dict of lengths where the key is the destination node index and
        the value is the length of the path.
    :rtype: dict
    """
    raise TypeError("Invalid Input Type %s for graph" % type(graph))


@k_shortest_path_lengths.register(PyDiGraph)
def _digraph_k_shortest_path_lengths(graph, start, k, edge_cost, goal=None):
    return digraph_k_shortest_path_lengths(
        graph, start, k, edge_cost, goal=goal
    )


@k_shortest_path_lengths.register(PyGraph)
def _graph_k_shortest_path_lengths(graph, start, k, edge_cost, goal=None):
    return graph_k_shortest_path_lengths(graph, start, k, edge_cost, goal=goal)


@functools.singledispatch
def dfs_edges(graph, source):
    """Get edge list in depth first order

    :param PyGraph graph: The graph to get the DFS edge list from
    :param int source: An optional node index to use as the starting node
        for the depth-first search. The edge list will only return edges in
        the components reachable from this index. If this is not specified
        then a source will be chosen arbitrarly and repeated until all
        components of the graph are searched.

    :returns: A list of edges as a tuple of the form ``(source, target)`` in
        depth-first order
    :rtype: EdgeList
        raise TypeError("Invalid Input Type %s for graph" % type(graph))
    """
    raise TypeError("Invalid Input Type %s for graph" % type(graph))


@dfs_edges.register(PyDiGraph)
def _digraph_dfs_edges(graph, source):
    return digraph_dfs_edges(graph, source)


@dfs_edges.register(PyGraph)
def _graph_dfs_edges(graph, source):
    return graph_dfs_edges(graph, source)


@functools.singledispatch
def is_isomorphic(
    first,
    second,
    node_matcher=None,
    edge_matcher=None,
    id_order=True,
    call_limit=None,
):
    """Determine if 2 graphs are isomorphic

    This checks if 2 graphs are isomorphic both structurally and also
    comparing the node and edge data using the provided matcher functions.
    The matcher functions take in 2 data objects and will compare them. A
    simple example that checks if they're just equal would be::

            graph_a = retworkx.PyGraph()
            graph_b = retworkx.PyGraph()
            retworkx.is_isomorphic(graph_a, graph_b,
                                lambda x, y: x == y)

    .. note::

        For better performance on large graphs, consider setting
        `id_order=False`.

    :param first: The first graph to compare. Can either be a
        :class:`~retworkx.PyGraph` or :class:`~retworkx.PyDiGraph`.
    :param second: The second graph to compare. Can either be a
        :class:`~retworkx.PyGraph` or :class:`~retworkx.PyDiGraph`.
        It should be the same type as the first graph.
    :param callable node_matcher: A python callable object that takes 2
        positional one for each node data object. If the return of this
        function evaluates to True then the nodes passed to it are viewed
        as matching.
    :param callable edge_matcher: A python callable object that takes 2
        positional one for each edge data object. If the return of this
        function evaluates to True then the edges passed to it are viewed
        as matching.
    :param bool id_order: If set to ``False`` this function will use a
        heuristic matching order based on [VF2]_ paper. Otherwise it will
        default to matching the nodes in order specified by their ids.
    :param int call_limit: An optional bound on the number of states that VF2
        algorithm visits while searching for a solution. If it exceeds this limit,
        the algorithm will stop and return ``False``.

    :returns: ``True`` if the 2 graphs are isomorphic, ``False`` if they are
        not.
    :rtype: bool

    .. [VF2] VF2++  An Improved Subgraph Isomorphism Algorithm
        by Alpár Jüttner and Péter Madarasi
    """
    raise TypeError("Invalid Input Type %s for graph" % type(first))


@is_isomorphic.register(PyDiGraph)
def _digraph_is_isomorphic(
    first,
    second,
    node_matcher=None,
    edge_matcher=None,
    id_order=True,
    call_limit=None,
):
    return digraph_is_isomorphic(
        first, second, node_matcher, edge_matcher, id_order, call_limit
    )


@is_isomorphic.register(PyGraph)
def _graph_is_isomorphic(
    first,
    second,
    node_matcher=None,
    edge_matcher=None,
    id_order=True,
    call_limit=None,
):
    return graph_is_isomorphic(
        first, second, node_matcher, edge_matcher, id_order, call_limit
    )


@functools.singledispatch
def is_isomorphic_node_match(first, second, matcher, id_order=True):
    """Determine if 2 graphs are isomorphic

    This checks if 2 graphs are isomorphic both structurally and also
    comparing the node data using the provided matcher function. The matcher
    function takes in 2 node data objects and will compare them. A simple
    example that checks if they're just equal would be::

        graph_a = retworkx.PyDAG()
        graph_b = retworkx.PyDAG()
        retworkx.is_isomorphic_node_match(graph_a, graph_b,
                                        lambda x, y: x == y)

    .. note::

        For better performance on large graphs, consider setting
        `id_order=False`.

    :param first: The first graph to compare. Can either be a
        :class:`~retworkx.PyGraph` or :class:`~retworkx.PyDiGraph`.
    :param second: The second graph to compare. Can either be a
        :class:`~retworkx.PyGraph` or :class:`~retworkx.PyDiGraph`.
        It should be the same type as the first graph.
    :param callable matcher: A python callable object that takes 2 positional
        one for each node data object. If the return of this
        function evaluates to True then the nodes passed to it are vieded
        as matching.
    :param bool id_order: If set to ``False`` this function will use a
        heuristic matching order based on [VF2]_ paper. Otherwise it will
        default to matching the nodes in order specified by their ids.

    :returns: ``True`` if the 2 graphs are isomorphic ``False`` if they are
        not.
    :rtype: bool
    """
    raise TypeError("Invalid Input Type %s for graph" % type(first))


@is_isomorphic_node_match.register(PyDiGraph)
def _digraph_is_isomorphic_node_match(first, second, matcher, id_order=True):
    return digraph_is_isomorphic(first, second, matcher, id_order=id_order)


@is_isomorphic_node_match.register(PyGraph)
def _graph_is_isomorphic_node_match(first, second, matcher, id_order=True):
    return graph_is_isomorphic(first, second, matcher, id_order=id_order)


@functools.singledispatch
def is_subgraph_isomorphic(
    first,
    second,
    node_matcher=None,
    edge_matcher=None,
    id_order=False,
    induced=True,
    call_limit=None,
):
    """Determine if 2 graphs are subgraph isomorphic

    This checks if 2 graphs are subgraph isomorphic both structurally and also
    comparing the node and edge data using the provided matcher functions.
    The matcher functions take in 2 data objects and will compare them.
    Since there is an ambiguity in the term 'subgraph', do note that we check
    for an node-induced subgraph if argument `induced` is set to `True`. If it is
    set to `False`, we check for a non induced subgraph, meaning the second graph
    can have fewer edges than the subgraph of the first. By default it's `True`. A
    simple example that checks if they're just equal would be::

            graph_a = retworkx.PyGraph()
            graph_b = retworkx.PyGraph()
            retworkx.is_subgraph_isomorphic(graph_a, graph_b,
                                            lambda x, y: x == y)


    :param first: The first graph to compare. Can either be a
        :class:`~retworkx.PyGraph` or :class:`~retworkx.PyDiGraph`.
    :param second: The second graph to compare. Can either be a
        :class:`~retworkx.PyGraph` or :class:`~retworkx.PyDiGraph`.
        It should be the same type as the first graph.
    :param callable node_matcher: A python callable object that takes 2
        positional one for each node data object. If the return of this
        function evaluates to True then the nodes passed to it are viewed
        as matching.
    :param callable edge_matcher: A python callable object that takes 2
        positional one for each edge data object. If the return of this
        function evaluates to True then the edges passed to it are viewed
        as matching.
    :param bool id_order: If set to ``True`` this function will match the nodes
        in order specified by their ids. Otherwise it will default to a heuristic
        matching order based on [VF2]_ paper.
    :param bool induced: If set to ``True`` this function will check the existence
        of a node-induced subgraph of first isomorphic to second graph.
        Default: ``True``.
    :param int call_limit: An optional bound on the number of states that VF2
        algorithm visits while searching for a solution. If it exceeds this limit,
        the algorithm will stop and return ``False``.

    :returns: ``True`` if there is a subgraph of `first` isomorphic to `second`
        , ``False`` if there is not.
    :rtype: bool
    """
    raise TypeError("Invalid Input Type %s for graph" % type(first))


@is_subgraph_isomorphic.register(PyDiGraph)
def _digraph_is_subgraph_isomorphic(
    first,
    second,
    node_matcher=None,
    edge_matcher=None,
    id_order=False,
    induced=True,
    call_limit=None,
):
    return digraph_is_subgraph_isomorphic(
        first, second, node_matcher, edge_matcher, id_order, induced, call_limit
    )


@is_subgraph_isomorphic.register(PyGraph)
def _graph_is_subgraph_isomorphic(
    first,
    second,
    node_matcher=None,
    edge_matcher=None,
    id_order=False,
    induced=True,
    call_limit=None,
):
    return graph_is_subgraph_isomorphic(
        first, second, node_matcher, edge_matcher, id_order, induced, call_limit
    )


@functools.singledispatch
def transitivity(graph):
    """Compute the transitivity of a graph.

    This function is multithreaded and will run
    launch a thread pool with threads equal to the number of CPUs by default.
    You can tune the number of threads with the ``RAYON_NUM_THREADS``
    environment variable. For example, setting ``RAYON_NUM_THREADS=4`` would
    limit the thread pool to 4 threads.

    .. note::

        The function implicitly assumes that there are no parallel edges
        or self loops. It may produce incorrect/unexpected results if the
        input graph has self loops or parallel edges.

    :param graph: The graph to be used. Can either be a
        :class:`~retworkx.PyGraph` or :class:`~retworkx.PyDiGraph`.

    :returns: Transitivity of the graph.
    :rtype: float
        raise TypeError("Invalid Input Type %s for graph" % type(graph))
    """
    raise TypeError("Invalid Input Type %s for graph" % type(graph))


@transitivity.register(PyDiGraph)
def _digraph_transitivity(graph):
    return digraph_transitivity(graph)


@transitivity.register(PyGraph)
def _graph_transitivity(graph):
    return graph_transitivity(graph)


@functools.singledispatch
def core_number(graph):
    """Return the core number for each node in the graph.

    A k-core is a maximal subgraph that contains nodes of degree k or more.

    .. note::

        The function implicitly assumes that there are no parallel edges
        or self loops. It may produce incorrect/unexpected results if the
        input graph has self loops or parallel edges.

    :param graph: The graph to get core numbers. Can either be a
        :class:`~retworkx.PyGraph` or :class:`~retworkx.PyDiGraph`

    :returns: A dictionary keyed by node index to the core number
    :rtype: dict
        raise TypeError("Invalid Input Type %s for graph" % type(graph))
    """
    raise TypeError("Invalid Input Type %s for graph" % type(graph))


@core_number.register(PyDiGraph)
def _digraph_core_number(graph):
    return digraph_core_number(graph)


@core_number.register(PyGraph)
def _graph_core_number(graph):
    return graph_core_number(graph)


@functools.singledispatch
def complement(graph):
    """Compute the complement of a graph.

    :param graph: The graph to be used, can be either a
        :class:`~retworkx.PyGraph` or :class:`~retworkx.PyDiGraph`.

    :returns: The complement of the graph.
    :rtype: :class:`~retworkx.PyGraph` or :class:`~retworkx.PyDiGraph`

    .. note::
        Parallel edges and self-loops are never created,
        even if the ``multigraph`` is set to ``True``
    """
    raise TypeError("Invalid Input Type %s for graph" % type(graph))


@complement.register(PyDiGraph)
def _digraph_complement(graph):
    return digraph_complement(graph)


@complement.register(PyGraph)
def _graph_complement(graph):
    return graph_complement(graph)


@functools.singledispatch
def random_layout(graph, center=None, seed=None):
    """Generate a random layout

    :param PyGraph graph: The graph to generate the layout for
    :param tuple center: An optional center position. This is a 2 tuple of two
        ``float`` values for the center position
    :param int seed: An optional seed to set for the random number generator.

    :returns: The random layout of the graph.
    :rtype: Pos2DMapping
    """
    raise TypeError("Invalid Input Type %s for graph" % type(graph))


@random_layout.register(PyDiGraph)
def _digraph_random_layout(graph, center=None, seed=None):
    return digraph_random_layout(graph, center=center, seed=seed)


@random_layout.register(PyGraph)
def _graph_random_layout(graph, center=None, seed=None):
    return graph_random_layout(graph, center=center, seed=seed)


@functools.singledispatch
def spring_layout(
    graph,
    pos=None,
    fixed=None,
    k=None,
    repulsive_exponent=2,
    adaptive_cooling=True,
    num_iter=50,
    tol=1e-6,
    weight_fn=None,
    default_weight=1,
    scale=1,
    center=None,
    seed=None,
):
    """
    Position nodes using Fruchterman-Reingold force-directed algorithm.

    The algorithm simulates a force-directed representation of the network
    treating edges as springs holding nodes close, while treating nodes
    as repelling objects, sometimes called an anti-gravity force.
    Simulation continues until the positions are close to an equilibrium.

    :param graph: Graph to be used. Can either be a
        :class:`~retworkx.PyGraph` or :class:`~retworkx.PyDiGraph`.
    :param dict pos:
        Initial node positions as a dictionary with node ids as keys and values
        as a coordinate list. If ``None``, then use random initial positions.
        (``default=None``)
    :param set fixed: Nodes to keep fixed at initial position.
        Error raised if fixed specified and ``pos`` is not. (``default=None``)
    :param float  k:
        Optimal distance between nodes. If ``None`` the distance is set to
        :math:`\\frac{1}{\\sqrt{n}}` where :math:`n` is the number of nodes.
        Increase this value to move nodes farther apart. (``default=None``)
    :param int repulsive_exponent:
        Repulsive force exponent. (``default=2``)
    :param bool adaptive_cooling:
        Use an adaptive cooling scheme. If set to ``False``,
        a linear cooling scheme is used. (``default=True``)
    :param int num_iter:
        Maximum number of iterations. (``default=50``)
    :param float tol:
        Threshold for relative error in node position changes.
        The iteration stops if the error is below this threshold.
        (``default = 1e-6``)
    :param weight_fn: An optional weight function for an edge. It will accept
        a single argument, the edge's weight object and will return a float
        which will be used to represent the weight of the edge.
    :param float (default=1) default_weight: If ``weight_fn`` isn't specified
        this optional float value will be used for the weight/cost of each edge
    :param float|None scale: Scale factor for positions.
        Not used unless fixed is None. If scale is ``None``, no re-scaling is
        performed. (``default=1.0``)
    :param list center: Coordinate pair around which to center
        the layout. Not used unless fixed is ``None``. (``default=None``)
    :param int seed: An optional seed to use for the random number generator

    :returns: A dictionary of positions keyed by node id.
    :rtype: dict
    """
    raise TypeError("Invalid Input Type %s for graph" % type(graph))


@spring_layout.register(PyDiGraph)
def _digraph_spring_layout(
    graph,
    pos=None,
    fixed=None,
    k=None,
    repulsive_exponent=2,
    adaptive_cooling=True,
    num_iter=50,
    tol=1e-6,
    weight_fn=None,
    default_weight=1,
    scale=1,
    center=None,
    seed=None,
):
    return digraph_spring_layout(
        graph,
        pos,
        fixed,
        k,
        repulsive_exponent,
        adaptive_cooling,
        num_iter,
        tol,
        weight_fn,
        default_weight,
        scale,
        center,
        seed,
    )


@spring_layout.register(PyGraph)
def _graph_spring_layout(
    graph,
    pos=None,
    fixed=None,
    k=None,
    repulsive_exponent=2,
    adaptive_cooling=True,
    num_iter=50,
    tol=1e-6,
    weight_fn=None,
    default_weight=1,
    scale=1,
    center=None,
    seed=None,
):
    return graph_spring_layout(
        graph,
        pos,
        fixed,
        k,
        repulsive_exponent,
        adaptive_cooling,
        num_iter,
        tol,
        weight_fn,
        default_weight,
        scale,
        center,
        seed,
    )


def networkx_converter(graph):
    """Convert a networkx graph object into a retworkx graph object.

    .. note::

        networkx is **not** a dependency of retworkx and this function
        is provided as a convenience method for users of both networkx and
        retworkx. This function will not work unless you install networkx
        independently.

    :param networkx.Graph graph: The networkx graph to convert.

    :returns: A retworkx graph, either a :class:`~retworkx.PyDiGraph` or a
        :class:`~retworkx.PyGraph` based on whether the input graph is directed
        or not.
    :rtype: :class:`~retworkx.PyDiGraph` or :class:`~retworkx.PyGraph`
    """
    if graph.is_directed():
        new_graph = PyDiGraph(multigraph=graph.is_multigraph())
    else:
        new_graph = PyGraph(multigraph=graph.is_multigraph())
    nodes = list(graph.nodes)
    node_indices = dict(zip(nodes, new_graph.add_nodes_from(nodes)))
    new_graph.add_edges_from(
        [
            (node_indices[x[0]], node_indices[x[1]], x[2])
            for x in graph.edges(data=True)
        ]
    )
    return new_graph


@functools.singledispatch
def bipartite_layout(
    graph,
    first_nodes,
    horizontal=False,
    scale=1,
    center=None,
    aspect_ratio=4 / 3,
):
    """Generate a bipartite layout of the graph

    :param graph: The graph to generate the layout for. Can either be a
        :class:`~retworkx.PyGraph` or :class:`~retworkx.PyDiGraph`
    :param set first_nodes: The set of node indexes on the left (or top if
        horitontal is true)
    :param bool horizontal: An optional bool specifying the orientation of the
        layout
    :param float scale: An optional scaling factor to scale positions
    :param tuple center: An optional center position. This is a 2 tuple of two
        ``float`` values for the center position
    :param float aspect_ratio: An optional number for the ratio of the width to
        the height of the layout.

    :returns: The bipartite layout of the graph.
    :rtype: Pos2DMapping
    """
    raise TypeError("Invalid Input Type %s for graph" % type(graph))


@bipartite_layout.register(PyDiGraph)
def _digraph_bipartite_layout(
    graph,
    first_nodes,
    horizontal=False,
    scale=1,
    center=None,
    aspect_ratio=4 / 3,
):
    return digraph_bipartite_layout(
        graph,
        first_nodes,
        horizontal=horizontal,
        scale=scale,
        center=center,
        aspect_ratio=aspect_ratio,
    )


@bipartite_layout.register(PyGraph)
def _graph_bipartite_layout(
    graph,
    first_nodes,
    horizontal=False,
    scale=1,
    center=None,
    aspect_ratio=4 / 3,
):
    return graph_bipartite_layout(
        graph,
        first_nodes,
        horizontal=horizontal,
        scale=scale,
        center=center,
        aspect_ratio=aspect_ratio,
    )


@functools.singledispatch
def circular_layout(graph, scale=1, center=None):
    """Generate a circular layout of the graph

    :param graph: The graph to generate the layout for. Can either be a
        :class:`~retworkx.PyGraph` or :class:`~retworkx.PyDiGraph`
    :param float scale: An optional scaling factor to scale positions
    :param tuple center: An optional center position. This is a 2 tuple of two
        ``float`` values for the center position

    :returns: The circular layout of the graph.
    :rtype: Pos2DMapping
    """
    raise TypeError("Invalid Input Type %s for graph" % type(graph))


@circular_layout.register(PyDiGraph)
def _digraph_circular_layout(graph, scale=1, center=None):
    return digraph_circular_layout(graph, scale=scale, center=center)


@circular_layout.register(PyGraph)
def _graph_circular_layout(graph, scale=1, center=None):
    return graph_circular_layout(graph, scale=scale, center=center)


@functools.singledispatch
def shell_layout(graph, nlist=None, rotate=None, scale=1, center=None):
    """
    Generate a shell layout of the graph

    :param graph: The graph to generate the layout for. Can either be a
        :class:`~retworkx.PyGraph` or :class:`~retworkx.PyDiGraph`
    :param list nlist: The list of lists of indexes which represents each shell
    :param float rotate: Angle (in radians) by which to rotate the starting
        position of each shell relative to the starting position of the
        previous shell
    :param float scale: An optional scaling factor to scale positions
    :param tuple center: An optional center position. This is a 2 tuple of two
        ``float`` values for the center position

    :returns: The shell layout of the graph.
    :rtype: Pos2DMapping
    """
    raise TypeError("Invalid Input Type %s for graph" % type(graph))


@shell_layout.register(PyDiGraph)
def _digraph_shell_layout(graph, nlist=None, rotate=None, scale=1, center=None):
    return digraph_shell_layout(
        graph, nlist=nlist, rotate=rotate, scale=scale, center=center
    )


@shell_layout.register(PyGraph)
def _graph_shell_layout(graph, nlist=None, rotate=None, scale=1, center=None):
    return graph_shell_layout(
        graph, nlist=nlist, rotate=rotate, scale=scale, center=center
    )


@functools.singledispatch
def spiral_layout(
    graph, scale=1, center=None, resolution=0.35, equidistant=False
):
    """
    Generate a spiral layout of the graph

    :param graph: The graph to generate the layout for. Can either be a
        :class:`~retworkx.PyGraph` or :class:`~retworkx.PyDiGraph`
    :param float scale: An optional scaling factor to scale positions
    :param tuple center: An optional center position. This is a 2 tuple of two
        ``float`` values for the center position
    :param float resolution: The compactness of the spiral layout returned.
        Lower values result in more compressed spiral layouts.
    :param bool equidistant: If true, nodes will be plotted equidistant from
        each other.

    :returns: The spiral layout of the graph.
    :rtype: Pos2DMapping
    """
    raise TypeError("Invalid Input Type %s for graph" % type(graph))


@spiral_layout.register(PyDiGraph)
def _digraph_spiral_layout(
    graph, scale=1, center=None, resolution=0.35, equidistant=False
):
    return digraph_spiral_layout(
        graph,
        scale=scale,
        center=center,
        resolution=resolution,
        equidistant=equidistant,
    )


@spiral_layout.register(PyGraph)
def _graph_spiral_layout(
    graph, scale=1, center=None, resolution=0.35, equidistant=False
):
    return graph_spiral_layout(
        graph,
        scale=scale,
        center=center,
        resolution=resolution,
        equidistant=equidistant,
    )


@functools.singledispatch
def num_shortest_paths_unweighted(graph, source):
    """Get the number of unweighted shortest paths from a source node

    :param PyDiGraph graph: The graph to find the number of shortest paths on
    :param int source: The source node to find the shortest paths from

    :returns: A mapping of target node indices to the number of shortest paths
        from ``source`` to that node. If there is no path from ``source`` to
        a node in the graph that node will not be preset in the output mapping.
    :rtype: NodesCountMapping
    """
    raise TypeError("Invalid input type %s for graph" % type(graph))


@num_shortest_paths_unweighted.register(PyDiGraph)
def _digraph_num_shortest_paths_unweighted(graph, source):
    return digraph_num_shortest_paths_unweighted(graph, source)


@num_shortest_paths_unweighted.register(PyGraph)
def _graph_num_shortest_paths_unweighted(graph, source):
    return graph_num_shortest_paths_unweighted(graph, source)


@functools.singledispatch
def vf2_mapping(
    first,
    second,
    node_matcher=None,
    edge_matcher=None,
    id_order=True,
    subgraph=False,
    induced=True,
    call_limit=None,
):
    """
    Return an iterator over all vf2 mappings between two graphs.

    This funcion will run the vf2 algorithm used from
    :func:`~retworkx.is_isomorphic` and :func:`~retworkx.is_subgraph_isomorphic`
    but instead of returning a boolean it will return an iterator over all possible
    mapping of node ids found from ``first`` to ``second``. If the graphs are not
    isomorphic then the iterator will be empty. A simple example that retrieves
    one mapping would be::

            graph_a = retworkx.generators.path_graph(3)
            graph_b = retworkx.generators.path_graph(2)
            vf2 = retworkx.vf2_mapping(graph_a, graph_b, subgraph=True)
            try:
                mapping = next(vf2)
            except StopIteration:
                pass

    :param first: The first graph to find the mapping for
    :param second: The second graph to find the mapping for
    :param node_matcher: An optional python callable object that takes 2
        positional arguments, one for each node data object in either graph.
        If the return of this function evaluates to True then the nodes
        passed to it are viewed as matching.
    :param edge_matcher: A python callable object that takes 2 positional
        one for each edge data object. If the return of this
        function evaluates to True then the edges passed to it are viewed
        as matching.
    :param bool id_order: If set to ``False`` this function will use a
        heuristic matching order based on [VF2]_ paper. Otherwise it will
        default to matching the nodes in order specified by their ids.
    :param bool subgraph: If set to ``True`` the function will return the
        subgraph isomorphic found between the graphs.
    :param bool induced: If set to ``True`` this function will check the existence
        of a node-induced subgraph of first isomorphic to second graph.
        Default: ``True``.
    :param int call_limit: An optional bound on the number of states that VF2
        algorithm visits while searching for a solution. If it exceeds this limit,
        the algorithm will stop. Default: ``None``.

    :returns: An iterator over dicitonaries of node indices from ``first`` to node
        indices in ``second`` representing the mapping found.
    :rtype: Iterable[NodeMap]
    """
    raise TypeError("Invalid Input Type %s for graph" % type(first))


@vf2_mapping.register(PyDiGraph)
def _digraph_vf2_mapping(
    first,
    second,
    node_matcher=None,
    edge_matcher=None,
    id_order=True,
    subgraph=False,
    induced=True,
    call_limit=None,
):
    return digraph_vf2_mapping(
        first,
        second,
        node_matcher=node_matcher,
        edge_matcher=edge_matcher,
        id_order=id_order,
        subgraph=subgraph,
        induced=induced,
        call_limit=call_limit,
    )


@vf2_mapping.register(PyGraph)
def _graph_vf2_mapping(
    first,
    second,
    node_matcher=None,
    edge_matcher=None,
    id_order=True,
    subgraph=False,
    induced=True,
    call_limit=None,
):
    return graph_vf2_mapping(
        first,
        second,
        node_matcher=node_matcher,
        edge_matcher=edge_matcher,
        id_order=id_order,
        subgraph=subgraph,
        induced=induced,
        call_limit=call_limit,
    )<|MERGE_RESOLUTION|>--- conflicted
+++ resolved
@@ -177,7 +177,6 @@
 
 
 @functools.singledispatch
-<<<<<<< HEAD
 def unweighted_average_shortest_path_length(graph, parallel_threshold=300):
     r"""Return the average shortest path length with unweighted edges.
 
@@ -235,10 +234,7 @@
 
 
 @functools.singledispatch
-def adjacency_matrix(graph, weight_fn=None, default_weight=1.0):
-=======
 def adjacency_matrix(graph, weight_fn=None, default_weight=1.0, null_value=0.0):
->>>>>>> 727eaa90
     """Return the adjacency matrix for a graph object
 
     In the case where there are multiple edges between nodes the value in the
