--- conflicted
+++ resolved
@@ -738,11 +738,7 @@
 {
     let alpha: f64 = alpha.unwrap_or(0.1);
 
-<<<<<<< HEAD
-    let mut beta: HashMap<usize, f64> = beta_map.unwrap_or_default(HashMap::new);
-=======
     let mut beta: HashMap<usize, f64> = beta_map.unwrap_or_default();
->>>>>>> 651409f4
 
     if beta.is_empty() {
         // beta_map was none
