// Licensed under the Apache License, Version 2.0 (the "License"); you may
// not use this file except in compliance with the License. You may obtain
// a copy of the License at
//
//     http://www.apache.org/licenses/LICENSE-2.0
//
// Unless required by applicable law or agreed to in writing, software
// distributed under the License is distributed on an "AS IS" BASIS, WITHOUT
// WARRANTIES OR CONDITIONS OF ANY KIND, either express or implied. See the
// License for the specific language governing permissions and limitations
// under the License.

use std::convert::TryFrom;

use crate::digraph;
use crate::graph;
use crate::iterators::{CentralityMapping, EdgeCentralityMapping};
use crate::CostFn;
use crate::FailedToConverge;

use petgraph::graph::NodeIndex;
use petgraph::visit::EdgeIndexable;
use petgraph::visit::EdgeRef;
use pyo3::prelude::*;
use rustworkx_core::centrality;

/// Compute the betweenness centrality of all nodes in a PyGraph.
///
/// Betweenness centrality of a node :math:`v` is the sum of the
/// fraction of all-pairs shortest paths that pass through :math`v`
///
/// .. math::
///
///    c_B(v) =\sum_{s,t \in V} \frac{\sigma(s, t|v)}{\sigma(s, t)}
///
/// where :math:`V` is the set of nodes, :math:`\sigma(s, t)` is the number of
/// shortest :math:`(s, t)` paths, and :math:`\sigma(s, t|v)` is the number of
/// those paths  passing through some  node :math:`v` other than :math:`s, t`.
/// If :math:`s = t`, :math:`\sigma(s, t) = 1`, and if :math:`v \in {s, t}`,
/// :math:`\sigma(s, t|v) = 0`
///
/// The algorithm used in this function is based on:
///
/// Ulrik Brandes, A Faster Algorithm for Betweenness Centrality.
/// Journal of Mathematical Sociology 25(2):163-177, 2001.
///
/// This function is multithreaded and will run in parallel if the number
/// of nodes in the graph is above the value of ``parallel_threshold`` (it
/// defaults to 50). If the function will be running in parallel the env var
/// ``RAYON_NUM_THREADS`` can be used to adjust how many threads will be used.
///
/// See Also
/// --------
/// graph_edge_betweenness_centrality
///
/// :param PyGraph graph: The input graph
/// :param bool normalized: Whether to normalize the betweenness scores by the number of distinct
///    paths between all pairs of nodes.
/// :param bool endpoints: Whether to include the endpoints of paths in pathlengths used to
///    compute the betweenness.
/// :param int parallel_threshold: The number of nodes to calculate the
///     the betweenness centrality in parallel at if the number of nodes in
///     the graph is less than this value it will run in a single thread. The
///     default value is 50
///
/// :returns: a read-only dict-like object whose keys are the node indices and values are the
///      betweenness score for each node.
/// :rtype: CentralityMapping
#[pyfunction(
    signature = (
        graph,
        normalized=true,
        endpoints=false,
        parallel_threshold=50
    )
)]
#[pyo3(text_signature = "(graph, /, normalized=True, endpoints=False, parallel_threshold=50)")]
pub fn graph_betweenness_centrality(
    graph: &graph::PyGraph,
    normalized: bool,
    endpoints: bool,
    parallel_threshold: usize,
) -> CentralityMapping {
    let betweenness =
        centrality::betweenness_centrality(&graph.graph, endpoints, normalized, parallel_threshold);
    CentralityMapping {
        centralities: betweenness
            .into_iter()
            .enumerate()
            .filter_map(|(i, v)| v.map(|x| (i, x)))
            .collect(),
    }
}

/// Compute the betweenness centrality of all nodes in a PyDiGraph.
///
/// Betweenness centrality of a node :math:`v` is the sum of the
/// fraction of all-pairs shortest paths that pass through :math`v`
///
/// .. math::
///
///    c_B(v) =\sum_{s,t \in V} \frac{\sigma(s, t|v)}{\sigma(s, t)}
///
/// where :math:`V` is the set of nodes, :math:`\sigma(s, t)` is the number of
/// shortest :math`(s, t)` paths, and :math:`\sigma(s, t|v)` is the number of
/// those paths  passing through some  node :math:`v` other than :math:`s, t`.
/// If :math:`s = t`, :math:`\sigma(s, t) = 1`, and if :math:`v \in {s, t}`,
/// :math:`\sigma(s, t|v) = 0`
///
/// The algorithm used in this function is based on:
///
/// Ulrik Brandes, A Faster Algorithm for Betweenness Centrality.
/// Journal of Mathematical Sociology 25(2):163-177, 2001.
///
/// This function is multithreaded and will run in parallel if the number
/// of nodes in the graph is above the value of ``parallel_threshold`` (it
/// defaults to 50). If the function will be running in parallel the env var
/// ``RAYON_NUM_THREADS`` can be used to adjust how many threads will be used.
///
/// See Also
/// --------
/// digraph_edge_betweenness_centrality
///
/// :param PyDiGraph graph: The input graph
/// :param bool normalized: Whether to normalize the betweenness scores by the number of distinct
///    paths between all pairs of nodes.
/// :param bool endpoints: Whether to include the endpoints of paths in pathlengths used to
///    compute the betweenness.
/// :param int parallel_threshold: The number of nodes to calculate the
///     the betweenness centrality in parallel at if the number of nodes in
///     the graph is less than this value it will run in a single thread. The
///     default value is 50
///
/// :returns: a read-only dict-like object whose keys are the node indices and values are the
///      betweenness score for each node.
/// :rtype: CentralityMapping
#[pyfunction(
    signature = (
        graph,
        normalized=true,
        endpoints=false,
        parallel_threshold=50
    )
)]
#[pyo3(text_signature = "(graph, /, normalized=True, endpoints=False, parallel_threshold=50)")]
pub fn digraph_betweenness_centrality(
    graph: &digraph::PyDiGraph,
    normalized: bool,
    endpoints: bool,
    parallel_threshold: usize,
) -> CentralityMapping {
    let betweenness =
        centrality::betweenness_centrality(&graph.graph, endpoints, normalized, parallel_threshold);
    CentralityMapping {
        centralities: betweenness
            .into_iter()
            .enumerate()
            .filter_map(|(i, v)| v.map(|x| (i, x)))
            .collect(),
    }
}

<<<<<<< HEAD
/// Compute the closeness centrality of all nodes in a PyGraph.
///
/// The closeness centrality of a node :math:`u` is the reciprocal of the
/// average shortest path distance to :math:`u` over all :math:`n-1` reachable
/// nodes.
///
/// .. math::
///
///     C(u) = \frac{n - 1}{\sum_{v=1}^{n-1} d(v, u)},
///
/// where :math:`d(v, u)` is the shortest-path distance between :math:`v` and
/// :math:`u`, and :math:`n` is the number of nodes that can reach :math:`u`.
///
/// Wasserman and Faust propose an improved formula for graphs with more than
/// one connected component. The result is "a ratio of the fraction of actors
/// in the group who are reachable, to the average distance" from the reachable
/// actors.
///
/// .. math::
///
///     C_{WF}(u) = \frac{n-1}{N-1} \frac{n - 1}{\sum_{v=1}^{n-1} d(v, u)},
///
/// where :math:`N` is the number of nodes in the graph.
///
/// :param PyGraph graph: The input graph
/// :param bool wf_improved: If True, scale by the fraction of nodes reachable.
///
/// :returns: a read-only dict-like object whose keys are the node indices and
///     values are its closeness centrality score for each node.
/// :rtype: CentralityMapping
#[pyfunction(wf_improved = "true")]
#[pyo3(text_signature = "(graph, /, wf_improved=True)")]
pub fn graph_closeness_centrality(graph: &graph::PyGraph, wf_improved: bool) -> CentralityMapping {
    let closeness = centrality::closeness_centrality(&graph.graph, wf_improved);
    CentralityMapping {
        centralities: closeness
=======
/// Compute the edge betweenness centrality of all edges in a :class:`~PyGraph`.
///
/// Edge betweenness centrality of an edge :math:`e` is the sum of the
/// fraction of all-pairs shortest paths that pass through :math`e`
///
/// .. math::
///
///   c_B(e) =\sum_{s,t \in V} \frac{\sigma(s, t|e)}{\sigma(s, t)}
///
/// where :math:`V` is the set of nodes, :math:`\sigma(s, t)` is the
/// number of shortest :math:`(s, t)`-paths, and :math:`\sigma(s, t|e)` is
/// the number of those paths passing through edge :math:`e`.
///
/// The above definition and the algorithm used in this function is based on:
///
/// Ulrik Brandes, On Variants of Shortest-Path Betweenness Centrality
/// and their Generic Computation. Social Networks 30(2):136-145, 2008.
///
/// This function is multithreaded and will run in parallel if the number
/// of nodes in the graph is above the value of ``parallel_threshold`` (it
/// defaults to 50). If the function will be running in parallel the env var
/// ``RAYON_NUM_THREADS`` can be used to adjust how many threads will be used.
///
/// See Also
/// --------
/// graph_betweenness_centrality
///
/// :param PyGraph graph: The input graph
/// :param bool normalized: Whether to normalize the betweenness scores by the number of distinct
///    paths between all pairs of nodes.
/// :param int parallel_threshold: The number of nodes to calculate the
///     the betweenness centrality in parallel at if the number of nodes in
///     the graph is less than this value it will run in a single thread. The
///     default value is 50
///
/// :returns: a read-only dict-like object whose keys are the edge indices and values are the
///      betweenness score for each edge.
/// :rtype: EdgeCentralityMapping
#[pyfunction(
    signature = (
        graph,
        normalized=true,
        parallel_threshold=50
    )
)]
#[pyo3(text_signature = "(graph, /, normalized=True, parallel_threshold=50)")]
pub fn graph_edge_betweenness_centrality(
    graph: &graph::PyGraph,
    normalized: bool,
    parallel_threshold: usize,
) -> PyResult<EdgeCentralityMapping> {
    let betweenness =
        centrality::edge_betweenness_centrality(&graph.graph, normalized, parallel_threshold);
    Ok(EdgeCentralityMapping {
        centralities: betweenness
>>>>>>> baffac57
            .into_iter()
            .enumerate()
            .filter_map(|(i, v)| v.map(|x| (i, x)))
            .collect(),
<<<<<<< HEAD
    }
}

/// Compute the closeness centrality of all nodes in a PyDiGraph.
///
/// The closeness centrality of a node :math:`u` is the reciprocal of the
/// average shortest path distance to :math:`u` over all :math:`n-1` reachable
/// nodes.
///
/// .. math::
///
///     C(u) = \frac{n - 1}{\sum_{v=1}^{n-1} d(v, u)},
///
/// where :math:`d(v, u)` is the shortest-path distance between :math:`v` and
/// :math:`u`, and :math:`n` is the number of nodes that can reach :math:`u`.
///
/// Wasserman and Faust propose an improved formula for graphs with more than
/// one connected component. The result is "a ratio of the fraction of actors
/// in the group who are reachable, to the average distance" from the reachable
/// actors.
///
/// .. math::
///
///     C_{WF}(u) = \frac{n-1}{N-1} \frac{n - 1}{\sum_{v=1}^{n-1} d(v, u)},
///
/// where :math:`N` is the number of nodes in the graph.
///
/// :param PyDiGraph graph: The input digraph
/// :param bool wf_improved: If True, scale by the fraction of nodes reachable.
///
/// :returns: a read-only dict-like object whose keys are the node indices and values are its
///     closeness centrality score for each node.
/// :rtype: CentralityMapping
#[pyfunction(wf_improved = "true")]
#[pyo3(text_signature = "(graph, /, wf_improved=True)")]
pub fn digraph_closeness_centrality(
    graph: &digraph::PyDiGraph,
    wf_improved: bool,
) -> CentralityMapping {
    let closeness = centrality::closeness_centrality(&graph.graph, wf_improved);
    CentralityMapping {
        centralities: closeness
=======
    })
}

/// Compute the edge betweenness centrality of all edges in a :class:`~PyDiGraph`.
///
/// Edge betweenness centrality of an edge :math:`e` is the sum of the
/// fraction of all-pairs shortest paths that pass through :math`e`
///
/// .. math::
///
///   c_B(e) =\sum_{s,t \in V} \frac{\sigma(s, t|e)}{\sigma(s, t)}
///
/// where :math:`V` is the set of nodes, :math:`\sigma(s, t)` is the
/// number of shortest :math:`(s, t)`-paths, and :math:`\sigma(s, t|e)` is
/// the number of those paths passing through edge :math:`e`.
///
/// The above definition and the algorithm used in this function is based on:
///
/// Ulrik Brandes, On Variants of Shortest-Path Betweenness Centrality
/// and their Generic Computation. Social Networks 30(2):136-145, 2008.
///
/// This function is multithreaded and will run in parallel if the number
/// of nodes in the graph is above the value of ``parallel_threshold`` (it
/// defaults to 50). If the function will be running in parallel the env var
/// ``RAYON_NUM_THREADS`` can be used to adjust how many threads will be used.
///
/// See Also
/// --------
/// digraph_betweenness_centrality
///
/// :param PyGraph graph: The input graph
/// :param bool normalized: Whether to normalize the betweenness scores by the number of distinct
///    paths between all pairs of nodes.
/// :param int parallel_threshold: The number of nodes to calculate the
///     the betweenness centrality in parallel at if the number of nodes in
///     the graph is less than this value it will run in a single thread. The
///     default value is 50
///
/// :returns: a read-only dict-like object whose keys are edges and values are the
///      betweenness score for each node.
/// :rtype: EdgeCentralityMapping
#[pyfunction(
    signature = (
        graph,
        normalized=true,
        parallel_threshold=50
    )
)]
#[pyo3(text_signature = "(graph, /, normalized=True, parallel_threshold=50)")]
pub fn digraph_edge_betweenness_centrality(
    graph: &digraph::PyDiGraph,
    normalized: bool,
    parallel_threshold: usize,
) -> PyResult<EdgeCentralityMapping> {
    let betweenness =
        centrality::edge_betweenness_centrality(&graph.graph, normalized, parallel_threshold);
    Ok(EdgeCentralityMapping {
        centralities: betweenness
>>>>>>> baffac57
            .into_iter()
            .enumerate()
            .filter_map(|(i, v)| v.map(|x| (i, x)))
            .collect(),
<<<<<<< HEAD
=======
    })
}

/// Compute the eigenvector centrality of a :class:`~PyGraph`.
///
/// For details on the eigenvector centrality refer to:
///
/// Phillip Bonacich. “Power and Centrality: A Family of Measures.”
/// American Journal of Sociology 92(5):1170–1182, 1986
/// <https://doi.org/10.1086/228631>
///
/// This function uses a power iteration method to compute the eigenvector
/// and convergence is not guaranteed. The function will stop when `max_iter`
/// iterations is reached or when the computed vector between two iterations
/// is smaller than the error tolerance multiplied by the number of nodes.
/// The implementation of this algorithm is based on the NetworkX
/// `eigenvector_centrality() <https://networkx.org/documentation/stable/reference/algorithms/generated/networkx.algorithms.centrality.eigenvector_centrality.html>`__
/// function.
///
/// In the case of multigraphs the weights of any parallel edges will be
/// summed when computing the eigenvector centrality.
///
/// :param PyGraph graph: The graph object to run the algorithm on
/// :param weight_fn: An optional input callable that will be passed the edge's
///     payload object and is expected to return a `float` weight for that edge.
///     If this is not specified ``default_weight`` will be used as the weight
///     for every edge in ``graph``
/// :param float default_weight: If ``weight_fn`` is not set the default weight
///     value to use for the weight of all edges
/// :param int max_iter: The maximum number of iterations in the power method. If
///     not specified a default value of 100 is used.
/// :param float tol: The error tolerance used when checking for convergence in the
///     power method. If this is not specified default value of 1e-6 is used.
///
/// :returns: a read-only dict-like object whose keys are the node indices and values are the
///      centrality score for that node.
/// :rtype: CentralityMapping
#[pyfunction(
    signature = (
        graph,
        weight_fn=None,
        default_weight=1.0,
        max_iter=100,
        tol=1e-6
    )
)]
#[pyo3(text_signature = "(graph, /, weight_fn=None, default_weight=1.0, max_iter=100, tol=1e-6)")]
pub fn graph_eigenvector_centrality(
    py: Python,
    graph: &graph::PyGraph,
    weight_fn: Option<PyObject>,
    default_weight: f64,
    max_iter: usize,
    tol: f64,
) -> PyResult<CentralityMapping> {
    let mut edge_weights = vec![default_weight; graph.graph.edge_bound()];
    if weight_fn.is_some() {
        let cost_fn = CostFn::try_from((weight_fn, default_weight))?;
        for edge in graph.graph.edge_indices() {
            edge_weights[edge.index()] =
                cost_fn.call(py, graph.graph.edge_weight(edge).unwrap())?;
        }
    }
    let ev_centrality = centrality::eigenvector_centrality(
        &graph.graph,
        |e| -> PyResult<f64> { Ok(edge_weights[e.id().index()]) },
        Some(max_iter),
        Some(tol),
    )?;
    match ev_centrality {
        Some(centrality) => Ok(CentralityMapping {
            centralities: centrality
                .iter()
                .enumerate()
                .filter_map(|(k, v)| {
                    if graph.graph.contains_node(NodeIndex::new(k)) {
                        Some((k, *v))
                    } else {
                        None
                    }
                })
                .collect(),
        }),
        None => Err(FailedToConverge::new_err(format!(
            "Function failed to converge on a solution in {} iterations",
            max_iter
        ))),
    }
}

/// Compute the eigenvector centrality of a :class:`~PyDiGraph`.
///
/// For details on the eigenvector centrality refer to:
///
/// Phillip Bonacich. “Power and Centrality: A Family of Measures.”
/// American Journal of Sociology 92(5):1170–1182, 1986
/// <https://doi.org/10.1086/228631>
///
/// This function uses a power iteration method to compute the eigenvector
/// and convergence is not guaranteed. The function will stop when `max_iter`
/// iterations is reached or when the computed vector between two iterations
/// is smaller than the error tolerance multiplied by the number of nodes.
/// The implementation of this algorithm is based on the NetworkX
/// `eigenvector_centrality() <https://networkx.org/documentation/stable/reference/algorithms/generated/networkx.algorithms.centrality.eigenvector_centrality.html>`__
/// function.
///
/// In the case of multigraphs the weights of any parallel edges will be
/// summed when computing the eigenvector centrality.
///
/// :param PyDiGraph graph: The graph object to run the algorithm on
/// :param weight_fn: An optional input callable that will be passed the edge's
///     payload object and is expected to return a `float` weight for that edge.
///     If this is not specified ``default_weight`` will be used as the weight
///     for every edge in ``graph``
/// :param float default_weight: If ``weight_fn`` is not set the default weight
///     value to use for the weight of all edges
/// :param int max_iter: The maximum number of iterations in the power method. If
///     not specified a default value of 100 is used.
/// :param float tol: The error tolerance used when checking for convergence in the
///     power method. If this is not specified default value of 1e-6 is used.
///
/// :returns: a read-only dict-like object whose keys are the node indices and values are the
///      centrality score for that node.
/// :rtype: CentralityMapping
#[pyfunction(
    signature = (
        graph,
        weight_fn=None,
        default_weight=1.0,
        max_iter=100,
        tol=1e-6
    )
)]
#[pyo3(text_signature = "(graph, /, weight_fn=None, default_weight=1.0, max_iter=100, tol=1e-6)")]
pub fn digraph_eigenvector_centrality(
    py: Python,
    graph: &digraph::PyDiGraph,
    weight_fn: Option<PyObject>,
    default_weight: f64,
    max_iter: usize,
    tol: f64,
) -> PyResult<CentralityMapping> {
    let mut edge_weights = vec![default_weight; graph.graph.edge_bound()];
    if weight_fn.is_some() {
        let cost_fn = CostFn::try_from((weight_fn, default_weight))?;
        for edge in graph.graph.edge_indices() {
            edge_weights[edge.index()] =
                cost_fn.call(py, graph.graph.edge_weight(edge).unwrap())?;
        }
    }
    let ev_centrality = centrality::eigenvector_centrality(
        &graph.graph,
        |e| -> PyResult<f64> { Ok(edge_weights[e.id().index()]) },
        Some(max_iter),
        Some(tol),
    )?;

    match ev_centrality {
        Some(centrality) => Ok(CentralityMapping {
            centralities: centrality
                .iter()
                .enumerate()
                .filter_map(|(k, v)| {
                    if graph.graph.contains_node(NodeIndex::new(k)) {
                        Some((k, *v))
                    } else {
                        None
                    }
                })
                .collect(),
        }),
        None => Err(FailedToConverge::new_err(format!(
            "Function failed to converge on a solution in {} iterations",
            max_iter
        ))),
>>>>>>> baffac57
    }
}<|MERGE_RESOLUTION|>--- conflicted
+++ resolved
@@ -160,7 +160,6 @@
     }
 }
 
-<<<<<<< HEAD
 /// Compute the closeness centrality of all nodes in a PyGraph.
 ///
 /// The closeness centrality of a node :math:`u` is the reciprocal of the
@@ -191,13 +190,63 @@
 /// :returns: a read-only dict-like object whose keys are the node indices and
 ///     values are its closeness centrality score for each node.
 /// :rtype: CentralityMapping
-#[pyfunction(wf_improved = "true")]
-#[pyo3(text_signature = "(graph, /, wf_improved=True)")]
+#[pyfunction(signature = (graph, wf_improved=true))]
 pub fn graph_closeness_centrality(graph: &graph::PyGraph, wf_improved: bool) -> CentralityMapping {
     let closeness = centrality::closeness_centrality(&graph.graph, wf_improved);
     CentralityMapping {
         centralities: closeness
-=======
+            .into_iter()
+            .enumerate()
+            .filter_map(|(i, v)| v.map(|x| (i, x)))
+            .collect(),
+    }
+}
+
+/// Compute the closeness centrality of all nodes in a PyDiGraph.
+///
+/// The closeness centrality of a node :math:`u` is the reciprocal of the
+/// average shortest path distance to :math:`u` over all :math:`n-1` reachable
+/// nodes.
+///
+/// .. math::
+///
+///     C(u) = \frac{n - 1}{\sum_{v=1}^{n-1} d(v, u)},
+///
+/// where :math:`d(v, u)` is the shortest-path distance between :math:`v` and
+/// :math:`u`, and :math:`n` is the number of nodes that can reach :math:`u`.
+///
+/// Wasserman and Faust propose an improved formula for graphs with more than
+/// one connected component. The result is "a ratio of the fraction of actors
+/// in the group who are reachable, to the average distance" from the reachable
+/// actors.
+///
+/// .. math::
+///
+///     C_{WF}(u) = \frac{n-1}{N-1} \frac{n - 1}{\sum_{v=1}^{n-1} d(v, u)},
+///
+/// where :math:`N` is the number of nodes in the graph.
+///
+/// :param PyDiGraph graph: The input digraph
+/// :param bool wf_improved: If True, scale by the fraction of nodes reachable.
+///
+/// :returns: a read-only dict-like object whose keys are the node indices and values are its
+///     closeness centrality score for each node.
+/// :rtype: CentralityMapping
+#[pyfunction(signature = (graph, wf_improved=true))]
+pub fn digraph_closeness_centrality(
+    graph: &digraph::PyDiGraph,
+    wf_improved: bool,
+) -> CentralityMapping {
+    let closeness = centrality::closeness_centrality(&graph.graph, wf_improved);
+    CentralityMapping {
+        centralities: closeness
+            .into_iter()
+            .enumerate()
+            .filter_map(|(i, v)| v.map(|x| (i, x)))
+            .collect(),
+    }
+}
+
 /// Compute the edge betweenness centrality of all edges in a :class:`~PyGraph`.
 ///
 /// Edge betweenness centrality of an edge :math:`e` is the sum of the
@@ -253,55 +302,10 @@
         centrality::edge_betweenness_centrality(&graph.graph, normalized, parallel_threshold);
     Ok(EdgeCentralityMapping {
         centralities: betweenness
->>>>>>> baffac57
             .into_iter()
             .enumerate()
             .filter_map(|(i, v)| v.map(|x| (i, x)))
             .collect(),
-<<<<<<< HEAD
-    }
-}
-
-/// Compute the closeness centrality of all nodes in a PyDiGraph.
-///
-/// The closeness centrality of a node :math:`u` is the reciprocal of the
-/// average shortest path distance to :math:`u` over all :math:`n-1` reachable
-/// nodes.
-///
-/// .. math::
-///
-///     C(u) = \frac{n - 1}{\sum_{v=1}^{n-1} d(v, u)},
-///
-/// where :math:`d(v, u)` is the shortest-path distance between :math:`v` and
-/// :math:`u`, and :math:`n` is the number of nodes that can reach :math:`u`.
-///
-/// Wasserman and Faust propose an improved formula for graphs with more than
-/// one connected component. The result is "a ratio of the fraction of actors
-/// in the group who are reachable, to the average distance" from the reachable
-/// actors.
-///
-/// .. math::
-///
-///     C_{WF}(u) = \frac{n-1}{N-1} \frac{n - 1}{\sum_{v=1}^{n-1} d(v, u)},
-///
-/// where :math:`N` is the number of nodes in the graph.
-///
-/// :param PyDiGraph graph: The input digraph
-/// :param bool wf_improved: If True, scale by the fraction of nodes reachable.
-///
-/// :returns: a read-only dict-like object whose keys are the node indices and values are its
-///     closeness centrality score for each node.
-/// :rtype: CentralityMapping
-#[pyfunction(wf_improved = "true")]
-#[pyo3(text_signature = "(graph, /, wf_improved=True)")]
-pub fn digraph_closeness_centrality(
-    graph: &digraph::PyDiGraph,
-    wf_improved: bool,
-) -> CentralityMapping {
-    let closeness = centrality::closeness_centrality(&graph.graph, wf_improved);
-    CentralityMapping {
-        centralities: closeness
-=======
     })
 }
 
@@ -360,13 +364,10 @@
         centrality::edge_betweenness_centrality(&graph.graph, normalized, parallel_threshold);
     Ok(EdgeCentralityMapping {
         centralities: betweenness
->>>>>>> baffac57
             .into_iter()
             .enumerate()
             .filter_map(|(i, v)| v.map(|x| (i, x)))
             .collect(),
-<<<<<<< HEAD
-=======
     })
 }
 
@@ -542,6 +543,5 @@
             "Function failed to converge on a solution in {} iterations",
             max_iter
         ))),
->>>>>>> baffac57
     }
 }