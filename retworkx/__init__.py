--- conflicted
+++ resolved
@@ -11,1112 +11,7 @@
 
 import sys
 
-<<<<<<< HEAD
-@is_subgraph_isomorphic.register(PyDiGraph)
-def _digraph_is_subgraph_isomorphic(
-    first,
-    second,
-    node_matcher=None,
-    edge_matcher=None,
-    id_order=False,
-    induced=True,
-    call_limit=None,
-):
-    return digraph_is_subgraph_isomorphic(
-        first, second, node_matcher, edge_matcher, id_order, induced, call_limit
-    )
-
-
-@is_subgraph_isomorphic.register(PyGraph)
-def _graph_is_subgraph_isomorphic(
-    first,
-    second,
-    node_matcher=None,
-    edge_matcher=None,
-    id_order=False,
-    induced=True,
-    call_limit=None,
-):
-    return graph_is_subgraph_isomorphic(
-        first, second, node_matcher, edge_matcher, id_order, induced, call_limit
-    )
-
-
-@functools.singledispatch
-def transitivity(graph):
-    """Compute the transitivity of a graph.
-
-    This function is multithreaded and will run
-    launch a thread pool with threads equal to the number of CPUs by default.
-    You can tune the number of threads with the ``RAYON_NUM_THREADS``
-    environment variable. For example, setting ``RAYON_NUM_THREADS=4`` would
-    limit the thread pool to 4 threads.
-
-    .. note::
-
-        The function implicitly assumes that there are no parallel edges
-        or self loops. It may produce incorrect/unexpected results if the
-        input graph has self loops or parallel edges.
-
-    :param graph: The graph to be used. Can either be a
-        :class:`~retworkx.PyGraph` or :class:`~retworkx.PyDiGraph`.
-
-    :returns: Transitivity of the graph.
-    :rtype: float
-        raise TypeError("Invalid Input Type %s for graph" % type(graph))
-    """
-    raise TypeError("Invalid Input Type %s for graph" % type(graph))
-
-
-@transitivity.register(PyDiGraph)
-def _digraph_transitivity(graph):
-    return digraph_transitivity(graph)
-
-
-@transitivity.register(PyGraph)
-def _graph_transitivity(graph):
-    return graph_transitivity(graph)
-
-
-@functools.singledispatch
-def core_number(graph):
-    """Return the core number for each node in the graph.
-
-    A k-core is a maximal subgraph that contains nodes of degree k or more.
-
-    .. note::
-
-        The function implicitly assumes that there are no parallel edges
-        or self loops. It may produce incorrect/unexpected results if the
-        input graph has self loops or parallel edges.
-
-    :param graph: The graph to get core numbers. Can either be a
-        :class:`~retworkx.PyGraph` or :class:`~retworkx.PyDiGraph`
-
-    :returns: A dictionary keyed by node index to the core number
-    :rtype: dict
-        raise TypeError("Invalid Input Type %s for graph" % type(graph))
-    """
-    raise TypeError("Invalid Input Type %s for graph" % type(graph))
-
-
-@core_number.register(PyDiGraph)
-def _digraph_core_number(graph):
-    return digraph_core_number(graph)
-
-
-@core_number.register(PyGraph)
-def _graph_core_number(graph):
-    return graph_core_number(graph)
-
-
-@functools.singledispatch
-def complement(graph):
-    """Compute the complement of a graph.
-
-    :param graph: The graph to be used, can be either a
-        :class:`~retworkx.PyGraph` or :class:`~retworkx.PyDiGraph`.
-
-    :returns: The complement of the graph.
-    :rtype: :class:`~retworkx.PyGraph` or :class:`~retworkx.PyDiGraph`
-
-    .. note::
-        Parallel edges and self-loops are never created,
-        even if the ``multigraph`` is set to ``True``
-    """
-    raise TypeError("Invalid Input Type %s for graph" % type(graph))
-
-
-@complement.register(PyDiGraph)
-def _digraph_complement(graph):
-    return digraph_complement(graph)
-
-
-@complement.register(PyGraph)
-def _graph_complement(graph):
-    return graph_complement(graph)
-
-
-@functools.singledispatch
-def random_layout(graph, center=None, seed=None):
-    """Generate a random layout
-
-    :param PyGraph graph: The graph to generate the layout for
-    :param tuple center: An optional center position. This is a 2 tuple of two
-        ``float`` values for the center position
-    :param int seed: An optional seed to set for the random number generator.
-
-    :returns: The random layout of the graph.
-    :rtype: Pos2DMapping
-    """
-    raise TypeError("Invalid Input Type %s for graph" % type(graph))
-
-
-@random_layout.register(PyDiGraph)
-def _digraph_random_layout(graph, center=None, seed=None):
-    return digraph_random_layout(graph, center=center, seed=seed)
-
-
-@random_layout.register(PyGraph)
-def _graph_random_layout(graph, center=None, seed=None):
-    return graph_random_layout(graph, center=center, seed=seed)
-
-
-@functools.singledispatch
-def spring_layout(
-    graph,
-    pos=None,
-    fixed=None,
-    k=None,
-    repulsive_exponent=2,
-    adaptive_cooling=True,
-    num_iter=50,
-    tol=1e-6,
-    weight_fn=None,
-    default_weight=1,
-    scale=1,
-    center=None,
-    seed=None,
-):
-    """
-    Position nodes using Fruchterman-Reingold force-directed algorithm.
-
-    The algorithm simulates a force-directed representation of the network
-    treating edges as springs holding nodes close, while treating nodes
-    as repelling objects, sometimes called an anti-gravity force.
-    Simulation continues until the positions are close to an equilibrium.
-
-    :param graph: Graph to be used. Can either be a
-        :class:`~retworkx.PyGraph` or :class:`~retworkx.PyDiGraph`.
-    :param dict pos:
-        Initial node positions as a dictionary with node ids as keys and values
-        as a coordinate list. If ``None``, then use random initial positions.
-        (``default=None``)
-    :param set fixed: Nodes to keep fixed at initial position.
-        Error raised if fixed specified and ``pos`` is not. (``default=None``)
-    :param float  k:
-        Optimal distance between nodes. If ``None`` the distance is set to
-        :math:`\\frac{1}{\\sqrt{n}}` where :math:`n` is the number of nodes.
-        Increase this value to move nodes farther apart. (``default=None``)
-    :param int repulsive_exponent:
-        Repulsive force exponent. (``default=2``)
-    :param bool adaptive_cooling:
-        Use an adaptive cooling scheme. If set to ``False``,
-        a linear cooling scheme is used. (``default=True``)
-    :param int num_iter:
-        Maximum number of iterations. (``default=50``)
-    :param float tol:
-        Threshold for relative error in node position changes.
-        The iteration stops if the error is below this threshold.
-        (``default = 1e-6``)
-    :param weight_fn: An optional weight function for an edge. It will accept
-        a single argument, the edge's weight object and will return a float
-        which will be used to represent the weight of the edge.
-    :param float (default=1) default_weight: If ``weight_fn`` isn't specified
-        this optional float value will be used for the weight/cost of each edge
-    :param float|None scale: Scale factor for positions.
-        Not used unless fixed is None. If scale is ``None``, no re-scaling is
-        performed. (``default=1.0``)
-    :param list center: Coordinate pair around which to center
-        the layout. Not used unless fixed is ``None``. (``default=None``)
-    :param int seed: An optional seed to use for the random number generator
-
-    :returns: A dictionary of positions keyed by node id.
-    :rtype: dict
-    """
-    raise TypeError("Invalid Input Type %s for graph" % type(graph))
-
-
-@spring_layout.register(PyDiGraph)
-def _digraph_spring_layout(
-    graph,
-    pos=None,
-    fixed=None,
-    k=None,
-    repulsive_exponent=2,
-    adaptive_cooling=True,
-    num_iter=50,
-    tol=1e-6,
-    weight_fn=None,
-    default_weight=1,
-    scale=1,
-    center=None,
-    seed=None,
-):
-    return digraph_spring_layout(
-        graph,
-        pos,
-        fixed,
-        k,
-        repulsive_exponent,
-        adaptive_cooling,
-        num_iter,
-        tol,
-        weight_fn,
-        default_weight,
-        scale,
-        center,
-        seed,
-    )
-
-
-@spring_layout.register(PyGraph)
-def _graph_spring_layout(
-    graph,
-    pos=None,
-    fixed=None,
-    k=None,
-    repulsive_exponent=2,
-    adaptive_cooling=True,
-    num_iter=50,
-    tol=1e-6,
-    weight_fn=None,
-    default_weight=1,
-    scale=1,
-    center=None,
-    seed=None,
-):
-    return graph_spring_layout(
-        graph,
-        pos,
-        fixed,
-        k,
-        repulsive_exponent,
-        adaptive_cooling,
-        num_iter,
-        tol,
-        weight_fn,
-        default_weight,
-        scale,
-        center,
-        seed,
-    )
-
-
-def networkx_converter(graph, keep_attributes: bool = False):
-    """Convert a networkx graph object into a retworkx graph object.
-
-    .. note::
-
-        networkx is **not** a dependency of retworkx and this function
-        is provided as a convenience method for users of both networkx and
-        retworkx. This function will not work unless you install networkx
-        independently.
-
-    :param networkx.Graph graph: The networkx graph to convert.
-    :param bool keep_attributes: If ``True``, add networkx node attributes to
-        the data payload in the nodes of the output retworkx graph. When set to
-        ``True``, the node data payloads in the output retworkx graph object
-        will be dictionaries with the node attributes from the input networkx
-        graph where the ``"__networkx_node__"`` key contains the node from the
-        input networkx graph.
-
-    :returns: A retworkx graph, either a :class:`~retworkx.PyDiGraph` or a
-        :class:`~retworkx.PyGraph` based on whether the input graph is directed
-        or not.
-    :rtype: :class:`~retworkx.PyDiGraph` or :class:`~retworkx.PyGraph`
-    """
-    if graph.is_directed():
-        new_graph = PyDiGraph(multigraph=graph.is_multigraph())
-    else:
-        new_graph = PyGraph(multigraph=graph.is_multigraph())
-    nodes = list(graph.nodes)
-    node_indices = dict(zip(nodes, new_graph.add_nodes_from(nodes)))
-    new_graph.add_edges_from(
-        [(node_indices[x[0]], node_indices[x[1]], x[2]) for x in graph.edges(data=True)]
-    )
-
-    if keep_attributes:
-        for node, node_index in node_indices.items():
-            attributes = graph.nodes[node]
-            attributes["__networkx_node__"] = node
-            new_graph[node_index] = attributes
-
-    return new_graph
-
-
-@functools.singledispatch
-def bipartite_layout(
-    graph,
-    first_nodes,
-    horizontal=False,
-    scale=1,
-    center=None,
-    aspect_ratio=4 / 3,
-):
-    """Generate a bipartite layout of the graph
-
-    :param graph: The graph to generate the layout for. Can either be a
-        :class:`~retworkx.PyGraph` or :class:`~retworkx.PyDiGraph`
-    :param set first_nodes: The set of node indices on the left (or top if
-        horitontal is true)
-    :param bool horizontal: An optional bool specifying the orientation of the
-        layout
-    :param float scale: An optional scaling factor to scale positions
-    :param tuple center: An optional center position. This is a 2 tuple of two
-        ``float`` values for the center position
-    :param float aspect_ratio: An optional number for the ratio of the width to
-        the height of the layout.
-
-    :returns: The bipartite layout of the graph.
-    :rtype: Pos2DMapping
-    """
-    raise TypeError("Invalid Input Type %s for graph" % type(graph))
-
-
-@bipartite_layout.register(PyDiGraph)
-def _digraph_bipartite_layout(
-    graph,
-    first_nodes,
-    horizontal=False,
-    scale=1,
-    center=None,
-    aspect_ratio=4 / 3,
-):
-    return digraph_bipartite_layout(
-        graph,
-        first_nodes,
-        horizontal=horizontal,
-        scale=scale,
-        center=center,
-        aspect_ratio=aspect_ratio,
-    )
-
-
-@bipartite_layout.register(PyGraph)
-def _graph_bipartite_layout(
-    graph,
-    first_nodes,
-    horizontal=False,
-    scale=1,
-    center=None,
-    aspect_ratio=4 / 3,
-):
-    return graph_bipartite_layout(
-        graph,
-        first_nodes,
-        horizontal=horizontal,
-        scale=scale,
-        center=center,
-        aspect_ratio=aspect_ratio,
-    )
-
-
-@functools.singledispatch
-def circular_layout(graph, scale=1, center=None):
-    """Generate a circular layout of the graph
-
-    :param graph: The graph to generate the layout for. Can either be a
-        :class:`~retworkx.PyGraph` or :class:`~retworkx.PyDiGraph`
-    :param float scale: An optional scaling factor to scale positions
-    :param tuple center: An optional center position. This is a 2 tuple of two
-        ``float`` values for the center position
-
-    :returns: The circular layout of the graph.
-    :rtype: Pos2DMapping
-    """
-    raise TypeError("Invalid Input Type %s for graph" % type(graph))
-
-
-@circular_layout.register(PyDiGraph)
-def _digraph_circular_layout(graph, scale=1, center=None):
-    return digraph_circular_layout(graph, scale=scale, center=center)
-
-
-@circular_layout.register(PyGraph)
-def _graph_circular_layout(graph, scale=1, center=None):
-    return graph_circular_layout(graph, scale=scale, center=center)
-
-
-@functools.singledispatch
-def shell_layout(graph, nlist=None, rotate=None, scale=1, center=None):
-    """
-    Generate a shell layout of the graph
-
-    :param graph: The graph to generate the layout for. Can either be a
-        :class:`~retworkx.PyGraph` or :class:`~retworkx.PyDiGraph`
-    :param list nlist: The list of lists of indices which represents each shell
-    :param float rotate: Angle (in radians) by which to rotate the starting
-        position of each shell relative to the starting position of the
-        previous shell
-    :param float scale: An optional scaling factor to scale positions
-    :param tuple center: An optional center position. This is a 2 tuple of two
-        ``float`` values for the center position
-
-    :returns: The shell layout of the graph.
-    :rtype: Pos2DMapping
-    """
-    raise TypeError("Invalid Input Type %s for graph" % type(graph))
-
-
-@shell_layout.register(PyDiGraph)
-def _digraph_shell_layout(graph, nlist=None, rotate=None, scale=1, center=None):
-    return digraph_shell_layout(graph, nlist=nlist, rotate=rotate, scale=scale, center=center)
-
-
-@shell_layout.register(PyGraph)
-def _graph_shell_layout(graph, nlist=None, rotate=None, scale=1, center=None):
-    return graph_shell_layout(graph, nlist=nlist, rotate=rotate, scale=scale, center=center)
-
-
-@functools.singledispatch
-def spiral_layout(graph, scale=1, center=None, resolution=0.35, equidistant=False):
-    """
-    Generate a spiral layout of the graph
-
-    :param graph: The graph to generate the layout for. Can either be a
-        :class:`~retworkx.PyGraph` or :class:`~retworkx.PyDiGraph`
-    :param float scale: An optional scaling factor to scale positions
-    :param tuple center: An optional center position. This is a 2 tuple of two
-        ``float`` values for the center position
-    :param float resolution: The compactness of the spiral layout returned.
-        Lower values result in more compressed spiral layouts.
-    :param bool equidistant: If true, nodes will be plotted equidistant from
-        each other.
-
-    :returns: The spiral layout of the graph.
-    :rtype: Pos2DMapping
-    """
-    raise TypeError("Invalid Input Type %s for graph" % type(graph))
-
-
-@spiral_layout.register(PyDiGraph)
-def _digraph_spiral_layout(graph, scale=1, center=None, resolution=0.35, equidistant=False):
-    return digraph_spiral_layout(
-        graph,
-        scale=scale,
-        center=center,
-        resolution=resolution,
-        equidistant=equidistant,
-    )
-
-
-@spiral_layout.register(PyGraph)
-def _graph_spiral_layout(graph, scale=1, center=None, resolution=0.35, equidistant=False):
-    return graph_spiral_layout(
-        graph,
-        scale=scale,
-        center=center,
-        resolution=resolution,
-        equidistant=equidistant,
-    )
-
-
-@functools.singledispatch
-def num_shortest_paths_unweighted(graph, source):
-    """Get the number of unweighted shortest paths from a source node
-
-    :param PyDiGraph graph: The graph to find the number of shortest paths on
-    :param int source: The source node to find the shortest paths from
-
-    :returns: A mapping of target node indices to the number of shortest paths
-        from ``source`` to that node. If there is no path from ``source`` to
-        a node in the graph that node will not be preset in the output mapping.
-    :rtype: NodesCountMapping
-    """
-    raise TypeError("Invalid input type %s for graph" % type(graph))
-
-
-@num_shortest_paths_unweighted.register(PyDiGraph)
-def _digraph_num_shortest_paths_unweighted(graph, source):
-    return digraph_num_shortest_paths_unweighted(graph, source)
-
-
-@num_shortest_paths_unweighted.register(PyGraph)
-def _graph_num_shortest_paths_unweighted(graph, source):
-    return graph_num_shortest_paths_unweighted(graph, source)
-
-
-@functools.singledispatch
-def betweenness_centrality(graph, normalized=True, endpoints=False, parallel_threshold=50):
-    r"""Returns the betweenness centrality of each node in the graph.
-
-    Betweenness centrality of a node :math:`v` is the sum of the
-    fraction of all-pairs shortest paths that pass through :math`v`
-
-    .. math::
-
-       c_B(v) =\sum_{s,t \in V} \frac{\sigma(s, t|v)}{\sigma(s, t)}
-
-    where :math:`V` is the set of nodes, :math:`\sigma(s, t)` is the number of
-    shortest :math`(s, t)` paths, and :math:`\sigma(s, t|v)` is the number of
-    those paths  passing through some  node :math:`v` other than :math:`s, t`.
-    If :math:`s = t`, :math:`\sigma(s, t) = 1`, and if :math:`v \in {s, t}`,
-    :math:`\sigma(s, t|v) = 0`
-
-    The algorithm used in this function is based on:
-
-    Ulrik Brandes, A Faster Algorithm for Betweenness Centrality.
-    Journal of Mathematical Sociology 25(2):163-177, 2001.
-
-    This function is multithreaded and will run in parallel if the number
-    of nodes in the graph is above the value of ``parallel_threshold`` (it
-    defaults to 50). If the function will be running in parallel the env var
-    ``RAYON_NUM_THREADS`` can be used to adjust how many threads will be used.
-
-    :param PyDiGraph graph: The input graph
-    :param bool normalized: Whether to normalize the betweenness scores by
-        the number of distinct paths between all pairs of nodes.
-    :param bool endpoints: Whether to include the endpoints of paths in
-        path lengths used to compute the betweenness.
-    :param int parallel_threshold: The number of nodes to calculate the
-        the betweenness centrality in parallel at if the number of nodes in
-        the graph is less than this value it will run in a single thread. The
-        default value is 50
-
-    :returns: A dictionary mapping each node index to its betweenness centrality.
-    :rtype: dict
-    """
-    raise TypeError("Invalid input type %s for graph" % type(graph))
-
-
-@betweenness_centrality.register(PyDiGraph)
-def _digraph_betweenness_centrality(graph, normalized=True, endpoints=False, parallel_threshold=50):
-    return digraph_betweenness_centrality(
-        graph,
-        normalized=normalized,
-        endpoints=endpoints,
-        parallel_threshold=parallel_threshold,
-    )
-
-
-@betweenness_centrality.register(PyGraph)
-def _graph_betweenness_centrality(graph, normalized=True, endpoints=False, parallel_threshold=50):
-    return graph_betweenness_centrality(
-        graph,
-        normalized=normalized,
-        endpoints=endpoints,
-        parallel_threshold=parallel_threshold,
-    )
-
-
-@functools.singledispatch
-def closeness_centrality(graph, wf_improved=True):
-    r"""Returns the closeness centrality of each node in the graph.
-
-    The closeness centrality of a node :math:`u` is the reciprocal of the
-    average shortest path distance to :math:`u` over all :math:`n-1` reachable
-    nodes.
-
-    .. math::
-
-        C(u) = \frac{n - 1}{\sum_{v=1}^{n-1} d(v, u)},
-
-    where :math:`d(v, u)` is the shortest-path distance between :math:`v` and
-    :math:`u`, and :math:`n` is the number of nodes that can reach :math:`u`.
-
-    Wasserman and Faust propose an improved formula for graphs with more than
-    one connected component. The result is "a ratio of the fraction of actors
-    in the group who are reachable, to the average distance" from the reachable
-    actors.
-
-    .. math::
-
-        C_{WF}(u) = \frac{n-1}{N-1} \frac{n - 1}{\sum_{v=1}^{n-1} d(v, u)},
-
-    where :math:`N` is the number of nodes in the graph.
-
-    :param graph: The input graph. Can either be a
-        :class:`~retworkx.PyGraph` or :class:`~retworkx.PyDiGraph`.
-    :param bool wf_improved: This is optional; the default is True. If True,
-        scale by the fraction of nodes reachable.
-
-    :returns: A dictionary mapping each node index to its closeness centrality.
-    :rtype: dict
-    """
-    raise TypeError("Invalid input type %s for graph" % type(graph))
-
-
-@closeness_centrality.register(PyDiGraph)
-def _digraph_closeness_centrality(graph, wf_improved=True):
-    return digraph_closeness_centrality(graph, wf_improved=wf_improved)
-
-
-@closeness_centrality.register(PyGraph)
-def _graph_closeness_centrality(graph, wf_improved=True):
-    return graph_closeness_centrality(graph, wf_improved=wf_improved)
-
-
-@functools.singledispatch
-def vf2_mapping(
-    first,
-    second,
-    node_matcher=None,
-    edge_matcher=None,
-    id_order=True,
-    subgraph=False,
-    induced=True,
-    call_limit=None,
-):
-    """
-    Return an iterator over all vf2 mappings between two graphs.
-
-    This funcion will run the vf2 algorithm used from
-    :func:`~retworkx.is_isomorphic` and :func:`~retworkx.is_subgraph_isomorphic`
-    but instead of returning a boolean it will return an iterator over all possible
-    mapping of node ids found from ``first`` to ``second``. If the graphs are not
-    isomorphic then the iterator will be empty. A simple example that retrieves
-    one mapping would be::
-
-            graph_a = retworkx.generators.path_graph(3)
-            graph_b = retworkx.generators.path_graph(2)
-            vf2 = retworkx.vf2_mapping(graph_a, graph_b, subgraph=True)
-            try:
-                mapping = next(vf2)
-            except StopIteration:
-                pass
-
-    :param first: The first graph to find the mapping for
-    :param second: The second graph to find the mapping for
-    :param node_matcher: An optional python callable object that takes 2
-        positional arguments, one for each node data object in either graph.
-        If the return of this function evaluates to True then the nodes
-        passed to it are viewed as matching.
-    :param edge_matcher: A python callable object that takes 2 positional
-        one for each edge data object. If the return of this
-        function evaluates to True then the edges passed to it are viewed
-        as matching.
-    :param bool id_order: If set to ``False`` this function will use a
-        heuristic matching order based on [VF2]_ paper. Otherwise it will
-        default to matching the nodes in order specified by their ids.
-    :param bool subgraph: If set to ``True`` the function will return the
-        subgraph isomorphic found between the graphs.
-    :param bool induced: If set to ``True`` this function will check the existence
-        of a node-induced subgraph of first isomorphic to second graph.
-        Default: ``True``.
-    :param int call_limit: An optional bound on the number of states that VF2
-        algorithm visits while searching for a solution. If it exceeds this limit,
-        the algorithm will stop. Default: ``None``.
-
-    :returns: An iterator over dicitonaries of node indices from ``first`` to node
-        indices in ``second`` representing the mapping found.
-    :rtype: Iterable[NodeMap]
-    """
-    raise TypeError("Invalid Input Type %s for graph" % type(first))
-
-
-@vf2_mapping.register(PyDiGraph)
-def _digraph_vf2_mapping(
-    first,
-    second,
-    node_matcher=None,
-    edge_matcher=None,
-    id_order=True,
-    subgraph=False,
-    induced=True,
-    call_limit=None,
-):
-    return digraph_vf2_mapping(
-        first,
-        second,
-        node_matcher=node_matcher,
-        edge_matcher=edge_matcher,
-        id_order=id_order,
-        subgraph=subgraph,
-        induced=induced,
-        call_limit=call_limit,
-    )
-
-
-@vf2_mapping.register(PyGraph)
-def _graph_vf2_mapping(
-    first,
-    second,
-    node_matcher=None,
-    edge_matcher=None,
-    id_order=True,
-    subgraph=False,
-    induced=True,
-    call_limit=None,
-):
-    return graph_vf2_mapping(
-        first,
-        second,
-        node_matcher=node_matcher,
-        edge_matcher=edge_matcher,
-        id_order=id_order,
-        subgraph=subgraph,
-        induced=induced,
-        call_limit=call_limit,
-    )
-
-
-@functools.singledispatch
-def union(
-    first,
-    second,
-    merge_nodes=False,
-    merge_edges=False,
-):
-    """Return a new graph by forming a union from two input graph objects
-
-    The algorithm in this function operates in three phases:
-
-    1. Add all the nodes from  ``second`` into ``first``. operates in
-    :math:`\\mathcal{O}(n_2)`, with :math:`n_2` being number of nodes in
-    ``second``.
-    2. Merge nodes from ``second`` over ``first`` given that:
-
-       - The ``merge_nodes`` is ``True``. operates in :math:`\\mathcal{O}(n_1 n_2)`,
-         with :math:`n_1` being the number of nodes in ``first`` and :math:`n_2`
-         the number of nodes in ``second``
-       - The respective node in ``second`` and ``first`` share the same
-         weight/data payload.
-
-    3. Adds all the edges from ``second`` to ``first``. If the ``merge_edges``
-       parameter is ``True`` and the respective edge in ``second`` and
-       ``first`` share the same weight/data payload they will be merged together.
-
-    :param first: The first graph object
-    :param second: The second graph object
-    :param bool merge_nodes: If set to ``True`` nodes will be merged between
-        ``second`` and ``first`` if the weights are equal. Default: ``False``.
-    :param bool merge_edges: If set to ``True`` edges will be merged between
-        ``second`` and ``first`` if the weights are equal. Default: ``False``.
-
-    :returns: A new graph object that is the union of ``second`` and
-        ``first``. It's worth noting the weight/data payload objects are
-        passed by reference from ``first`` and ``second`` to this new object.
-    :rtype: :class:`~retworkx.PyGraph` or :class:`~retworkx.PyDiGraph`
-    """
-    raise TypeError("Invalid Input Type %s for graph" % type(first))
-
-
-@union.register(PyDiGraph)
-def _digraph_union(
-    first,
-    second,
-    merge_nodes=False,
-    merge_edges=False,
-):
-    return digraph_union(first, second, merge_nodes=merge_nodes, merge_edges=merge_edges)
-
-
-@union.register(PyGraph)
-def _graph_union(
-    first,
-    second,
-    merge_nodes=False,
-    merge_edges=False,
-):
-    return graph_union(first, second, merge_nodes=merge_nodes, merge_edges=merge_edges)
-
-
-@functools.singledispatch
-def tensor_product(
-    first,
-    second,
-):
-    """Return a new graph by forming the tensor product
-    from two input graph objects
-
-    :param first: The first graph object
-    :param second: The second graph object
-
-    :returns: A new graph object that is the tensor product of ``second`` and
-        ``first``. It's worth noting the weight/data payload objects are
-        passed by reference from ``first`` and ``second`` to this new object.
-        A read-only dictionary of the product of nodes is also returned. The keys
-        are a tuple where the first element is a node of the first graph and the
-        second element is a node of the second graph, and the values are the map
-        of those elements to node indices in the product graph. For example::
-
-            {
-                (0, 0): 0,
-                (0, 1): 1,
-            }
-
-    :rtype: Tuple[:class:`~retworkx.PyGraph` or :class:`~retworkx.PyDiGraph`,
-        :class:`~retworkx.ProductNodeMap`]
-    """
-    raise TypeError("Invalid Input Type %s for graph" % type(first))
-
-
-@tensor_product.register(PyDiGraph)
-def _digraph_tensor_product(
-    first,
-    second,
-):
-    return digraph_tensor_product(first, second)
-
-
-@tensor_product.register(PyGraph)
-def _graph_tensor_product(
-    first,
-    second,
-):
-    return graph_tensor_product(first, second)
-
-
-@functools.singledispatch
-def cartesian_product(
-    first,
-    second,
-):
-    """Return a new graph by forming the cartesian product
-    from two input graph objects
-
-    :param first: The first graph object
-    :param second: The second graph object
-
-    :returns: A new graph object that is the union of ``second`` and
-        ``first``. It's worth noting the weight/data payload objects are
-        passed by reference from ``first`` and ``second`` to this new object.
-        A read-only dictionary of the product of nodes is also returned. The keys
-        are a tuple where the first element is a node of the first graph and the
-        second element is a node of the second graph, and the values are the map
-        of those elements to node indices in the product graph. For example::
-
-            {
-                (0, 0): 0,
-                (0, 1): 1,
-            }
-
-    :rtype: Tuple[:class:`~retworkx.PyGraph` or :class:`~retworkx.PyDiGraph`,
-        :class:`~retworkx.ProductNodeMap`]
-    """
-    raise TypeError("Invalid Input Type %s for graph" % type(first))
-
-
-@cartesian_product.register(PyDiGraph)
-def _digraph_cartesian_product(
-    first,
-    second,
-):
-    return digraph_cartesian_product(first, second)
-
-
-@cartesian_product.register(PyGraph)
-def _graph_cartesian_product(
-    first,
-    second,
-):
-    return graph_cartesian_product(first, second)
-
-
-@functools.singledispatch
-def bfs_search(graph, source, visitor):
-    """Breadth-first traversal of a directed/undirected graph.
-
-    The pseudo-code for the BFS algorithm is listed below, with the annotated
-    event points, for which the given visitor object will be called with the
-    appropriate method.
-
-    ::
-
-        BFS(G, s)
-          for each vertex u in V
-              color[u] := WHITE
-          end for
-          color[s] := GRAY
-          EQUEUE(Q, s)                             discover vertex s
-          while (Q != Ø)
-              u := DEQUEUE(Q)
-              for each vertex v in Adj[u]          (u,v) is a tree edge
-                  if (color[v] = WHITE)
-                      color[v] = GRAY
-                  else                             (u,v) is a non - tree edge
-                      if (color[v] = GRAY)         (u,v) has a gray target
-                          ...
-                      else if (color[v] = BLACK)   (u,v) has a black target
-                          ...
-              end for
-              color[u] := BLACK                    finish vertex u
-          end while
-
-    If an exception is raised inside the callback function, the graph traversal
-    will be stopped immediately. You can exploit this to exit early by raising a
-    :class:`~retworkx.visit.StopSearch` exception, in which case the search function
-    will return but without raising back the exception. You can also prune part of
-    the search tree by raising :class:`~retworkx.visit.PruneSearch`.
-
-    In the following example we keep track of the tree edges:
-
-    .. jupyter-execute::
-
-        import retworkx
-        from retworkx.visit import BFSVisitor
-
-
-        class TreeEdgesRecorder(BFSVisitor):
-
-            def __init__(self):
-                self.edges = []
-
-            def tree_edge(self, edge):
-                self.edges.append(edge)
-
-        graph = retworkx.PyDiGraph()
-        graph.extend_from_edge_list([(1, 3), (0, 1), (2, 1), (0, 2)])
-        vis = TreeEdgesRecorder()
-        retworkx.bfs_search(graph, [0], vis)
-        print('Tree edges:', vis.edges)
-
-    .. note::
-
-        Graph can **not** be mutated while traversing.
-
-    :param graph: The graph to be used. This can be a :class:`~retworkx.PyGraph`
-        or a :class:`~retworkx.PyDiGraph`
-    :param List[int] source: An optional list of node indices to use as the starting
-        nodes for the breadth-first search. If this is not specified then a source
-        will be chosen arbitrarly and repeated until all components of the
-        graph are searched.
-    :param visitor: A visitor object that is invoked at the event points inside the
-        algorithm. This should be a subclass of :class:`~retworkx.visit.BFSVisitor`.
-    """
-    raise TypeError("Invalid Input Type %s for graph" % type(graph))
-
-
-@bfs_search.register(PyDiGraph)
-def _digraph_bfs_search(graph, source, visitor):
-    return digraph_bfs_search(graph, source, visitor)
-
-
-@bfs_search.register(PyGraph)
-def _graph_bfs_search(graph, source, visitor):
-    return graph_bfs_search(graph, source, visitor)
-
-
-@functools.singledispatch
-def dfs_search(graph, source, visitor):
-    """Depth-first traversal of a directed/undirected graph.
-
-    The pseudo-code for the DFS algorithm is listed below, with the annotated
-    event points, for which the given visitor object will be called with the
-    appropriate method.
-
-    ::
-
-        DFS(G)
-          for each vertex u in V
-              color[u] := WHITE                 initialize vertex u
-          end for
-          time := 0
-          call DFS-VISIT(G, source)             start vertex s
-
-        DFS-VISIT(G, u)
-          color[u] := GRAY                      discover vertex u
-          for each v in Adj[u]                  examine edge (u,v)
-              if (color[v] = WHITE)             (u,v) is a tree edge
-                  all DFS-VISIT(G, v)
-              else if (color[v] = GRAY)         (u,v) is a back edge
-              ...
-             else if (color[v] = BLACK)         (u,v) is a cross or forward edge
-             ...
-          end for
-          color[u] := BLACK                     finish vertex u
-
-    If an exception is raised inside the callback function, the graph traversal
-    will be stopped immediately. You can exploit this to exit early by raising a
-    :class:`~retworkx.visit.StopSearch` exception. You can also prune part of the
-    search tree by raising :class:`~retworkx.visit.PruneSearch`.
-
-    In the following example we keep track of the tree edges:
-
-    .. jupyter-execute::
-
-           import retworkx
-           from retworkx.visit import DFSVisitor
-
-           class TreeEdgesRecorder(DFSVisitor):
-
-               def __init__(self):
-                   self.edges = []
-
-               def tree_edge(self, edge):
-                   self.edges.append(edge)
-
-           graph = retworkx.PyGraph()
-           graph.extend_from_edge_list([(1, 3), (0, 1), (2, 1), (0, 2)])
-           vis = TreeEdgesRecorder()
-           retworkx.dfs_search(graph, [0], vis)
-           print('Tree edges:', vis.edges)
-
-    .. note::
-
-        Graph can *not* be mutated while traversing.
-
-    :param PyGraph graph: The graph to be used.
-    :param List[int] source: An optional list of node indices to use as the starting
-        nodes for the depth-first search. If this is not specified then a source
-        will be chosen arbitrarly and repeated until all components of the
-        graph are searched.
-    :param visitor: A visitor object that is invoked at the event points inside the
-        algorithm. This should be a subclass of :class:`~retworkx.visit.DFSVisitor`.
-    """
-    raise TypeError("Invalid Input Type %s for graph" % type(graph))
-
-
-@dfs_search.register(PyDiGraph)
-def _digraph_dfs_search(graph, source, visitor):
-    return digraph_dfs_search(graph, source, visitor)
-
-
-@dfs_search.register(PyGraph)
-def _graph_dfs_search(graph, source, visitor):
-    return graph_dfs_search(graph, source, visitor)
-
-
-@functools.singledispatch
-def dijkstra_search(graph, source, weight_fn, visitor):
-    """Dijkstra traversal of a graph.
-
-    The pseudo-code for the Dijkstra algorithm is listed below, with the annotated
-    event points, for which the given visitor object will be called with the
-    appropriate method.
-
-    ::
-
-        DIJKSTRA(G, source, weight)
-          for each vertex u in V
-              d[u] := infinity
-              p[u] := u
-          end for
-          d[source] := 0
-          INSERT(Q, source)
-          while (Q != Ø)
-              u := EXTRACT-MIN(Q)                         discover vertex u
-              for each vertex v in Adj[u]                 examine edge (u,v)
-                  if (weight[(u,v)] + d[u] < d[v])        edge (u,v) relaxed
-                      d[v] := weight[(u,v)] + d[u]
-                      p[v] := u
-                      DECREASE-KEY(Q, v)
-                  else                                    edge (u,v) not relaxed
-                      ...
-                  if (d[v] was originally infinity)
-                      INSERT(Q, v)
-              end for                                     finish vertex u
-          end while
-
-    If an exception is raised inside the callback function, the graph traversal
-    will be stopped immediately. You can exploit this to exit early by raising a
-    :class:`~retworkx.visit.StopSearch` exception, in which case the search function
-    will return but without raising back the exception. You can also prune part of the
-    search tree by raising :class:`~retworkx.visit.PruneSearch`.
-
-    .. note::
-
-        Graph can **not** be mutated while traversing.
-
-    :param graph: The graph to be used. This can be a :class:`~retworkx.PyGraph`
-        or a :class:`~retworkx.PyDiGraph`.
-    :param List[int] source: An optional list of node indices to use as the starting nodes
-        for the dijkstra search. If this is not specified then a source
-        will be chosen arbitrarly and repeated until all components of the
-        graph are searched.
-    :param weight_fn: An optional weight function for an edge. It will accept
-        a single argument, the edge's weight object and will return a float which
-        will be used to represent the weight/cost of the edge. If not specified,
-        a default value of cost ``1.0`` will be used for each edge.
-    :param visitor: A visitor object that is invoked at the event points inside the
-        algorithm. This should be a subclass of :class:`~retworkx.visit.DijkstraVisitor`.
-    """
-    raise TypeError("Invalid Input Type %s for graph" % type(graph))
-
-=======
 from rustworkx import *  # noqa
->>>>>>> baffac57
 
 from . import namespace
 
