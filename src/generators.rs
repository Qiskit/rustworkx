// Licensed under the Apache License, Version 2.0 (the "License"); you may
// not use this file except in compliance with the License. You may obtain
// a copy of the License at
//
//     http://www.apache.org/licenses/LICENSE-2.0
//
// Unless required by applicable law or agreed to in writing, software
// distributed under the License is distributed on an "AS IS" BASIS, WITHOUT
// WARRANTIES OR CONDITIONS OF ANY KIND, either express or implied. See the
// License for the specific language governing permissions and limitations
// under the License.

use std::collections::VecDeque;
use std::iter;

use petgraph::algo;
use petgraph::graph::NodeIndex;
use petgraph::prelude::*;
use petgraph::visit::{EdgeRef, IntoEdgeReferences};
use petgraph::Undirected;

use pyo3::exceptions::{PyIndexError, PyOverflowError};
use pyo3::prelude::*;
use pyo3::wrap_pyfunction;
use pyo3::Python;

use super::{digraph, graph, StablePyGraph};
<<<<<<< HEAD
use rustworkx_core::generators::path_graph as path_graph_core;
=======
use rustworkx_core::generators as core_generators;
>>>>>>> f67d0a70

pub fn pairwise<I>(right: I) -> impl Iterator<Item = (Option<I::Item>, I::Item)>
where
    I: IntoIterator + Clone,
{
    let left = iter::once(None).chain(right.clone().into_iter().map(Some));
    left.zip(right)
}

#[inline]
fn get_num_nodes(num_nodes: &Option<usize>, weights: &Option<Vec<PyObject>>) -> usize {
    if weights.is_some() {
        weights.as_ref().unwrap().len()
    } else {
        num_nodes.unwrap()
    }
}

/// Generate a cycle graph
///
/// :param int num_node: The number of nodes to generate the graph with. Node
///     weights will be None if this is specified. If both ``num_node`` and
///     ``weights`` are set this will be ignored and ``weights`` will be used.
/// :param list weights: A list of node weights, the first element in the list
///     will be the center node of the cycle graph. If both ``num_node`` and
///     ``weights`` are set this will be ignored and ``weights`` will be used.
/// :param bool bidirectional: Adds edges in both directions between two nodes
///     if set to ``True``. Default value is ``False``
/// :param bool multigraph: When set to False the output
///     :class:`~rustworkx.PyDiGraph` object will not be not be a multigraph and
///     won't allow parallel edges to be added. Instead
///     calls which would create a parallel edge will update the existing edge.
///
/// :returns: The generated cycle graph
/// :rtype: PyDiGraph
/// :raises IndexError: If neither ``num_nodes`` or ``weights`` are specified
///
/// .. jupyter-execute::
///
///   import rustworkx.generators
///   from rustworkx.visualization import mpl_draw
///
///   graph = rustworkx.generators.directed_cycle_graph(5)
///   mpl_draw(graph)
///
#[pyfunction(bidirectional = "false", multigraph = "true")]
#[pyo3(text_signature = "(/, num_nodes=None, weights=None, bidirectional=False, multigraph=True)")]
pub fn directed_cycle_graph(
    py: Python,
    num_nodes: Option<usize>,
    weights: Option<Vec<PyObject>>,
    bidirectional: bool,
    multigraph: bool,
) -> PyResult<digraph::PyDiGraph> {
    let default_fn = || py.None();
    let graph: StablePyGraph<Directed> = match core_generators::cycle_graph(
        num_nodes,
        weights,
        default_fn,
        default_fn,
        bidirectional,
    ) {
        Ok(graph) => graph,
        Err(_) => {
            return Err(PyIndexError::new_err(
                "num_nodes and weights list not specified",
            ))
        }
    };
    Ok(digraph::PyDiGraph {
        graph,
        node_removed: false,
        check_cycle: false,
        cycle_state: algo::DfsSpace::default(),
        multigraph,
        attrs: py.None(),
    })
}

/// Generate an undirected cycle graph
///
/// :param int num_node: The number of nodes to generate the graph with. Node
///     weights will be None if this is specified. If both ``num_node`` and
///     ``weights`` are set this will be ignored and ``weights`` will be used.
/// :param list weights: A list of node weights, the first element in the list
///     will be the center node of the cycle graph. If both ``num_node`` and
///     ``weights`` are set this will be ignored and ``weights`` will be used.
/// :param bool multigraph: When set to False the output
///     :class:`~rustworkx.PyGraph` object will not be not be a multigraph and
///     won't  allow parallel edges to be added. Instead
///     calls which would create a parallel edge will update the existing edge.
///
/// :returns: The generated cycle graph
/// :rtype: PyGraph
/// :raises IndexError: If neither ``num_nodes`` or ``weights`` are specified
///
/// .. jupyter-execute::
///
///   import rustworkx.generators
///   from rustworkx.visualization import mpl_draw
///
///   graph = rustworkx.generators.cycle_graph(5)
///   mpl_draw(graph)
///
#[pyfunction(multigraph = true)]
#[pyo3(text_signature = "(/, num_nodes=None, weights=None, multigraph=True)")]
pub fn cycle_graph(
    py: Python,
    num_nodes: Option<usize>,
    weights: Option<Vec<PyObject>>,
    multigraph: bool,
) -> PyResult<graph::PyGraph> {
    let default_fn = || py.None();
    let graph: StablePyGraph<Undirected> =
        match core_generators::cycle_graph(num_nodes, weights, default_fn, default_fn, false) {
            Ok(graph) => graph,
            Err(_) => {
                return Err(PyIndexError::new_err(
                    "num_nodes and weights list not specified",
                ))
            }
        };
    Ok(graph::PyGraph {
        graph,
        node_removed: false,
        multigraph,
        attrs: py.None(),
    })
}

/// Generate a directed path graph
///
/// :param int num_node: The number of nodes to generate the graph with. Node
///     weights will be None if this is specified. If both ``num_node`` and
///     ``weights`` are set this will be ignored and ``weights`` will be used.
/// :param list weights: A list of node weights, the first element in the list
///     will be the center node of the path graph. If both ``num_node`` and
///     ``weights`` are set this will be ignored and ``weights`` will be used.
/// :param bool bidirectional: Adds edges in both directions between two nodes
///     if set to ``True``. Default value is ``False``
/// :param bool multigraph: When set to False the output
///     :class:`~rustworkx.PyDiGraph` object will not be not be a multigraph and
///     won't allow parallel edges to be added. Instead
///     calls which would create a parallel edge will update the existing edge.
///
/// :returns: The generated path graph
/// :rtype: PyDiGraph
/// :raises IndexError: If neither ``num_nodes`` or ``weights`` are specified
///
/// .. jupyter-execute::
///
///   import rustworkx.generators
///   from rustworkx.visualization import mpl_draw
///
///   graph = rustworkx.generators.directed_path_graph(10)
///   mpl_draw(graph)
///
#[pyfunction(bidirectional = "false", multigraph = "true")]
#[pyo3(text_signature = "(/, num_nodes=None, weights=None, bidirectional=False, multigraph=True)")]
pub fn directed_path_graph(
    py: Python,
    num_nodes: Option<usize>,
    weights: Option<Vec<PyObject>>,
    bidirectional: bool,
    multigraph: bool,
) -> PyResult<digraph::PyDiGraph> {
    let default_fn = || py.None();
    let graph: StablePyGraph<Directed> =
        match path_graph_core(num_nodes, weights, default_fn, default_fn, bidirectional) {
            Ok(graph) => graph,
            Err(_) => {
                return Err(PyIndexError::new_err(
                    "num_nodes and weights list not specified",
                ))
            }
        };
    Ok(digraph::PyDiGraph {
        graph,
        node_removed: false,
        check_cycle: false,
        cycle_state: algo::DfsSpace::default(),
        multigraph,
        attrs: py.None(),
    })
}

/// Generate an undirected path graph
///
/// :param int num_node: The number of nodes to generate the graph with. Node
///     weights will be None if this is specified. If both ``num_node`` and
///     ``weights`` are set this will be ignored and ``weights`` will be used.
/// :param list weights: A list of node weights, the first element in the list
///     will be the center node of the path graph. If both ``num_node`` and
///     ``weights`` are set this will be ignored and ``weights`` will be used.
/// :param bool multigraph: When set to False the output
///     :class:`~rustworkx.PyGraph` object will not be not be a multigraph and
///     won't  allow parallel edges to be added. Instead
///     calls which would create a parallel edge will update the existing edge.
///
/// :returns: The generated path graph
/// :rtype: PyGraph
/// :raises IndexError: If neither ``num_nodes`` or ``weights`` are specified
///
/// .. jupyter-execute::
///
///   import rustworkx.generators
///   from rustworkx.visualization import mpl_draw
///
///   graph = rustworkx.generators.path_graph(10)
///   mpl_draw(graph)
///
#[pyfunction(multigraph = true)]
#[pyo3(text_signature = "(/, num_nodes=None, weights=None, multigraph=True)")]
pub fn path_graph(
    py: Python,
    num_nodes: Option<usize>,
    weights: Option<Vec<PyObject>>,
    multigraph: bool,
) -> PyResult<graph::PyGraph> {
    let default_fn = || py.None();
    let graph: StablePyGraph<Undirected> =
        match path_graph_core(num_nodes, weights, default_fn, default_fn, false) {
            Ok(graph) => graph,
            Err(_) => {
                return Err(PyIndexError::new_err(
                    "num_nodes and weights list not specified",
                ))
            }
        };
    Ok(graph::PyGraph {
        graph,
        node_removed: false,
        multigraph,
        attrs: py.None(),
    })
}

/// Generate a directed star graph
///
/// :param int num_node: The number of nodes to generate the graph with. Node
///     weights will be None if this is specified. If both ``num_node`` and
///     ``weights`` are set this will be ignored and ``weights`` will be used.
/// :param list weights: A list of node weights, the first element in the list
///     will be the center node of the star graph. If both ``num_node`` and
///     ``weights`` are set this will be ignored and ``weights`` will be used.
/// :param bool bidirectional: Adds edges in both directions between two nodes
///     if set to ``True``. Default value is ``False``.
/// :param bool inward: If set ``True`` the nodes will be directed towards the
///     center node. This parameter is ignored if ``bidirectional`` is set to
///     ``True``.
/// :param bool multigraph: When set to False the output
///     :class:`~rustworkx.PyDiGraph` object will not be not be a multigraph and
///     won't allow parallel edges to be added. Instead
///     calls which would create a parallel edge will update the existing edge.
///
/// :returns: The generated star graph
/// :rtype: PyDiGraph
/// :raises IndexError: If neither ``num_nodes`` or ``weights`` are specified
///
/// .. jupyter-execute::
///
///   import rustworkx.generators
///   from rustworkx.visualization import mpl_draw
///
///   graph = rustworkx.generators.directed_star_graph(10)
///   mpl_draw(graph)
///
/// .. jupyter-execute::
///
///   import rustworkx.generators
///   from rustworkx.visualization import mpl_draw
///
///   graph = rustworkx.generators.directed_star_graph(10, inward=True)
///   mpl_draw(graph)
///
#[pyfunction(inward = "false", bidirectional = "false", multigraph = "true")]
#[pyo3(
    text_signature = "(/, num_nodes=None, weights=None, inward=False, bidirectional=False, multigraph=True)"
)]
pub fn directed_star_graph(
    py: Python,
    num_nodes: Option<usize>,
    weights: Option<Vec<PyObject>>,
    inward: bool,
    bidirectional: bool,
    multigraph: bool,
) -> PyResult<digraph::PyDiGraph> {
    if weights.is_none() && num_nodes.is_none() {
        return Err(PyIndexError::new_err(
            "num_nodes and weights list not specified",
        ));
    }
    let node_len = get_num_nodes(&num_nodes, &weights);
    if node_len == 0 {
        return Ok(digraph::PyDiGraph {
            graph: StablePyGraph::<Directed>::default(),
            node_removed: false,
            check_cycle: false,
            cycle_state: algo::DfsSpace::default(),
            multigraph,
            attrs: py.None(),
        });
    }
    let num_edges = if bidirectional {
        (2 * node_len) - 2
    } else {
        node_len - 1
    };
    let mut graph = StablePyGraph::<Directed>::with_capacity(node_len, num_edges);
    match weights {
        Some(weights) => {
            for weight in weights {
                graph.add_node(weight);
            }
        }
        None => {
            (0..node_len).for_each(|_| {
                graph.add_node(py.None());
            });
        }
    };
    let zero_index = NodeIndex::new(0);
    for node_index in 1..node_len {
        //Add edges in both directions if bidirection is True
        let node = NodeIndex::new(node_index);
        if bidirectional {
            graph.add_edge(node, zero_index, py.None());
            graph.add_edge(zero_index, node, py.None());
        } else if inward {
            graph.add_edge(node, zero_index, py.None());
        } else {
            graph.add_edge(zero_index, node, py.None());
        }
    }
    Ok(digraph::PyDiGraph {
        graph,
        node_removed: false,
        check_cycle: false,
        cycle_state: algo::DfsSpace::default(),
        multigraph,
        attrs: py.None(),
    })
}

/// Generate an undirected star graph
///
/// :param int num_node: The number of nodes to generate the graph with. Node
///     weights will be None if this is specified. If both ``num_node`` and
///     ``weights`` are set this will be ignored and ``weights`` will be used.
/// :param list weights: A list of node weights, the first element in the list
///     will be the center node of the star graph. If both ``num_node`` and
///     ``weights`` are set this will be ignored and ``weights`` will be used.
/// :param bool multigraph: When set to False the output
///     :class:`~rustworkx.PyGraph` object will not be not be a multigraph and
///     won't  allow parallel edges to be added. Instead
///     calls which would create a parallel edge will update the existing edge.
///
/// :returns: The generated star graph
/// :rtype: PyGraph
/// :raises IndexError: If neither ``num_nodes`` or ``weights`` are specified
///
/// .. jupyter-execute::
///
///   import rustworkx.generators
///   from rustworkx.visualization import mpl_draw
///
///   graph = rustworkx.generators.star_graph(10)
///   mpl_draw(graph)
///
#[pyfunction(multigraph = true)]
#[pyo3(text_signature = "(/, num_nodes=None, weights=None, multigraph=True)")]
pub fn star_graph(
    py: Python,
    num_nodes: Option<usize>,
    weights: Option<Vec<PyObject>>,
    multigraph: bool,
) -> PyResult<graph::PyGraph> {
    if weights.is_none() && num_nodes.is_none() {
        return Err(PyIndexError::new_err(
            "num_nodes and weights list not specified",
        ));
    }
    let node_len = get_num_nodes(&num_nodes, &weights);
    if node_len == 0 {
        return Ok(graph::PyGraph {
            graph: StablePyGraph::<Undirected>::default(),
            node_removed: false,
            multigraph,
            attrs: py.None(),
        });
    }
    let mut graph = StablePyGraph::<Undirected>::with_capacity(node_len, node_len - 1);
    match weights {
        Some(weights) => {
            for weight in weights {
                graph.add_node(weight);
            }
        }
        None => {
            (0..node_len).for_each(|_| {
                graph.add_node(py.None());
            });
        }
    };
    let zero_index = NodeIndex::new(0);
    for node in 1..node_len {
        graph.add_edge(zero_index, NodeIndex::new(node), py.None());
    }
    Ok(graph::PyGraph {
        graph,
        node_removed: false,
        multigraph,
        attrs: py.None(),
    })
}

/// Generate an undirected mesh graph where every node is connected to every other
///
/// :param int num_node: The number of nodes to generate the graph with. Node
///     weights will be None if this is specified. If both ``num_node`` and
///     ``weights`` are set this will be ignored and ``weights`` will be used.
/// :param list weights: A list of node weights. If both ``num_node`` and
///     ``weights`` are set this will be ignored and ``weights`` will be used.
/// :param bool multigraph: When set to False the output
///     :class:`~rustworkx.PyGraph` object will not be not be a multigraph and
///     won't  allow parallel edges to be added. Instead
///     calls which would create a parallel edge will update the existing edge.
///
/// :returns: The generated mesh graph
/// :rtype: PyGraph
/// :raises IndexError: If neither ``num_nodes`` or ``weights`` are specified
///
/// .. jupyter-execute::
///
///   import rustworkx.generators
///   from rustworkx.visualization import mpl_draw
///
///   graph = rustworkx.generators.mesh_graph(4)
///   mpl_draw(graph)
///
#[pyfunction(multigraph = true)]
#[pyo3(text_signature = "(/, num_nodes=None, weights=None, multigraph=True)")]
pub fn mesh_graph(
    py: Python,
    num_nodes: Option<usize>,
    weights: Option<Vec<PyObject>>,
    multigraph: bool,
) -> PyResult<graph::PyGraph> {
    if weights.is_none() && num_nodes.is_none() {
        return Err(PyIndexError::new_err(
            "num_nodes and weights list not specified",
        ));
    }
    let node_len = get_num_nodes(&num_nodes, &weights);
    if node_len == 0 {
        return Ok(graph::PyGraph {
            graph: StablePyGraph::<Undirected>::default(),
            node_removed: false,
            multigraph,
            attrs: py.None(),
        });
    }
    let num_edges = (node_len * (node_len - 1)) / 2;
    let mut graph = StablePyGraph::<Undirected>::with_capacity(node_len, num_edges);
    match weights {
        Some(weights) => {
            for weight in weights {
                graph.add_node(weight);
            }
        }
        None => {
            (0..node_len).for_each(|_| {
                graph.add_node(py.None());
            });
        }
    };

    for i in 0..node_len - 1 {
        for j in i + 1..node_len {
            let i_index = NodeIndex::new(i);
            let j_index = NodeIndex::new(j);
            graph.add_edge(i_index, j_index, py.None());
        }
    }
    Ok(graph::PyGraph {
        graph,
        node_removed: false,
        multigraph,
        attrs: py.None(),
    })
}

/// Generate a directed mesh graph where every node is connected to every other
///
/// :param int num_node: The number of nodes to generate the graph with. Node
///     weights will be None if this is specified. If both ``num_node`` and
///     ``weights`` are set this will be ignored and ``weights`` will be used.
/// :param list weights: A list of node weights. If both ``num_node`` and
///     ``weights`` are set this will be ignored and ``weights`` will be used.
/// :param bool multigraph: When set to False the output
///     :class:`~rustworkx.PyDiGraph` object will not be not be a multigraph and
///     won't allow parallel edges to be added. Instead
///     calls which would create a parallel edge will update the existing edge.
///
/// :returns: The generated mesh graph
/// :rtype: PyDiGraph
/// :raises IndexError: If neither ``num_nodes`` or ``weights`` are specified
///
/// .. jupyter-execute::
///
///   import rustworkx.generators
///   from rustworkx.visualization import mpl_draw
///
///   graph = rustworkx.generators.directed_mesh_graph(4)
///   mpl_draw(graph)
///
#[pyfunction(multigraph = "true")]
#[pyo3(text_signature = "(/, num_nodes=None, weights=None, multigraph=True)")]
pub fn directed_mesh_graph(
    py: Python,
    num_nodes: Option<usize>,
    weights: Option<Vec<PyObject>>,
    multigraph: bool,
) -> PyResult<digraph::PyDiGraph> {
    if weights.is_none() && num_nodes.is_none() {
        return Err(PyIndexError::new_err(
            "num_nodes and weights list not specified",
        ));
    }
    let node_len = get_num_nodes(&num_nodes, &weights);
    if node_len == 0 {
        return Ok(digraph::PyDiGraph {
            graph: StablePyGraph::<Directed>::default(),
            node_removed: false,
            check_cycle: false,
            cycle_state: algo::DfsSpace::default(),
            multigraph,
            attrs: py.None(),
        });
    }
    let num_edges = node_len * (node_len - 1);
    let mut graph = StablePyGraph::<Directed>::with_capacity(node_len, num_edges);
    match weights {
        Some(weights) => {
            for weight in weights {
                graph.add_node(weight);
            }
        }
        None => {
            (0..node_len).for_each(|_| {
                graph.add_node(py.None());
            });
        }
    };
    for i in 0..node_len - 1 {
        for j in i + 1..node_len {
            let i_index = NodeIndex::new(i);
            let j_index = NodeIndex::new(j);
            graph.add_edge(i_index, j_index, py.None());
            graph.add_edge(j_index, i_index, py.None());
        }
    }
    Ok(digraph::PyDiGraph {
        graph,
        node_removed: false,
        check_cycle: false,
        cycle_state: algo::DfsSpace::default(),
        multigraph,
        attrs: py.None(),
    })
}

/// Generate an undirected grid graph.
///
/// :param int rows: The number of rows to generate the graph with.
///     If specified, cols also need to be specified
/// :param list cols: The number of rows to generate the graph with.
///     If specified, rows also need to be specified. rows*cols
///     defines the number of nodes in the graph
/// :param list weights: A list of node weights. Nodes are filled row wise.
///     If rows and cols are not specified, then a linear graph containing
///     all the values in weights list is created.
///     If number of nodes(rows*cols) is less than length of
///     weights list, the trailing weights are ignored.
///     If number of nodes(rows*cols) is greater than length of
///     weights list, extra nodes with None weight are appended.
/// :param bool multigraph: When set to False the output
///     :class:`~rustworkx.PyGraph` object will not be not be a multigraph and
///     won't  allow parallel edges to be added. Instead
///     calls which would create a parallel edge will update the existing edge.
///
/// :returns: The generated grid graph
/// :rtype: PyGraph
/// :raises IndexError: If neither ``rows`` or ``cols`` and ``weights`` are
///      specified
///
/// .. jupyter-execute::
///
///   import rustworkx.generators
///   from rustworkx.visualization import mpl_draw
///
///   graph = rustworkx.generators.grid_graph(2, 3)
///   mpl_draw(graph)
///
#[pyfunction(multigraph = true)]
#[pyo3(text_signature = "(/, rows=None, cols=None, weights=None, multigraph=True)")]
pub fn grid_graph(
    py: Python,
    rows: Option<usize>,
    cols: Option<usize>,
    weights: Option<Vec<PyObject>>,
    multigraph: bool,
) -> PyResult<graph::PyGraph> {
    if weights.is_none() && (rows.is_none() || cols.is_none()) {
        return Err(PyIndexError::new_err(
            "dimensions and weights list not specified",
        ));
    }

    let mut rowlen = rows.unwrap_or(0);
    let mut collen = cols.unwrap_or(0);
    let mut num_nodes = rowlen * collen;
    let mut num_edges = 0;
    if num_nodes == 0 {
        if weights.is_none() {
            return Ok(graph::PyGraph {
                graph: StablePyGraph::<Undirected>::default(),
                node_removed: false,
                multigraph,
                attrs: py.None(),
            });
        }
    } else {
        num_edges = (rowlen - 1) * collen + (collen - 1) * rowlen;
    }
    let mut graph = StablePyGraph::<Undirected>::with_capacity(num_nodes, num_edges);

    match weights {
        Some(weights) => {
            if num_nodes < weights.len() && rowlen == 0 {
                collen = weights.len();
                rowlen = 1;
                num_nodes = collen;
            }

            let mut node_cnt = num_nodes;

            for weight in weights {
                if node_cnt == 0 {
                    break;
                }
                graph.add_node(weight);
                node_cnt -= 1;
            }
            for _i in 0..node_cnt {
                graph.add_node(py.None());
            }
        }
        None => {
            (0..num_nodes).for_each(|_| {
                graph.add_node(py.None());
            });
        }
    };

    for i in 0..rowlen {
        for j in 0..collen {
            if i + 1 < rowlen {
                graph.add_edge(
                    NodeIndex::new(i * collen + j),
                    NodeIndex::new((i + 1) * collen + j),
                    py.None(),
                );
            }
            if j + 1 < collen {
                graph.add_edge(
                    NodeIndex::new(i * collen + j),
                    NodeIndex::new(i * collen + j + 1),
                    py.None(),
                );
            }
        }
    }
    Ok(graph::PyGraph {
        graph,
        node_removed: false,
        multigraph,
        attrs: py.None(),
    })
}

/// Generate a directed grid graph. The edges propagate towards right and
///     bottom direction if ``bidirectional`` is ``false``
///
/// :param int rows: The number of rows to generate the graph with.
///     If specified, cols also need to be specified.
/// :param list cols: The number of rows to generate the graph with.
///     If specified, rows also need to be specified. rows*cols
///     defines the number of nodes in the graph.
/// :param list weights: A list of node weights. Nodes are filled row wise.
///     If rows and cols are not specified, then a linear graph containing
///     all the values in weights list is created.
///     If number of nodes(rows*cols) is less than length of
///     weights list, the trailing weights are ignored.
///     If number of nodes(rows*cols) is greater than length of
///     weights list, extra nodes with None weight are appended.
/// :param bidirectional: A parameter to indicate if edges should exist in
///     both directions between nodes
/// :param bool multigraph: When set to False the output
///     :class:`~rustworkx.PyDiGraph` object will not be not be a multigraph and
///     won't allow parallel edges to be added. Instead
///     calls which would create a parallel edge will update the existing edge.
///
/// :returns: The generated grid graph
/// :rtype: PyDiGraph
/// :raises IndexError: If neither ``rows`` or ``cols`` and ``weights`` are
///      specified
///
/// .. jupyter-execute::
///
///   import rustworkx.generators
///   from rustworkx.visualization import mpl_draw
///
///   graph = rustworkx.generators.directed_grid_graph(2, 3)
///   mpl_draw(graph)
///
#[pyfunction(bidirectional = "false", multigraph = "true")]
#[pyo3(
    text_signature = "(/, rows=None, cols=None, weights=None, bidirectional=False, multigraph=True)"
)]
pub fn directed_grid_graph(
    py: Python,
    rows: Option<usize>,
    cols: Option<usize>,
    weights: Option<Vec<PyObject>>,
    bidirectional: bool,
    multigraph: bool,
) -> PyResult<digraph::PyDiGraph> {
    if weights.is_none() && (rows.is_none() || cols.is_none()) {
        return Err(PyIndexError::new_err(
            "dimensions and weights list not specified",
        ));
    }

    let mut rowlen = rows.unwrap_or(0);
    let mut collen = cols.unwrap_or(0);
    let mut num_nodes = rowlen * collen;
    let mut num_edges = 0;
    if num_nodes == 0 {
        if weights.is_none() {
            return Ok(digraph::PyDiGraph {
                graph: StablePyGraph::<Directed>::default(),
                node_removed: false,
                check_cycle: false,
                cycle_state: algo::DfsSpace::default(),
                multigraph,
                attrs: py.None(),
            });
        }
    } else {
        num_edges = (rowlen - 1) * collen + (collen - 1) * rowlen;
    }
    if bidirectional {
        num_edges *= 2;
    }
    let mut graph = StablePyGraph::<Directed>::with_capacity(num_nodes, num_edges);

    match weights {
        Some(weights) => {
            if num_nodes < weights.len() && rowlen == 0 {
                collen = weights.len();
                rowlen = 1;
                num_nodes = collen;
            }

            let mut node_cnt = num_nodes;

            for weight in weights {
                if node_cnt == 0 {
                    break;
                }
                graph.add_node(weight);
                node_cnt -= 1;
            }
            for _i in 0..node_cnt {
                graph.add_node(py.None());
            }
        }
        None => {
            (0..num_nodes).for_each(|_| {
                graph.add_node(py.None());
            });
        }
    };

    for i in 0..rowlen {
        for j in 0..collen {
            if i + 1 < rowlen {
                graph.add_edge(
                    NodeIndex::new(i * collen + j),
                    NodeIndex::new((i + 1) * collen + j),
                    py.None(),
                );
                if bidirectional {
                    graph.add_edge(
                        NodeIndex::new((i + 1) * collen + j),
                        NodeIndex::new(i * collen + j),
                        py.None(),
                    );
                }
            }

            if j + 1 < collen {
                graph.add_edge(
                    NodeIndex::new(i * collen + j),
                    NodeIndex::new(i * collen + j + 1),
                    py.None(),
                );
                if bidirectional {
                    graph.add_edge(
                        NodeIndex::new(i * collen + j + 1),
                        NodeIndex::new(i * collen + j),
                        py.None(),
                    );
                }
            }
        }
    }
    Ok(digraph::PyDiGraph {
        graph,
        node_removed: false,
        check_cycle: false,
        cycle_state: algo::DfsSpace::default(),
        multigraph,
        attrs: py.None(),
    })
}

// MAX_ORDER is determined based on the pointer width of the target platform
#[cfg(target_pointer_width = "64")]
const MAX_ORDER: u32 = 60;
#[cfg(not(target_pointer_width = "64"))]
const MAX_ORDER: u32 = 29;

/// Generate an undirected binomial tree of order n recursively.
///
/// :param int order: Order of the binomial tree. The maximum allowed value
///     for order on the platform your running on. If it's a 64bit platform
///     the max value is 59 and on 32bit systems the max value is 29. Any order
///     value above these will raise a ``OverflowError``.
/// :param list weights: A list of node weights. If the number of weights is
///     less than 2**order extra nodes with with None will be appended.
/// :param bool multigraph: When set to False the output
///     :class:`~rustworkx.PyGraph` object will not be not be a multigraph and
///     won't  allow parallel edges to be added. Instead
///     calls which would create a parallel edge will update the existing edge.
///
/// :returns: A binomial tree with 2^n vertices and 2^n - 1 edges.
/// :rtype: PyGraph
/// :raises IndexError: If the length of ``weights`` is greater that 2^n
/// :raises OverflowError: If the input order exceeds the maximum value for the
///     current platform.
///
/// .. jupyter-execute::
///
///   import rustworkx.generators
///   from rustworkx.visualization import mpl_draw
///
///   graph = rustworkx.generators.binomial_tree_graph(4)
///   mpl_draw(graph)
///
#[pyfunction(multigraph = true)]
#[pyo3(text_signature = "(order, /, weights=None, multigraph=True)")]
pub fn binomial_tree_graph(
    py: Python,
    order: u32,
    weights: Option<Vec<PyObject>>,
    multigraph: bool,
) -> PyResult<graph::PyGraph> {
    if order >= MAX_ORDER {
        return Err(PyOverflowError::new_err(format!(
            "An order of {} exceeds the max allowable size",
            order
        )));
    }
    let num_nodes = usize::pow(2, order);
    let num_edges = usize::pow(2, order) - 1;
    let mut graph = StablePyGraph::<Undirected>::with_capacity(num_nodes, num_edges);
    for i in 0..num_nodes {
        match weights {
            Some(ref weights) => {
                if weights.len() > num_nodes {
                    return Err(PyIndexError::new_err("weights should be <= 2**order"));
                }
                if i < weights.len() {
                    graph.add_node(weights[i].clone_ref(py))
                } else {
                    graph.add_node(py.None())
                }
            }
            None => graph.add_node(py.None()),
        };
    }

    let mut n = 1;
    let zero_index = NodeIndex::new(0);

    for _ in 0..order {
        let edges: Vec<(NodeIndex, NodeIndex)> = graph
            .edge_references()
            .map(|e| (e.source(), e.target()))
            .collect();
        for (source, target) in edges {
            let source_index = NodeIndex::new(source.index() + n);
            let target_index = NodeIndex::new(target.index() + n);

            graph.add_edge(source_index, target_index, py.None());
        }

        graph.add_edge(zero_index, NodeIndex::new(n), py.None());

        n *= 2;
    }

    Ok(graph::PyGraph {
        graph,
        node_removed: false,
        multigraph,
        attrs: py.None(),
    })
}

/// Creates a full r-ary tree of `n` nodes.
/// Sometimes called a k-ary, n-ary, or m-ary tree.
///
/// :param int order: Order of the tree.
/// :param list weights: A list of node weights. If the number of weights is
///     less than n, extra nodes with with None will be appended.
/// :param bool multigraph: When set to False the output
///     :class:`~rustworkx.PyGraph` object will not be not be a multigraph and
///     won't  allow parallel edges to be added. Instead
///     calls which would create a parallel edge will update the existing edge.
///
/// :returns: A r-ary tree.
/// :rtype: PyGraph
/// :raises IndexError: If the lenght of ``weights`` is greater that n
///
/// .. jupyter-execute::
///
///   import rustworkx.generators
///   from rustworkx.visualization import mpl_draw
///
///   graph = rustworkx.generators.full_rary_tree(5, 15)
///   mpl_draw(graph)
///
#[pyfunction(multigraph = true)]
#[pyo3(text_signature = "(branching_factor, num_nodes, /, weights=None, multigraph=True)")]
pub fn full_rary_tree(
    py: Python,
    branching_factor: u32,
    num_nodes: usize,
    weights: Option<Vec<PyObject>>,
    multigraph: bool,
) -> PyResult<graph::PyGraph> {
    let mut graph = StablePyGraph::<Undirected>::default();

    let nodes: Vec<NodeIndex> = match weights {
        Some(weights) => {
            let mut node_list: Vec<NodeIndex> = Vec::with_capacity(num_nodes);
            if weights.len() > num_nodes {
                return Err(PyIndexError::new_err("weights can't be greater than nodes"));
            }
            let node_count = num_nodes - weights.len();
            for weight in weights {
                let index = graph.add_node(weight);
                node_list.push(index);
            }
            for _ in 0..node_count {
                let index = graph.add_node(py.None());
                node_list.push(index);
            }
            node_list
        }
        None => (0..num_nodes).map(|_| graph.add_node(py.None())).collect(),
    };

    if num_nodes > 0 {
        let mut parents = VecDeque::from(vec![nodes[0].index()]);
        let mut nod_it: usize = 1;

        while !parents.is_empty() {
            let source: usize = parents.pop_front().unwrap(); //If is empty it will never try to pop
            for _ in 0..branching_factor {
                if nod_it < num_nodes {
                    let target: usize = nodes[nod_it].index();
                    parents.push_back(target);
                    nod_it += 1;
                    graph.add_edge(nodes[source], nodes[target], py.None());
                }
            }
        }
    }

    Ok(graph::PyGraph {
        graph,
        node_removed: false,
        multigraph,
        attrs: py.None(),
    })
}

/// Generate an undirected binomial tree of order n recursively.
/// The edges propagate towards right and bottom direction if ``bidirectional`` is ``false``
///
/// :param int order: Order of the binomial tree. The maximum allowed value
///     for order on the platform your running on. If it's a 64bit platform
///     the max value is 59 and on 32bit systems the max value is 29. Any order
///     value above these will raise a ``OverflowError``.
/// :param list weights: A list of node weights. If the number of weights is
///     less than 2**order extra nodes with None will be appended.
/// :param bidirectional: A parameter to indicate if edges should exist in
///     both directions between nodes
/// :param bool multigraph: When set to False the output
///     :class:`~rustworkx.PyDiGraph` object will not be not be a multigraph and
///     won't allow parallel edges to be added. Instead
///     calls which would create a parallel edge will update the existing edge.
///
/// :returns: A directed binomial tree with 2^n vertices and 2^n - 1 edges.
/// :rtype: PyDiGraph
/// :raises IndexError: If the lenght of ``weights`` is greater that 2^n
/// :raises OverflowError: If the input order exceeds the maximum value for the
///     current platform.
///
/// .. jupyter-execute::
///
///   import rustworkx.generators
///   from rustworkx.visualization import mpl_draw
///
///   graph = rustworkx.generators.directed_binomial_tree_graph(4)
///   mpl_draw(graph)
///
#[pyfunction(bidirectional = "false", multigraph = "true")]
#[pyo3(text_signature = "(order, /,  weights=None, bidirectional=False, multigraph=True)")]
pub fn directed_binomial_tree_graph(
    py: Python,
    order: u32,
    weights: Option<Vec<PyObject>>,
    bidirectional: bool,
    multigraph: bool,
) -> PyResult<digraph::PyDiGraph> {
    if order >= MAX_ORDER {
        return Err(PyOverflowError::new_err(format!(
            "An order of {} exceeds the max allowable size",
            order
        )));
    }
    let num_nodes = usize::pow(2, order);
    let num_edges = usize::pow(2, order) - 1;
    let mut graph = StablePyGraph::<Directed>::with_capacity(num_nodes, num_edges);

    for i in 0..num_nodes {
        match weights {
            Some(ref weights) => {
                if weights.len() > num_nodes {
                    return Err(PyIndexError::new_err("weights should be <= 2**order"));
                }
                if i < weights.len() {
                    graph.add_node(weights[i].clone_ref(py))
                } else {
                    graph.add_node(py.None())
                }
            }
            None => graph.add_node(py.None()),
        };
    }

    let mut n = 1;
    let zero_index = NodeIndex::new(0);

    for _ in 0..order {
        let edges: Vec<(NodeIndex, NodeIndex)> = graph
            .edge_references()
            .map(|e| (e.source(), e.target()))
            .collect();

        for (source, target) in edges {
            let source_index = NodeIndex::new(source.index() + n);
            let target_index = NodeIndex::new(target.index() + n);

            if graph.find_edge(source_index, target_index).is_none() {
                graph.add_edge(source_index, target_index, py.None());
            }

            if bidirectional && graph.find_edge(target_index, source_index).is_none() {
                graph.add_edge(target_index, source_index, py.None());
            }
        }
        let n_index = NodeIndex::new(n);

        if graph.find_edge(zero_index, n_index).is_none() {
            graph.add_edge(zero_index, n_index, py.None());
        }

        if bidirectional && graph.find_edge(n_index, zero_index).is_none() {
            graph.add_edge(n_index, zero_index, py.None());
        }

        n *= 2;
    }

    Ok(digraph::PyDiGraph {
        graph,
        node_removed: false,
        check_cycle: false,
        cycle_state: algo::DfsSpace::default(),
        multigraph,
        attrs: py.None(),
    })
}

/// Generate an undirected heavy square graph. Fig. 6 of
/// https://arxiv.org/abs/1907.09528.
/// An ASCII diagram of the graph is given by:
///
/// .. code-block:: console
///
///     ...       S   ...
///        \     / \
///        ... D   D   D ...
///            |   |   |
///        ... F-S-F-S-F-...
///            |   |   |
///        ... D   D   D ...
///            |   |   |
///        ... F-S-F-S-F-...
///            |   |   |
///            .........
///            |   |   |
///        ... D   D   D ...
///             \ /     \
///        ...   S       ...
///
/// NOTE: This function generates the four-frequency variant of the heavy square code.
/// This function implements Fig 10.b left of the `paper <https://arxiv.org/abs/1907.09528>`_.
/// This function doesn't support the variant Fig 10.b right.
///
/// Note that if ``d`` is set to ``1`` a :class:`~rustworkx.PyGraph` with a
/// single node will be returned.
///
/// :param int d: distance of the code. If ``d`` is set to ``1`` a
///     :class:`~rustworkx.PyGraph` with a single node will be returned.
/// :param bool multigraph: When set to False the output
///     :class:`~rustworkx.PyGraph` object will not be not be a multigraph and
///     won't  allow parallel edges to be added. Instead
///     calls which would create a parallel edge will update the existing edge.
///
/// :returns: The generated heavy square graph
/// :rtype: PyGraph
/// :raises IndexError: If d is even.
///
/// .. jupyter-execute::
///
///   import rustworkx.generators
///   from rustworkx.visualization import graphviz_draw
///
///   graph = rustworkx.generators.heavy_square_graph(3)
///   graphviz_draw(graph, lambda node: dict(
///           color='black', fillcolor='lightblue', style='filled'))
///
#[pyfunction(multigraph = true)]
#[pyo3(text_signature = "(d, /, multigraph=True)")]
pub fn heavy_square_graph(py: Python, d: usize, multigraph: bool) -> PyResult<graph::PyGraph> {
    let mut graph = StablePyGraph::<Undirected>::default();

    if d % 2 == 0 {
        return Err(PyIndexError::new_err("d must be odd"));
    }

    if d == 1 {
        graph.add_node(py.None());
        return Ok(graph::PyGraph {
            graph,
            node_removed: false,
            multigraph,
            attrs: py.None(),
        });
    }

    let num_data = d * d;
    let num_syndrome = d * (d - 1);
    let num_flag = d * (d - 1);

    let nodes_data: Vec<NodeIndex> = (0..num_data).map(|_| graph.add_node(py.None())).collect();
    let nodes_syndrome: Vec<NodeIndex> = (0..num_syndrome)
        .map(|_| graph.add_node(py.None()))
        .collect();
    let nodes_flag: Vec<NodeIndex> = (0..num_flag).map(|_| graph.add_node(py.None())).collect();

    // connect data and flags
    for (i, flag_chunk) in nodes_flag.chunks(d - 1).enumerate() {
        for (j, flag) in flag_chunk.iter().enumerate() {
            graph.add_edge(nodes_data[i * d + j], *flag, py.None());
            graph.add_edge(*flag, nodes_data[i * d + j + 1], py.None());
        }
    }

    // connect data and syndromes
    for (i, syndrome_chunk) in nodes_syndrome.chunks(d).enumerate() {
        if i % 2 == 0 {
            graph.add_edge(
                nodes_data[i * d + (d - 1)],
                syndrome_chunk[syndrome_chunk.len() - 1],
                py.None(),
            );
            graph.add_edge(
                syndrome_chunk[syndrome_chunk.len() - 1],
                nodes_data[i * d + (2 * d - 1)],
                py.None(),
            );
        } else if i % 2 == 1 {
            graph.add_edge(nodes_data[i * d], syndrome_chunk[0], py.None());
            graph.add_edge(syndrome_chunk[0], nodes_data[(i + 1) * d], py.None());
        }
    }

    // connect flag and syndromes
    for (i, syndrome_chunk) in nodes_syndrome.chunks(d).enumerate() {
        if i % 2 == 0 {
            for (j, syndrome) in syndrome_chunk.iter().enumerate() {
                if j != syndrome_chunk.len() - 1 {
                    graph.add_edge(nodes_flag[i * (d - 1) + j], *syndrome, py.None());
                    graph.add_edge(*syndrome, nodes_flag[(i + 1) * (d - 1) + j], py.None());
                }
            }
        } else if i % 2 == 1 {
            for (j, syndrome) in syndrome_chunk.iter().enumerate() {
                if j != 0 {
                    graph.add_edge(nodes_flag[i * (d - 1) + j - 1], *syndrome, py.None());
                    graph.add_edge(*syndrome, nodes_flag[(i + 1) * (d - 1) + j - 1], py.None());
                }
            }
        }
    }

    Ok(graph::PyGraph {
        graph,
        node_removed: false,
        multigraph,
        attrs: py.None(),
    })
}

/// Generate an directed heavy square graph. Fig. 6 of
/// https://arxiv.org/abs/1907.09528.
/// An ASCII diagram of the graph is given by:
///
/// .. code-block:: console
///
///     ...       S   ...
///        \     / \
///        ... D   D   D ...
///            |   |   |
///        ... F-S-F-S-F-...
///            |   |   |
///        ... D   D   D ...
///            |   |   |
///        ... F-S-F-S-F-...
///            |   |   |
///            .........
///            |   |   |
///        ... D   D   D ...
///             \ /     \
///        ...   S       ...
///
/// NOTE: This function generates the four-frequency variant of the heavy square code.
/// This function implements Fig 10.b left of the `paper <https://arxiv.org/abs/1907.09528>`_.
/// This function doesn't support the variant Fig 10.b right.
///
/// :param int d: distance of the code. If ``d`` is set to ``1`` a
///     :class:`~rustworkx.PyDiGraph` with a single node will be returned.
/// :param bool multigraph: When set to False the output
///     :class:`~rustworkx.PyDiGraph` object will not be not be a multigraph and
///     won't  allow parallel edges to be added. Instead
///     calls which would create a parallel edge will update the existing edge.
///
/// :returns: The generated directed heavy square graph
/// :rtype: PyDiGraph
/// :raises IndexError: If d is even.
///
/// .. jupyter-execute::
///
///   import rustworkx.generators
///   from rustworkx.visualization import graphviz_draw
///
///   graph = rustworkx.generators.directed_heavy_square_graph(3)
///   graphviz_draw(graph, lambda node: dict(
///           color='black', fillcolor='lightblue', style='filled'))
///
#[pyfunction(bidirectional = false, multigraph = true)]
#[pyo3(text_signature = "(d, /, bidirectional=False, multigraph=True)")]
pub fn directed_heavy_square_graph(
    py: Python,
    d: usize,
    bidirectional: bool,
    multigraph: bool,
) -> PyResult<digraph::PyDiGraph> {
    let mut graph = StablePyGraph::<Directed>::default();

    if d % 2 == 0 {
        return Err(PyIndexError::new_err("d must be odd"));
    }

    if d == 1 {
        graph.add_node(py.None());
        return Ok(digraph::PyDiGraph {
            graph,
            node_removed: false,
            check_cycle: false,
            cycle_state: algo::DfsSpace::default(),
            multigraph,
            attrs: py.None(),
        });
    }

    let num_data = d * d;
    let num_syndrome = d * (d - 1);
    let num_flag = d * (d - 1);

    let nodes_data: Vec<NodeIndex> = (0..num_data).map(|_| graph.add_node(py.None())).collect();
    let nodes_syndrome: Vec<NodeIndex> = (0..num_syndrome)
        .map(|_| graph.add_node(py.None()))
        .collect();
    let nodes_flag: Vec<NodeIndex> = (0..num_flag).map(|_| graph.add_node(py.None())).collect();

    // connect data and flags
    for (i, flag_chunk) in nodes_flag.chunks(d - 1).enumerate() {
        for (j, flag) in flag_chunk.iter().enumerate() {
            graph.add_edge(nodes_data[i * d + j], *flag, py.None());
            graph.add_edge(*flag, nodes_data[i * d + j + 1], py.None());
            if bidirectional {
                graph.add_edge(*flag, nodes_data[i * d + j], py.None());
                graph.add_edge(nodes_data[i * d + j + 1], *flag, py.None());
            }
        }
    }

    // connect data and syndromes
    for (i, syndrome_chunk) in nodes_syndrome.chunks(d).enumerate() {
        if i % 2 == 0 {
            graph.add_edge(
                nodes_data[i * d + (d - 1)],
                syndrome_chunk[syndrome_chunk.len() - 1],
                py.None(),
            );
            graph.add_edge(
                nodes_data[i * d + (2 * d - 1)],
                syndrome_chunk[syndrome_chunk.len() - 1],
                py.None(),
            );
            if bidirectional {
                graph.add_edge(
                    syndrome_chunk[syndrome_chunk.len() - 1],
                    nodes_data[i * d + (d - 1)],
                    py.None(),
                );
                graph.add_edge(
                    syndrome_chunk[syndrome_chunk.len() - 1],
                    nodes_data[i * d + (2 * d - 1)],
                    py.None(),
                );
            }
        } else if i % 2 == 1 {
            graph.add_edge(nodes_data[i * d], syndrome_chunk[0], py.None());
            graph.add_edge(nodes_data[(i + 1) * d], syndrome_chunk[0], py.None());
            if bidirectional {
                graph.add_edge(syndrome_chunk[0], nodes_data[i * d], py.None());
                graph.add_edge(syndrome_chunk[0], nodes_data[(i + 1) * d], py.None());
            }
        }
    }

    // connect flag and syndromes
    for (i, syndrome_chunk) in nodes_syndrome.chunks(d).enumerate() {
        if i % 2 == 0 {
            for (j, syndrome) in syndrome_chunk.iter().enumerate() {
                if j != syndrome_chunk.len() - 1 {
                    graph.add_edge(*syndrome, nodes_flag[i * (d - 1) + j], py.None());
                    graph.add_edge(*syndrome, nodes_flag[(i + 1) * (d - 1) + j], py.None());
                    if bidirectional {
                        graph.add_edge(nodes_flag[i * (d - 1) + j], *syndrome, py.None());
                        graph.add_edge(nodes_flag[(i + 1) * (d - 1) + j], *syndrome, py.None());
                    }
                }
            }
        } else if i % 2 == 1 {
            for (j, syndrome) in syndrome_chunk.iter().enumerate() {
                if j != 0 {
                    graph.add_edge(*syndrome, nodes_flag[i * (d - 1) + j - 1], py.None());
                    graph.add_edge(*syndrome, nodes_flag[(i + 1) * (d - 1) + j - 1], py.None());
                    if bidirectional {
                        graph.add_edge(nodes_flag[i * (d - 1) + j - 1], *syndrome, py.None());
                        graph.add_edge(nodes_flag[(i + 1) * (d - 1) + j - 1], *syndrome, py.None());
                    }
                }
            }
        }
    }

    Ok(digraph::PyDiGraph {
        graph,
        node_removed: false,
        check_cycle: false,
        cycle_state: algo::DfsSpace::default(),
        multigraph,
        attrs: py.None(),
    })
}

/// Generate an undirected heavy hex graph. Fig. 2 of
/// https://arxiv.org/abs/1907.09528
/// An ASCII diagram of the graph is given by:
///
/// .. code-block:: text
///
///     ... D-S-D   D ...
///         |   |   |
///     ...-F   F-S-F ...
///         |   |   |
///     ... D   D   D ...
///         |   |   |
///     ... F-S-F   F-...
///         |   |   |
///         .........
///         |   |   |
///     ... D   D   D ...
///         |   |   |
///     ...-F   F-S-F ...
///         |   |   |
///     ... D   D   D ...
///         |   |   |
///     ... F-S-F   F-...
///         |   |   |
///         .........
///         |   |   |
///     ... D   D   D ...
///         |   |   |
///     ...-F   F-S-F ...
///         |   |   |
///     ... D   D   D ...
///         |   |   |
///     ... F-S-F   F-...
///         |   |   |
///     ... D   D-S-D ...
///
///
/// :param int d: distance of the code. If ``d`` is set to ``1`` a
///     :class:`~rustworkx.PyGraph` with a single node will be returned.
/// :param bool multigraph: When set to False the output
///     :class:`~rustworkx.PyGraph` object will not be not be a multigraph and
///     won't  allow parallel edges to be added. Instead
///     calls which would create a parallel edge will update the existing edge.
///
/// :returns: The generated heavy hex graph
/// :rtype: PyGraph
/// :raises IndexError: If d is even.
///
/// .. jupyter-execute::
///
///   import rustworkx.generators
///   from rustworkx.visualization import graphviz_draw
///
///   graph = rustworkx.generators.heavy_hex_graph(3)
///   graphviz_draw(graph, lambda node: dict(
///           color='black', fillcolor='lightblue', style='filled'))
///
#[pyfunction(multigraph = true)]
#[pyo3(text_signature = "(d, /, multigraph=True)")]
pub fn heavy_hex_graph(py: Python, d: usize, multigraph: bool) -> PyResult<graph::PyGraph> {
    let mut graph = StablePyGraph::<Undirected>::default();

    if d % 2 == 0 {
        return Err(PyIndexError::new_err("d must be odd"));
    }

    if d == 1 {
        graph.add_node(py.None());
        return Ok(graph::PyGraph {
            graph,
            node_removed: false,
            multigraph,
            attrs: py.None(),
        });
    }

    let num_data = d * d;
    let num_syndrome = (d - 1) * (d + 1) / 2;
    let num_flag = d * (d - 1);

    let nodes_data: Vec<NodeIndex> = (0..num_data).map(|_| graph.add_node(py.None())).collect();
    let nodes_syndrome: Vec<NodeIndex> = (0..num_syndrome)
        .map(|_| graph.add_node(py.None()))
        .collect();
    let nodes_flag: Vec<NodeIndex> = (0..num_flag).map(|_| graph.add_node(py.None())).collect();

    // connect data and flags
    for (i, flag_chunk) in nodes_flag.chunks(d - 1).enumerate() {
        for (j, flag) in flag_chunk.iter().enumerate() {
            graph.add_edge(nodes_data[i * d + j], *flag, py.None());
            graph.add_edge(*flag, nodes_data[i * d + j + 1], py.None());
        }
    }

    // connect data and syndromes
    for (i, syndrome_chunk) in nodes_syndrome.chunks((d + 1) / 2).enumerate() {
        if i % 2 == 0 {
            graph.add_edge(nodes_data[i * d], syndrome_chunk[0], py.None());
            graph.add_edge(syndrome_chunk[0], nodes_data[(i + 1) * d], py.None());
        } else if i % 2 == 1 {
            graph.add_edge(
                nodes_data[i * d + (d - 1)],
                syndrome_chunk[syndrome_chunk.len() - 1],
                py.None(),
            );
            graph.add_edge(
                syndrome_chunk[syndrome_chunk.len() - 1],
                nodes_data[i * d + (2 * d - 1)],
                py.None(),
            );
        }
    }

    // connect flag and syndromes
    for (i, syndrome_chunk) in nodes_syndrome.chunks((d + 1) / 2).enumerate() {
        if i % 2 == 0 {
            for (j, syndrome) in syndrome_chunk.iter().enumerate() {
                if j != 0 {
                    graph.add_edge(
                        nodes_flag[i * (d - 1) + 2 * (j - 1) + 1],
                        *syndrome,
                        py.None(),
                    );
                    graph.add_edge(
                        *syndrome,
                        nodes_flag[(i + 1) * (d - 1) + 2 * (j - 1) + 1],
                        py.None(),
                    );
                }
            }
        } else if i % 2 == 1 {
            for (j, syndrome) in syndrome_chunk.iter().enumerate() {
                if j != syndrome_chunk.len() - 1 {
                    graph.add_edge(nodes_flag[i * (d - 1) + 2 * j], *syndrome, py.None());
                    graph.add_edge(*syndrome, nodes_flag[(i + 1) * (d - 1) + 2 * j], py.None());
                }
            }
        }
    }

    Ok(graph::PyGraph {
        graph,
        node_removed: false,
        multigraph,
        attrs: py.None(),
    })
}

/// Generate a directed heavy hex graph. Fig. 2 of
/// https://arxiv.org/abs/1907.09528
/// An ASCII diagram of the graph is given by:
///
/// .. code-block:: text
///
///     ... D-S-D   D ...
///         |   |   |
///     ...-F   F-S-F ...
///         |   |   |
///     ... D   D   D ...
///         |   |   |
///     ... F-S-F   F-...
///         |   |   |
///         .........
///         |   |   |
///     ... D   D   D ...
///         |   |   |
///     ...-F   F-S-F ...
///         |   |   |
///     ... D   D   D ...
///         |   |   |
///     ... F-S-F   F-...
///         |   |   |
///         .........
///         |   |   |
///     ... D   D   D ...
///         |   |   |
///     ...-F   F-S-F ...
///         |   |   |
///     ... D   D   D ...
///         |   |   |
///     ... F-S-F   F-...
///         |   |   |
///     ... D   D-S-D ...
///
///
/// :param int d: distance of the code. If ``d`` is set to ``1`` a
///     :class:`~rustworkx.PyDiGraph` with a single node will be returned.
/// :param bool multigraph: When set to False the output
///     :class:`~rustworkx.PyGraph` object will not be not be a multigraph and
///     won't  allow parallel edges to be added. Instead
///     calls which would create a parallel edge will update the existing edge.
///
/// :returns: The generated heavy hex directed graph
/// :rtype: PyDiGraph
/// :raises IndexError: If d is even.
///
/// .. jupyter-execute::
///
///   import rustworkx.generators
///   from rustworkx.visualization import graphviz_draw
///
///   graph = rustworkx.generators.directed_heavy_hex_graph(3)
///   graphviz_draw(graph, lambda node: dict(
///           color='black', fillcolor='lightblue', style='filled'))
///
#[pyfunction(bidirectional = false, multigraph = true)]
#[pyo3(text_signature = "(d, /, bidirectional=False, multigraph=True)")]
pub fn directed_heavy_hex_graph(
    py: Python,
    d: usize,
    bidirectional: bool,
    multigraph: bool,
) -> PyResult<digraph::PyDiGraph> {
    let mut graph = StablePyGraph::<Directed>::default();

    if d % 2 == 0 {
        return Err(PyIndexError::new_err("d must be odd"));
    }

    if d == 1 {
        graph.add_node(py.None());
        return Ok(digraph::PyDiGraph {
            graph,
            node_removed: false,
            check_cycle: false,
            cycle_state: algo::DfsSpace::default(),
            multigraph,
            attrs: py.None(),
        });
    }

    let num_data = d * d;
    let num_syndrome = (d - 1) * (d + 1) / 2;
    let num_flag = d * (d - 1);

    let nodes_data: Vec<NodeIndex> = (0..num_data).map(|_| graph.add_node(py.None())).collect();
    let nodes_syndrome: Vec<NodeIndex> = (0..num_syndrome)
        .map(|_| graph.add_node(py.None()))
        .collect();
    let nodes_flag: Vec<NodeIndex> = (0..num_flag).map(|_| graph.add_node(py.None())).collect();

    // connect data and flags
    for (i, flag_chunk) in nodes_flag.chunks(d - 1).enumerate() {
        for (j, flag) in flag_chunk.iter().enumerate() {
            graph.add_edge(nodes_data[i * d + j], *flag, py.None());
            graph.add_edge(nodes_data[i * d + j + 1], *flag, py.None());
            if bidirectional {
                graph.add_edge(*flag, nodes_data[i * d + j], py.None());
                graph.add_edge(*flag, nodes_data[i * d + j + 1], py.None());
            }
        }
    }

    // connect data and syndromes
    for (i, syndrome_chunk) in nodes_syndrome.chunks((d + 1) / 2).enumerate() {
        if i % 2 == 0 {
            graph.add_edge(nodes_data[i * d], syndrome_chunk[0], py.None());
            graph.add_edge(nodes_data[(i + 1) * d], syndrome_chunk[0], py.None());
            if bidirectional {
                graph.add_edge(syndrome_chunk[0], nodes_data[i * d], py.None());
                graph.add_edge(syndrome_chunk[0], nodes_data[(i + 1) * d], py.None());
            }
        } else if i % 2 == 1 {
            graph.add_edge(
                nodes_data[i * d + (d - 1)],
                syndrome_chunk[syndrome_chunk.len() - 1],
                py.None(),
            );
            graph.add_edge(
                nodes_data[i * d + (2 * d - 1)],
                syndrome_chunk[syndrome_chunk.len() - 1],
                py.None(),
            );
            if bidirectional {
                graph.add_edge(
                    syndrome_chunk[syndrome_chunk.len() - 1],
                    nodes_data[i * d + (d - 1)],
                    py.None(),
                );
                graph.add_edge(
                    syndrome_chunk[syndrome_chunk.len() - 1],
                    nodes_data[i * d + (2 * d - 1)],
                    py.None(),
                );
            }
        }
    }

    // connect flag and syndromes
    for (i, syndrome_chunk) in nodes_syndrome.chunks((d + 1) / 2).enumerate() {
        if i % 2 == 0 {
            for (j, syndrome) in syndrome_chunk.iter().enumerate() {
                if j != 0 {
                    graph.add_edge(
                        *syndrome,
                        nodes_flag[i * (d - 1) + 2 * (j - 1) + 1],
                        py.None(),
                    );
                    graph.add_edge(
                        *syndrome,
                        nodes_flag[(i + 1) * (d - 1) + 2 * (j - 1) + 1],
                        py.None(),
                    );
                    if bidirectional {
                        graph.add_edge(
                            nodes_flag[i * (d - 1) + 2 * (j - 1) + 1],
                            *syndrome,
                            py.None(),
                        );
                        graph.add_edge(
                            nodes_flag[(i + 1) * (d - 1) + 2 * (j - 1) + 1],
                            *syndrome,
                            py.None(),
                        );
                    }
                }
            }
        } else if i % 2 == 1 {
            for (j, syndrome) in syndrome_chunk.iter().enumerate() {
                if j != syndrome_chunk.len() - 1 {
                    graph.add_edge(*syndrome, nodes_flag[i * (d - 1) + 2 * j], py.None());
                    graph.add_edge(*syndrome, nodes_flag[(i + 1) * (d - 1) + 2 * j], py.None());
                    if bidirectional {
                        graph.add_edge(nodes_flag[i * (d - 1) + 2 * j], *syndrome, py.None());
                        graph.add_edge(nodes_flag[(i + 1) * (d - 1) + 2 * j], *syndrome, py.None());
                    }
                }
            }
        }
    }

    Ok(digraph::PyDiGraph {
        graph,
        node_removed: false,
        check_cycle: false,
        cycle_state: algo::DfsSpace::default(),
        multigraph,
        attrs: py.None(),
    })
}

/// Generate an undirected hexagonal lattice graph.
///
/// :param int rows: The number of rows to generate the graph with.
/// :param int cols: The number of columns to generate the graph with.
/// :param bool multigraph: When set to False the output
///     :class:`~rustworkx.PyGraph` object will not be not be a multigraph and
///     won't  allow parallel edges to be added. Instead
///     calls which would create a parallel edge will update the existing edge.
///
/// :returns: The generated hexagonal lattice graph.
///
/// :rtype: PyGraph
/// :raises TypeError: If either ``rows`` or ``cols`` are
///      not specified
///
/// .. jupyter-execute::
///
///   import rustworkx.generators
///   from rustworkx.visualization import mpl_draw
///
///   graph = rustworkx.generators.hexagonal_lattice_graph(2, 2)
///   mpl_draw(graph)
///
#[pyfunction(multigraph = true)]
#[pyo3(text_signature = "(rows, cols, /, multigraph=True)")]
pub fn hexagonal_lattice_graph(
    py: Python,
    rows: usize,
    cols: usize,
    multigraph: bool,
) -> graph::PyGraph {
    let mut graph = StablePyGraph::<Undirected>::default();

    if rows == 0 || cols == 0 {
        return graph::PyGraph {
            graph,
            node_removed: false,
            multigraph,
            attrs: py.None(),
        };
    }

    let mut rowlen = rows;
    let mut collen = cols;

    // Needs two times the number of nodes vertically
    rowlen = 2 * rowlen + 2;
    collen += 1;
    let num_nodes = rowlen * collen - 2;

    let nodes: Vec<NodeIndex> = (0..num_nodes).map(|_| graph.add_node(py.None())).collect();

    // Add column edges
    // first column
    for j in 0..(rowlen - 2) {
        graph.add_edge(nodes[j], nodes[j + 1], py.None());
    }

    for i in 1..(collen - 1) {
        for j in 0..(rowlen - 1) {
            graph.add_edge(nodes[i * rowlen + j - 1], nodes[i * rowlen + j], py.None());
        }
    }

    // last column
    for j in 0..(rowlen - 2) {
        graph.add_edge(
            nodes[(collen - 1) * rowlen + j - 1],
            nodes[(collen - 1) * rowlen + j],
            py.None(),
        );
    }

    // Add row edges
    for j in (0..(rowlen - 1)).step_by(2) {
        graph.add_edge(nodes[j], nodes[j + rowlen - 1], py.None());
    }

    for i in 1..(collen - 2) {
        for j in 0..rowlen {
            if i % 2 == j % 2 {
                graph.add_edge(
                    nodes[i * rowlen + j - 1],
                    nodes[(i + 1) * rowlen + j - 1],
                    py.None(),
                );
            }
        }
    }

    if collen > 2 {
        for j in ((collen % 2)..rowlen).step_by(2) {
            graph.add_edge(
                nodes[(collen - 2) * rowlen + j - 1],
                nodes[(collen - 1) * rowlen + j - 1 - (collen % 2)],
                py.None(),
            );
        }
    }

    graph::PyGraph {
        graph,
        node_removed: false,
        multigraph,
        attrs: py.None(),
    }
}

/// Generate a directed hexagonal lattice graph. The edges propagate towards  
///     right and bottom direction if ``bidirectional`` is ``false``
///
/// :param int rows: The number of rows to generate the graph with.
/// :param int cols: The number of rows to generate the graph with.
/// :param bidirectional: A parameter to indicate if edges should exist in
///     both directions between nodes
/// :param bool multigraph: When set to False the output
///     :class:`~rustworkx.PyDiGraph` object will not be not be a multigraph and
///     won't allow parallel edges to be added. Instead
///     calls which would create a parallel edge will update the existing edge.
///
/// :returns: The generated directed hexagonal lattice graph.
///
/// :rtype: PyDiGraph
/// :raises TypeError: If either ``rows`` or ``cols`` are
///      not specified
///
/// .. jupyter-execute::
///
///   import rustworkx.generators
///   from rustworkx.visualization import mpl_draw
///
///   graph = rustworkx.generators.directed_hexagonal_lattice_graph(2, 3)
///   mpl_draw(graph)
///
#[pyfunction(bidirectional = "false", multigraph = "true")]
#[pyo3(text_signature = "(rows, cols, /, bidirectional=False, multigraph=True)")]
pub fn directed_hexagonal_lattice_graph(
    py: Python,
    rows: usize,
    cols: usize,
    bidirectional: bool,
    multigraph: bool,
) -> digraph::PyDiGraph {
    let mut graph = StablePyGraph::<Directed>::default();

    if rows == 0 || cols == 0 {
        return digraph::PyDiGraph {
            graph,
            node_removed: false,
            check_cycle: false,
            cycle_state: algo::DfsSpace::default(),
            multigraph,
            attrs: py.None(),
        };
    }

    let mut rowlen = rows;
    let mut collen = cols;

    // Needs two times the number of nodes vertically
    rowlen = 2 * rowlen + 2;
    collen += 1;
    let num_nodes = rowlen * collen - 2;

    let nodes: Vec<NodeIndex> = (0..num_nodes).map(|_| graph.add_node(py.None())).collect();

    // Add column edges
    // first column
    for j in 0..(rowlen - 2) {
        graph.add_edge(nodes[j], nodes[j + 1], py.None());
        if bidirectional {
            graph.add_edge(nodes[j + 1], nodes[j], py.None());
        }
    }

    for i in 1..(collen - 1) {
        for j in 0..(rowlen - 1) {
            graph.add_edge(nodes[i * rowlen + j - 1], nodes[i * rowlen + j], py.None());
            if bidirectional {
                graph.add_edge(nodes[i * rowlen + j], nodes[i * rowlen + j - 1], py.None());
            }
        }
    }

    // last column
    for j in 0..(rowlen - 2) {
        graph.add_edge(
            nodes[(collen - 1) * rowlen + j - 1],
            nodes[(collen - 1) * rowlen + j],
            py.None(),
        );
        if bidirectional {
            graph.add_edge(
                nodes[(collen - 1) * rowlen + j],
                nodes[(collen - 1) * rowlen + j - 1],
                py.None(),
            );
        }
    }

    // Add row edges
    for j in (0..(rowlen - 1)).step_by(2) {
        graph.add_edge(nodes[j], nodes[j + rowlen - 1], py.None());
        if bidirectional {
            graph.add_edge(nodes[j + rowlen - 1], nodes[j], py.None());
        }
    }

    for i in 1..(collen - 2) {
        for j in 0..rowlen {
            if i % 2 == j % 2 {
                graph.add_edge(
                    nodes[i * rowlen + j - 1],
                    nodes[(i + 1) * rowlen + j - 1],
                    py.None(),
                );
                if bidirectional {
                    graph.add_edge(
                        nodes[(i + 1) * rowlen + j - 1],
                        nodes[i * rowlen + j - 1],
                        py.None(),
                    );
                }
            }
        }
    }

    if collen > 2 {
        for j in ((collen % 2)..rowlen).step_by(2) {
            graph.add_edge(
                nodes[(collen - 2) * rowlen + j - 1],
                nodes[(collen - 1) * rowlen + j - 1 - (collen % 2)],
                py.None(),
            );
            if bidirectional {
                graph.add_edge(
                    nodes[(collen - 1) * rowlen + j - 1 - (collen % 2)],
                    nodes[(collen - 2) * rowlen + j - 1],
                    py.None(),
                );
            }
        }
    }

    digraph::PyDiGraph {
        graph,
        node_removed: false,
        check_cycle: false,
        cycle_state: algo::DfsSpace::default(),
        multigraph,
        attrs: py.None(),
    }
}

/// Generate an undirected lollipop graph where a mesh graph is connected to a
/// path.
///
/// If neither ``num_path_nodes`` nor ``path_weights`` (both described
/// below) are specified then this is equivalent to
/// :func:`~rustworkx.generators.mesh_graph`
///
/// :param int num_mesh_nodes: The number of nodes to generate the mesh graph
///     with. Node weights will be None if this is specified. If both
///     ``num_mesh_nodes`` and ``mesh_weights`` are set this will be ignored and
///     ``mesh_weights`` will be used.
/// :param int num_path_nodes: The number of nodes to generate the path
///     with. Node weights will be None if this is specified. If both
///     ``num_path_nodes`` and ``path_weights`` are set this will be ignored and
///     ``path_weights`` will be used.
/// :param list mesh_weights: A list of node weights for the mesh graph. If both
///     ``num_mesh_nodes`` and ``mesh_weights`` are set ``num_mesh_nodes`` will
///     be ignored and ``mesh_weights`` will be used.
/// :param list path_weights: A list of node weights for the path. If both
///     ``num_path_nodes`` and ``path_weights`` are set ``num_path_nodes`` will
///     be ignored and ``path_weights`` will be used.
/// :param bool multigraph: When set to False the output
///     :class:`~rustworkx.PyGraph` object will not be not be a multigraph and
///     won't  allow parallel edges to be added. Instead
///     calls which would create a parallel edge will update the existing edge.
///
/// :returns: The generated lollipop graph
/// :rtype: PyGraph
/// :raises IndexError: If neither ``num_mesh_nodes`` or ``mesh_weights`` are specified
///
/// .. jupyter-execute::
///
///   import rustworkx.generators
///   from rustworkx.visualization import mpl_draw
///
///   graph = rustworkx.generators.lollipop_graph(4, 2)
///   mpl_draw(graph)
///
#[pyfunction(multigraph = true)]
#[pyo3(
    text_signature = "(/, num_mesh_nodes=None, num_path_nodes=None, mesh_weights=None, path_weights=None, multigraph=True)"
)]
pub fn lollipop_graph(
    py: Python,
    num_mesh_nodes: Option<usize>,
    num_path_nodes: Option<usize>,
    mesh_weights: Option<Vec<PyObject>>,
    path_weights: Option<Vec<PyObject>>,
    multigraph: bool,
) -> PyResult<graph::PyGraph> {
    let mut graph = mesh_graph(py, num_mesh_nodes, mesh_weights, multigraph)?;
    if num_path_nodes.is_none() && path_weights.is_none() {
        return Ok(graph);
    }
    let meshlen = graph.num_nodes();

    let path_nodes: Vec<NodeIndex> = match path_weights {
        Some(path_weights) => path_weights
            .into_iter()
            .map(|node| graph.graph.add_node(node))
            .collect(),
        None => (0..num_path_nodes.unwrap())
            .map(|_| graph.graph.add_node(py.None()))
            .collect(),
    };

    let pathlen = path_nodes.len();
    if pathlen > 0 {
        graph.graph.add_edge(
            NodeIndex::new(meshlen - 1),
            NodeIndex::new(meshlen),
            py.None(),
        );
        for (node_a, node_b) in pairwise(path_nodes) {
            match node_a {
                Some(node_a) => graph.graph.add_edge(node_a, node_b, py.None()),
                None => continue,
            };
        }
    }
    Ok(graph)
}

/// Generate a generalized Petersen graph :math:`G(n, k)` with :math:`2n`
/// nodes and :math:`3n` edges. See Watkins [1]_ for more details.
///
/// .. note::
///   
///   The Petersen graph itself is denoted :math:`G(5, 2)`
///
/// :param int n: number of nodes in the internal star and external regular polygon.
/// :param int k: shift that changes the internal star graph.
/// :param bool multigraph: When set to False the output
///     :class:`~rustworkx.PyGraph` object will not be not be a multigraph and
///     won't allow parallel edges to be added. Instead
///     calls which would create a parallel edge will update the existing edge.
///
/// :returns: The generated generalized Petersen graph.
///
/// :rtype: PyGraph
/// :raises IndexError: If either ``n`` or ``k`` are
///      not valid
/// :raises TypeError: If either ``n`` or ``k`` are
///      not non-negative integers
///
/// .. jupyter-execute::
///   
///   import rustworkx.generators
///   from rustworkx.visualization import mpl_draw
///   
///   # Petersen Graph is G(5, 2)
///   graph = rustworkx.generators.generalized_petersen_graph(5, 2)
///   layout = rustworkx.shell_layout(graph, nlist=[[0, 1, 2, 3, 4],[6, 7, 8, 9, 5]])
///   mpl_draw(graph, pos=layout)
///   
/// .. jupyter-execute::
///   
///   # Möbius–Kantor Graph is G(8, 3)
///   graph = rustworkx.generators.generalized_petersen_graph(8, 3)
///   layout = rustworkx.shell_layout(
///     graph, nlist=[[0, 1, 2, 3, 4, 5, 6, 7], [10, 11, 12, 13, 14, 15, 8, 9]]
///   )
///   mpl_draw(graph, pos=layout)
///
/// .. [1] Watkins, Mark E.
///    "A theorem on tait colorings with an application to the generalized Petersen graphs"
///    Journal of Combinatorial Theory 6 (2), 152–164 (1969).
///    https://doi.org/10.1016/S0021-9800(69)80116-X
///
#[pyfunction(multigraph = true)]
#[pyo3(text_signature = "(n, k, /, multigraph=True)")]
pub fn generalized_petersen_graph(
    py: Python,
    n: usize,
    k: usize,
    multigraph: bool,
) -> PyResult<graph::PyGraph> {
    if n < 3 {
        return Err(PyIndexError::new_err("n must be at least 3"));
    }

    if k == 0 || 2 * k >= n {
        return Err(PyIndexError::new_err(
            "k is invalid: it must be positive and less than n/2",
        ));
    }

    let mut graph = StablePyGraph::<Undirected>::with_capacity(2 * n, 3 * n);

    let star_nodes: Vec<NodeIndex> = (0..n).map(|_| graph.add_node(py.None())).collect();

    let polygon_nodes: Vec<NodeIndex> = (0..n).map(|_| graph.add_node(py.None())).collect();

    for i in 0..n {
        graph.add_edge(star_nodes[i], star_nodes[(i + k) % n], py.None());
    }

    for i in 0..n {
        graph.add_edge(polygon_nodes[i], polygon_nodes[(i + 1) % n], py.None());
    }

    for i in 0..n {
        graph.add_edge(polygon_nodes[i], star_nodes[i], py.None());
    }

    Ok(graph::PyGraph {
        graph,
        node_removed: false,
        multigraph,
        attrs: py.None(),
    })
}

/// Generate an undirected barbell graph where two identical mesh graphs are
/// connected by a path.
///
/// If ``num_path_nodes`` (described below) is not specified then this is
/// equivalent to two mesh graphs joined together.
///
/// :param int num_mesh_nodes: The number of nodes to generate the mesh graphs
///     with. Node weights will be None if this is specified. If both
///     ``num_mesh_nodes`` and ``mesh_weights`` are set this will be ignored and
///     ``mesh_weights`` will be used.
/// :param int num_path_nodes: The number of nodes to generate the path
///     with. Node weights will be None if this is specified. If both
///     ``num_path_nodes`` and ``path_weights`` are set this will be ignored and
///     ``path_weights`` will be used.
/// :param bool multigraph: When set to False the output
///     :class:`~rustworkx.PyGraph` object will not be not be a multigraph and
///     won't  allow parallel edges to be added. Instead
///     calls which would create a parallel edge will update the existing edge.
///
/// :returns: The generated barbell graph
/// :rtype: PyGraph
/// :raises IndexError: If ``num_mesh_nodes`` is not specified
///
/// .. jupyter-execute::
///
///   import rustworkx.generators
///   from rustworkx.visualization import mpl_draw
///
///   graph = rustworkx.generators.barbell_graph(4, 2)
///   mpl_draw(graph)
///
#[pyfunction(multigraph = true)]
#[pyo3(text_signature = "(/, num_mesh_nodes=None, num_path_nodes=None, multigraph=True)")]
pub fn barbell_graph(
    py: Python,
    num_mesh_nodes: Option<usize>,
    num_path_nodes: Option<usize>,
    multigraph: bool,
) -> PyResult<graph::PyGraph> {
    if num_mesh_nodes.is_none() {
        return Err(PyIndexError::new_err("num_mesh_nodes not specified"));
    }

    let mut left_mesh = StableUnGraph::<PyObject, PyObject>::default();
    let mesh_nodes: Vec<NodeIndex> = (0..num_mesh_nodes.unwrap())
        .map(|_| left_mesh.add_node(py.None()))
        .collect();
    let mut nodelen = mesh_nodes.len();
    for i in 0..nodelen - 1 {
        for j in i + 1..nodelen {
            left_mesh.add_edge(mesh_nodes[i], mesh_nodes[j], py.None());
        }
    }

    let right_mesh = left_mesh.clone();

    if let Some(num_nodes) = num_path_nodes {
        let path_nodes: Vec<NodeIndex> = (0..num_nodes)
            .map(|_| left_mesh.add_node(py.None()))
            .collect();
        left_mesh.add_edge(
            NodeIndex::new(nodelen - 1),
            NodeIndex::new(nodelen),
            py.None(),
        );

        nodelen += path_nodes.len();

        for (node_a, node_b) in pairwise(path_nodes) {
            match node_a {
                Some(node_a) => left_mesh.add_edge(node_a, node_b, py.None()),
                None => continue,
            };
        }
    }

    for node in right_mesh.node_indices() {
        let new_node = &right_mesh[node];
        left_mesh.add_node(new_node.clone_ref(py));
    }
    left_mesh.add_edge(
        NodeIndex::new(nodelen - 1),
        NodeIndex::new(nodelen),
        py.None(),
    );
    for edge in right_mesh.edge_references() {
        let new_source = NodeIndex::new(nodelen + edge.source().index());
        let new_target = NodeIndex::new(nodelen + edge.target().index());
        let weight = edge.weight();
        left_mesh.add_edge(new_source, new_target, weight.clone_ref(py));
    }

    Ok(graph::PyGraph {
        graph: left_mesh,
        node_removed: false,
        multigraph,
        attrs: py.None(),
    })
}

/// Generate an undirected empty graph with ``n`` nodes and no edges.
///
/// :param int n: The number of nodes to generate the graph with.
///
/// :returns: The generated empty graph
/// :rtype: PyGraph
///
/// .. jupyter-execute::
///
///  import rustworkx.generators
///  from rustworkx.visualization import mpl_draw
///
///  graph = rustworkx.generators.empty_graph(5)
///  mpl_draw(graph)
///
#[pyfunction(multigraph = true)]
#[pyo3(text_signature = "(/, n, multigraph=True)")]
pub fn empty_graph(py: Python, n: usize, multigraph: bool) -> PyResult<graph::PyGraph> {
    let mut graph = StableUnGraph::<PyObject, PyObject>::default();
    for _ in 0..n {
        graph.add_node(py.None());
    }
    Ok(graph::PyGraph {
        graph,
        node_removed: false,
        multigraph,
        attrs: py.None(),
    })
}

/// Generate a directed empty graph with ``n`` nodes and no edges.
///
/// :param int n: The number of nodes to generate the graph with.
///
/// :returns: The generated empty graph
/// :rtype: PyDiGraph
///
/// .. jupyter-execute::
///
///  import rustworkx.generators
///  from rustworkx.visualization import mpl_draw
///
///  graph = rustworkx.generators.directed_empty_graph(5)
///  mpl_draw(graph)
///
#[pyfunction(multigraph = true)]
#[pyo3(text_signature = "(/, n, multigraph=True)")]
pub fn directed_empty_graph(
    py: Python,
    n: usize,
    multigraph: bool,
) -> PyResult<digraph::PyDiGraph> {
    let mut graph = StableDiGraph::<PyObject, PyObject>::default();
    for _ in 0..n {
        graph.add_node(py.None());
    }
    Ok(digraph::PyDiGraph {
        graph,
        node_removed: false,
        cycle_state: algo::DfsSpace::default(),
        check_cycle: false,
        multigraph,
        attrs: py.None(),
    })
}

/// Generate an undirected complete graph with ``n`` nodes.
///
/// A complete graph is a simple graph in which each pair of distinct
/// vertices is connected by a unique edge.
/// The complete graph on ``n`` nodes is the graph with the set of nodes
/// ``{0, 1, ..., n-1}`` and the set of edges ``{(i, j) : i < j, 0 <= i < n, 0 <= j < n}``.
/// The number of edges in the complete graph is ``n*(n-1)/2``.
///
/// :param int num_node: The number of nodes to generate the graph with. Node
///     weights will be None if this is specified. If both ``num_node`` and
///     ``weights`` are set this will be ignored and ``weights`` will be used.
/// :param list weights: A list of node weights. If both ``num_node`` and
///     ``weights`` are set this will be ignored and ``weights`` will be used.
/// :param bool multigraph: When set to False the output
///     :class:`~rustworkx.PyGraph` object will not be not be a multigraph and
///     won't  allow parallel edges to be added. Instead
///     calls which would create a parallel edge will update the existing edge.
///
/// :returns: The generated complete graph
/// :rtype: PyGraph
/// :raises IndexError: If neither ``num_nodes`` or ``weights`` are specified
///
/// .. jupyter-execute::
///
///  import rustworkx.generators
///  from rustworkx.visualization import mpl_draw
///
///  graph = rustworkx.generators.complete_graph(5)
///  mpl_draw(graph)
///
#[pyfunction(multigraph = true)]
#[pyo3(text_signature = "(/, num_nodes=None, weights=None, multigraph=True)")]
pub fn complete_graph(
    py: Python,
    num_nodes: Option<usize>,
    weights: Option<Vec<PyObject>>,
    multigraph: bool,
) -> PyResult<graph::PyGraph> {
    mesh_graph(py, num_nodes, weights, multigraph)
}

/// Generate a directed complete graph with ``n`` nodes.
///
/// A directed complete graph is a directed graph in which each pair of distinct
/// vertices is connected by a unique pair of directed edges.
/// The directed complete graph on ``n`` nodes is the graph with the set of nodes
/// ``{0, 1, ..., n-1}`` and the set of edges ``{(i, j) : 0 <= i < n, 0 <= j < n}``.
/// The number of edges in the directed complete graph is ``n*(n-1)``.
///
/// :param int num_node: The number of nodes to generate the graph with. Node
///     weights will be None if this is specified. If both ``num_node`` and
///     ``weights`` are set this will be ignored and ``weights`` will be used.
/// :param list weights: A list of node weights. If both ``num_node`` and
///     ``weights`` are set this will be ignored and ``weights`` will be used.
/// :param bool multigraph: When set to False the output
///     :class:`~rustworkx.PyDiGraph` object will not be not be a multigraph and
///     won't allow parallel edges to be added. Instead
///     calls which would create a parallel edge will update the existing edge.
///
/// :returns: The generated directed complete graph
/// :rtype: PyDiGraph
/// :raises IndexError: If neither ``num_nodes`` or ``weights`` are specified
///
/// .. jupyter-execute::
///
///  import rustworkx.generators
///  from rustworkx.visualization import mpl_draw
///
///  graph = rustworkx.generators.directed_complete_graph(5)
///  mpl_draw(graph)
///
#[pyfunction(multigraph = true)]
#[pyo3(text_signature = "(/, num_nodes=None, weights=None, multigraph=True)")]
pub fn directed_complete_graph(
    py: Python,
    num_nodes: Option<usize>,
    weights: Option<Vec<PyObject>>,
    multigraph: bool,
) -> PyResult<digraph::PyDiGraph> {
    directed_mesh_graph(py, num_nodes, weights, multigraph)
}

#[pymodule]
pub fn generators(_py: Python, m: &PyModule) -> PyResult<()> {
    m.add_wrapped(wrap_pyfunction!(cycle_graph))?;
    m.add_wrapped(wrap_pyfunction!(directed_cycle_graph))?;
    m.add_wrapped(wrap_pyfunction!(path_graph))?;
    m.add_wrapped(wrap_pyfunction!(directed_path_graph))?;
    m.add_wrapped(wrap_pyfunction!(star_graph))?;
    m.add_wrapped(wrap_pyfunction!(directed_star_graph))?;
    m.add_wrapped(wrap_pyfunction!(mesh_graph))?;
    m.add_wrapped(wrap_pyfunction!(directed_mesh_graph))?;
    m.add_wrapped(wrap_pyfunction!(grid_graph))?;
    m.add_wrapped(wrap_pyfunction!(directed_grid_graph))?;
    m.add_wrapped(wrap_pyfunction!(heavy_square_graph))?;
    m.add_wrapped(wrap_pyfunction!(directed_heavy_square_graph))?;
    m.add_wrapped(wrap_pyfunction!(heavy_hex_graph))?;
    m.add_wrapped(wrap_pyfunction!(directed_heavy_hex_graph))?;
    m.add_wrapped(wrap_pyfunction!(binomial_tree_graph))?;
    m.add_wrapped(wrap_pyfunction!(directed_binomial_tree_graph))?;
    m.add_wrapped(wrap_pyfunction!(hexagonal_lattice_graph))?;
    m.add_wrapped(wrap_pyfunction!(directed_hexagonal_lattice_graph))?;
    m.add_wrapped(wrap_pyfunction!(lollipop_graph))?;
    m.add_wrapped(wrap_pyfunction!(full_rary_tree))?;
    m.add_wrapped(wrap_pyfunction!(generalized_petersen_graph))?;
    m.add_wrapped(wrap_pyfunction!(barbell_graph))?;
    m.add_wrapped(wrap_pyfunction!(empty_graph))?;
    m.add_wrapped(wrap_pyfunction!(directed_empty_graph))?;
    m.add_wrapped(wrap_pyfunction!(complete_graph))?;
    m.add_wrapped(wrap_pyfunction!(directed_complete_graph))?;
    Ok(())
}<|MERGE_RESOLUTION|>--- conflicted
+++ resolved
@@ -25,11 +25,7 @@
 use pyo3::Python;
 
 use super::{digraph, graph, StablePyGraph};
-<<<<<<< HEAD
-use rustworkx_core::generators::path_graph as path_graph_core;
-=======
 use rustworkx_core::generators as core_generators;
->>>>>>> f67d0a70
 
 pub fn pairwise<I>(right: I) -> impl Iterator<Item = (Option<I::Item>, I::Item)>
 where
@@ -198,7 +194,7 @@
 ) -> PyResult<digraph::PyDiGraph> {
     let default_fn = || py.None();
     let graph: StablePyGraph<Directed> =
-        match path_graph_core(num_nodes, weights, default_fn, default_fn, bidirectional) {
+        match core_generators::path_graph(num_nodes, weights, default_fn, default_fn, bidirectional) {
             Ok(graph) => graph,
             Err(_) => {
                 return Err(PyIndexError::new_err(
@@ -251,7 +247,7 @@
 ) -> PyResult<graph::PyGraph> {
     let default_fn = || py.None();
     let graph: StablePyGraph<Undirected> =
-        match path_graph_core(num_nodes, weights, default_fn, default_fn, false) {
+        match core_generators::path_graph(num_nodes, weights, default_fn, default_fn, false) {
             Ok(graph) => graph,
             Err(_) => {
                 return Err(PyIndexError::new_err(
