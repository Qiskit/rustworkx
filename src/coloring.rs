// Licensed under the Apache License, Version 2.0 (the "License"); you may
// not use this file except in compliance with the License. You may obtain
// a copy of the License at
//
//     http://www.apache.org/licenses/LICENSE-2.0
//
// Unless required by applicable law or agreed to in writing, software
// distributed under the License is distributed on an "AS IS" BASIS, WITHOUT
// WARRANTIES OR CONDITIONS OF ANY KIND, either express or implied. See the
// License for the specific language governing permissions and limitations
// under the License.

use crate::GraphNotBipartite;
use crate::{digraph, graph, NodeIndex};

use pyo3::prelude::*;
use pyo3::types::PyDict;
use pyo3::Python;

use rustworkx_core::bipartite_coloring::bipartite_edge_color;
use rustworkx_core::coloring::{
    greedy_edge_color, greedy_node_color, greedy_node_color_with_preset_colors,
    misra_gries_edge_color, two_color,
};

pub use rustworkx_core::coloring::GreedyStrategyCore;

#[pyclass(module = "rustworkx")]
#[derive(Clone, PartialEq)]
pub enum GreedyStrategy {
    Degree,
    Saturation,
    IndependentSet,
}

/// Color a :class:`~.PyGraph` object using a greedy graph coloring algorithm.
///
/// This function uses one of several greedy strategies described in: [1]_.
/// The `Degree` (aka `largest-first`) strategy colors the nodes with higher degree
/// first. The `Saturation` (aka `DSATUR` and `SLF`) strategy dynamically
/// chooses the vertex that has the largest number of different colors already
/// assigned to its neighbors, and, in case of a tie, the vertex that has the
/// largest number of uncolored neighbors. The `IndependentSet` strategy finds
/// independent subsets of the graph and assigns a different color to each of these
/// subsets.
///
/// .. note::
///
///     The coloring problem is NP-hard and this is a heuristic algorithm which
///     may not return an optimal solution.
///
/// :param PyGraph: The input PyGraph object to color.
/// :param preset_color_fn: An optional callback function that is used to manually
///     specify a color to use for particular nodes in the graph. If specified
///     this takes a callable that will be passed a node index and is expected to
///     either return an integer representing a color or ``None`` to indicate there
///     is no preset. Note if you do use a callable there is no validation that
///     the preset values are valid colors. You can generate an invalid coloring
///     if you the specified function returned invalid colors for any nodes.
/// :param greedy_strategy: The greedy strategy used by the algorithm. When the
///     strategy is not explicitly specified, the `Degree` strategy is used by
///     default.
///
/// :returns: A dictionary where keys are node indices and the value is
///     the color
/// :rtype: dict
///
/// .. jupyter-execute::
///
///     import rustworkx as rx
///     from rustworkx.visualization import mpl_draw
///
///     graph = rx.generators.generalized_petersen_graph(5, 2)
///     coloring = rx.graph_greedy_color(graph)
///     colors = [coloring[node] for node in graph.node_indices()]
///
///     # Draw colored graph
///     layout = rx.shell_layout(graph, nlist=[[0, 1, 2, 3, 4],[6, 7, 8, 9, 5]])
///     mpl_draw(graph, node_color=colors, pos=layout)
///
///
/// .. [1] Adrian Kosowski, and Krzysztof Manuszewski, Classical Coloring of Graphs,
///     Graph Colorings, 2-19, 2004. ISBN 0-8218-3458-4.
#[pyfunction]
#[pyo3(text_signature = "(graph, /, preset_color_fn=None, greedy_strategy=GreedyStrategy::Degree)")]
#[pyo3(signature=(graph, /, preset_color_fn=None, greedy_strategy=GreedyStrategy::Degree))]
pub fn graph_greedy_color(
    py: Python,
    graph: &graph::PyGraph,
    preset_color_fn: Option<PyObject>,
    greedy_strategy: GreedyStrategy,
) -> PyResult<PyObject> {
    let inner_strategy = match greedy_strategy {
        GreedyStrategy::Saturation => GreedyStrategyCore::Saturation,
        GreedyStrategy::Degree => GreedyStrategyCore::Degree,
        GreedyStrategy::IndependentSet => GreedyStrategyCore::IndependentSet,
    };

    let colors = match preset_color_fn {
        Some(preset_color_fn) => {
            let callback = |node_idx: NodeIndex| -> PyResult<Option<usize>> {
                preset_color_fn
                    .call1(py, (node_idx.index(),))
                    .map(|x| x.extract(py).ok())
            };
            greedy_node_color_with_preset_colors(&graph.graph, callback, inner_strategy)?
        }
        None => greedy_node_color(&graph.graph, inner_strategy),
    };
    let out_dict = PyDict::new_bound(py);
    for (node, color) in colors {
        out_dict.set_item(node.index(), color)?;
    }
    Ok(out_dict.into())
}

/// Color edges of a :class:`~.PyGraph` object using a greedy approach.
///
/// This function works by greedily coloring the line graph of the given graph.
///
/// This function uses one of several greedy strategies described in: [1]_.
/// The `Degree` (aka `largest-first`) strategy colors the nodes with higher degree
/// first. The `Saturation` (aka `DSATUR` and `SLF`) strategy dynamically
/// chooses the vertex that has the largest number of different colors already
/// assigned to its neighbors, and, in case of a tie, the vertex that has the
/// largest number of uncolored neighbors. The `IndependentSet` strategy finds
/// independent subsets of the graph and assigns a different color to each of these
/// subsets.
///
/// :param PyGraph: The input PyGraph object to edge-color.
/// :param greedy_strategy: The greedy strategy used by the algorithm. When the
///     strategy is not explicitly specified, the `Degree` strategy is used by
///     default.
///
/// :returns: A dictionary where keys are edge indices and the value is the color
/// :rtype: dict
///
/// .. jupyter-execute::
///
///     import rustworkx as rx
///
///     graph = rx.generators.cycle_graph(7)
///     edge_colors = rx.graph_greedy_edge_color(graph)
///     assert edge_colors == {0: 0, 1: 1, 2: 0, 3: 1, 4: 0, 5: 1, 6: 2}
///
///
/// .. [1] Adrian Kosowski, and Krzysztof Manuszewski, Classical Coloring of Graphs,
///     Graph Colorings, 2-19, 2004. ISBN 0-8218-3458-4.
#[pyfunction]
<<<<<<< HEAD
#[pyo3(text_signature = "(graph, /, greedy_strategy=GreedyStrategy::Degree)")]
#[pyo3(signature=(graph, /, greedy_strategy=GreedyStrategy::Degree))]
pub fn graph_greedy_edge_color(
    py: Python,
    graph: &graph::PyGraph,
    greedy_strategy: GreedyStrategy,
) -> PyResult<PyObject> {
    let inner_strategy = match greedy_strategy {
        GreedyStrategy::Saturation => GreedyStrategyCore::Saturation,
        GreedyStrategy::Degree => GreedyStrategyCore::Degree,
        GreedyStrategy::IndependentSet => GreedyStrategyCore::IndependentSet,
    };

    let colors = greedy_edge_color(&graph.graph, inner_strategy);
    let out_dict = PyDict::new(py);
=======
#[pyo3(text_signature = "(graph, /)")]
pub fn graph_greedy_edge_color(py: Python, graph: &graph::PyGraph) -> PyResult<PyObject> {
    let colors = greedy_edge_color(&graph.graph);
    let out_dict = PyDict::new_bound(py);
>>>>>>> 8642906a
    for (node, color) in colors {
        out_dict.set_item(node.index(), color)?;
    }
    Ok(out_dict.into())
}

/// Color edges of a :class:`~.PyGraph` object using the Misra-Gries edge
/// coloring algorithm..
///
/// Based on the paper: "A constructive proof of Vizing's theorem" by
/// Misra and Gries, 1992.
/// <https://www.cs.utexas.edu/users/misra/psp.dir/vizing.pdf>
///
/// The coloring produces at most d + 1 colors where d is the maximum degree
/// of the graph.
///
/// :param PyGraph: The input PyGraph object to edge-color
///
/// :returns: A dictionary where keys are edge indices and the value is the color
/// :rtype: dict
///
/// .. jupyter-execute::
///
///     import rustworkx as rx
///
///     graph = rx.generators.cycle_graph(7)
///     edge_colors = rx.graph_misra_gries_edge_color(graph)
///     assert edge_colors == {0: 0, 1: 1, 2: 2, 3: 0, 4: 1, 5: 0, 6: 2}
///
#[pyfunction]
#[pyo3(text_signature = "(graph, /)")]
pub fn graph_misra_gries_edge_color(py: Python, graph: &graph::PyGraph) -> PyResult<PyObject> {
    let colors = misra_gries_edge_color(&graph.graph);
    let out_dict = PyDict::new_bound(py);
    for (node, color) in colors {
        out_dict.set_item(node.index(), color)?;
    }
    Ok(out_dict.into())
}

/// Compute a two-coloring of a graph
///
/// If a two coloring is not possible for the input graph (meaning it is not
/// bipartite), ``None`` is returned.
///
/// :param PyGraph graph: The graph to find the coloring for
///
/// :returns: If a coloring is possible return a dictionary of node indices to the color as an
/// integer (0 or 1)
/// :rtype: dict
#[pyfunction]
pub fn graph_two_color(py: Python, graph: &graph::PyGraph) -> PyResult<Option<PyObject>> {
    match two_color(&graph.graph) {
        Some(colors) => {
            let out_dict = PyDict::new_bound(py);
            for (node, color) in colors {
                out_dict.set_item(node.index(), color)?;
            }
            Ok(Some(out_dict.into()))
        }
        None => Ok(None),
    }
}

/// Compute a two-coloring of a directed graph
///
/// If a two coloring is not possible for the input graph (meaning it is not
/// bipartite), ``None`` is returned.
///
/// :param PyDiGraph graph: The graph to find the coloring for
///
/// :returns: If a coloring is possible return a dictionary of node indices to the color as an
/// integer (0 or 1)
/// :rtype: dict
#[pyfunction]
pub fn digraph_two_color(py: Python, graph: &digraph::PyDiGraph) -> PyResult<Option<PyObject>> {
    match two_color(&graph.graph) {
        Some(colors) => {
            let out_dict = PyDict::new_bound(py);
            for (node, color) in colors {
                out_dict.set_item(node.index(), color)?;
            }
            Ok(Some(out_dict.into()))
        }
        None => Ok(None),
    }
}

/// Color edges of a graph by checking whether the graph is bipartite,
/// and if so, calling the algorithm for edge-coloring bipartite graphs.
///
/// If the input graph is not bipartite, ``None`` is returned.
///
/// The implementation is based on the following paper:
///
/// Noga Alon. "A simple algorithm for edge-coloring bipartite multigraphs".
/// Inf. Process. Lett. 85(6), (2003).
/// <https://www.tau.ac.il/~nogaa/PDFS/lex2.pdf>
///
/// The algorithm runs in time `O (n + m log m)`, where `n` is the number of
/// vertices and `m` is the number of edges of the graph.
///
/// :param PyGraph graph: The graph to find the coloring for
///
/// :returns: A dictionary where keys are edge indices and the value is the color
///  (provided that the graph is bipartite)
/// :rtype: dict
#[pyfunction]
#[pyo3(text_signature = "(graph, /)")]
pub fn graph_bipartite_edge_color(py: Python, graph: &graph::PyGraph) -> PyResult<PyObject> {
    let colors = match bipartite_edge_color(&graph.graph) {
        Ok(colors) => colors,
        Err(_) => return Err(GraphNotBipartite::new_err("Graph is not bipartite")),
    };
    let out_dict = PyDict::new_bound(py);
    for (node, color) in colors {
        out_dict.set_item(node.index(), color)?;
    }
    Ok(out_dict.into())
}<|MERGE_RESOLUTION|>--- conflicted
+++ resolved
@@ -147,7 +147,6 @@
 /// .. [1] Adrian Kosowski, and Krzysztof Manuszewski, Classical Coloring of Graphs,
 ///     Graph Colorings, 2-19, 2004. ISBN 0-8218-3458-4.
 #[pyfunction]
-<<<<<<< HEAD
 #[pyo3(text_signature = "(graph, /, greedy_strategy=GreedyStrategy::Degree)")]
 #[pyo3(signature=(graph, /, greedy_strategy=GreedyStrategy::Degree))]
 pub fn graph_greedy_edge_color(
@@ -162,13 +161,7 @@
     };
 
     let colors = greedy_edge_color(&graph.graph, inner_strategy);
-    let out_dict = PyDict::new(py);
-=======
-#[pyo3(text_signature = "(graph, /)")]
-pub fn graph_greedy_edge_color(py: Python, graph: &graph::PyGraph) -> PyResult<PyObject> {
-    let colors = greedy_edge_color(&graph.graph);
-    let out_dict = PyDict::new_bound(py);
->>>>>>> 8642906a
+    let out_dict = PyDict::new_bound(py);
     for (node, color) in colors {
         out_dict.set_item(node.index(), color)?;
     }
