--- conflicted
+++ resolved
@@ -69,10 +69,7 @@
 [dependency-groups]
 testinfra = [
     "nox==2025.5.1",
-<<<<<<< HEAD
     "uv==0.6.14",
-=======
->>>>>>> 3fbc10df
 ]
 test = [
   "setuptools-rust",
