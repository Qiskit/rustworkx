// Licensed under the Apache License, Version 2.0 (the "License"); you may
// not use this file except in compliance with the License. You may obtain
// a copy of the License at
//
//     http://www.apache.org/licenses/LICENSE-2.0
//
// Unless required by applicable law or agreed to in writing, software
// distributed under the License is distributed on an "AS IS" BASIS, WITHOUT
// WARRANTIES OR CONDITIONS OF ANY KIND, either express or implied. See the
// License for the specific language governing permissions and limitations
// under the License.

extern crate fixedbitset;
extern crate petgraph;
extern crate pyo3;

mod dag_isomorphism;

use std::cmp::Ordering;
use std::collections::{BinaryHeap, HashMap, HashSet};
use std::ops::{Index, IndexMut};

use pyo3::class::PyMappingProtocol;
use pyo3::create_exception;
use pyo3::exceptions::{Exception, IndexError};
use pyo3::prelude::*;
use pyo3::types::{PyDict, PyList, PyLong, PyTuple};
use pyo3::wrap_pyfunction;
use pyo3::Python;

use petgraph::algo;
use petgraph::graph::{EdgeIndex, NodeIndex};
use petgraph::prelude::*;
use petgraph::stable_graph::StableDiGraph;
use petgraph::visit::{
    Bfs, GetAdjacencyMatrix, GraphBase, GraphProp, IntoEdgeReferences,
    IntoEdges, IntoEdgesDirected, IntoNeighbors, IntoNeighborsDirected,
    IntoNodeIdentifiers, IntoNodeReferences, NodeCompactIndexable, NodeCount,
    NodeIndexable, Reversed, Visitable,
};

#[pyclass(module = "retworkx")]
pub struct PyDAG {
    graph: StableDiGraph<PyObject, PyObject>,
    cycle_state: algo::DfsSpace<
        NodeIndex,
        <StableDiGraph<PyObject, PyObject> as Visitable>::Map,
    >,
    check_cycle: bool,
    sort_key_cache: HashMap<usize, String>,
}

pub type Edges<'a, E> =
    petgraph::stable_graph::Edges<'a, E, petgraph::Directed>;

impl GraphBase for PyDAG {
    type NodeId = NodeIndex;
    type EdgeId = EdgeIndex;
}

impl NodeCount for PyDAG {
    fn node_count(&self) -> usize {
        self.graph.node_count()
    }
}

impl GraphProp for PyDAG {
    type EdgeType = petgraph::Directed;
    fn is_directed(&self) -> bool {
        true
    }
}

impl petgraph::visit::Visitable for PyDAG {
    type Map = <StableDiGraph<PyObject, PyObject> as Visitable>::Map;
    fn visit_map(&self) -> Self::Map {
        self.graph.visit_map()
    }
    fn reset_map(&self, map: &mut Self::Map) {
        self.graph.reset_map(map)
    }
}

impl petgraph::visit::Data for PyDAG {
    type NodeWeight = PyObject;
    type EdgeWeight = PyObject;
}

impl petgraph::data::DataMap for PyDAG {
    fn node_weight(&self, id: Self::NodeId) -> Option<&Self::NodeWeight> {
        self.graph.node_weight(id)
    }
    fn edge_weight(&self, id: Self::EdgeId) -> Option<&Self::EdgeWeight> {
        self.graph.edge_weight(id)
    }
}

impl petgraph::data::DataMapMut for PyDAG {
    fn node_weight_mut(
        &mut self,
        id: Self::NodeId,
    ) -> Option<&mut Self::NodeWeight> {
        self.graph.node_weight_mut(id)
    }
    fn edge_weight_mut(
        &mut self,
        id: Self::EdgeId,
    ) -> Option<&mut Self::EdgeWeight> {
        self.graph.edge_weight_mut(id)
    }
}

impl<'a> IntoNeighbors for &'a PyDAG {
    type Neighbors = petgraph::stable_graph::Neighbors<'a, PyObject>;
    fn neighbors(self, n: NodeIndex) -> Self::Neighbors {
        self.graph.neighbors(n)
    }
}

impl<'a> IntoNeighborsDirected for &'a PyDAG {
    type NeighborsDirected = petgraph::stable_graph::Neighbors<'a, PyObject>;
    fn neighbors_directed(
        self,
        n: NodeIndex,
        d: petgraph::Direction,
    ) -> Self::Neighbors {
        self.graph.neighbors_directed(n, d)
    }
}

impl<'a> IntoEdgeReferences for &'a PyDAG {
    type EdgeRef = petgraph::stable_graph::EdgeReference<'a, PyObject>;
    type EdgeReferences = petgraph::stable_graph::EdgeReferences<'a, PyObject>;
    fn edge_references(self) -> Self::EdgeReferences {
        self.graph.edge_references()
    }
}

impl<'a> IntoEdges for &'a PyDAG {
    type Edges = Edges<'a, PyObject>;
    fn edges(self, a: Self::NodeId) -> Self::Edges {
        self.graph.edges(a)
    }
}

impl<'a> IntoEdgesDirected for &'a PyDAG {
    type EdgesDirected = Edges<'a, PyObject>;
    fn edges_directed(
        self,
        a: Self::NodeId,
        dir: petgraph::Direction,
    ) -> Self::EdgesDirected {
        self.graph.edges_directed(a, dir)
    }
}

impl<'a> IntoNodeIdentifiers for &'a PyDAG {
    type NodeIdentifiers = petgraph::stable_graph::NodeIndices<'a, PyObject>;
    fn node_identifiers(self) -> Self::NodeIdentifiers {
        self.graph.node_identifiers()
    }
}

impl<'a> IntoNodeReferences for &'a PyDAG {
    type NodeRef = (NodeIndex, &'a PyObject);
    type NodeReferences = petgraph::stable_graph::NodeReferences<'a, PyObject>;
    fn node_references(self) -> Self::NodeReferences {
        self.graph.node_references()
    }
}

impl NodeIndexable for PyDAG {
    fn node_bound(&self) -> usize {
        self.graph.node_bound()
    }
    fn to_index(&self, ix: NodeIndex) -> usize {
        self.graph.to_index(ix)
    }
    fn from_index(&self, ix: usize) -> Self::NodeId {
        self.graph.from_index(ix)
    }
}

impl NodeCompactIndexable for PyDAG {}

impl Index<NodeIndex> for PyDAG {
    type Output = PyObject;
    fn index(&self, index: NodeIndex) -> &PyObject {
        &self.graph[index]
    }
}

impl IndexMut<NodeIndex> for PyDAG {
    fn index_mut(&mut self, index: NodeIndex) -> &mut PyObject {
        &mut self.graph[index]
    }
}

impl Index<EdgeIndex> for PyDAG {
    type Output = PyObject;
    fn index(&self, index: EdgeIndex) -> &PyObject {
        &self.graph[index]
    }
}

impl IndexMut<EdgeIndex> for PyDAG {
    fn index_mut(&mut self, index: EdgeIndex) -> &mut PyObject {
        &mut self.graph[index]
    }
}

impl GetAdjacencyMatrix for PyDAG {
    type AdjMatrix =
        <StableDiGraph<PyObject, PyObject> as GetAdjacencyMatrix>::AdjMatrix;
    fn adjacency_matrix(&self) -> Self::AdjMatrix {
        self.graph.adjacency_matrix()
    }
    fn is_adjacent(
        &self,
        matrix: &Self::AdjMatrix,
        a: NodeIndex,
        b: NodeIndex,
    ) -> bool {
        self.graph.is_adjacent(matrix, a, b)
    }
}

#[pymethods]
impl PyDAG {
    #[new]
    #[args(check_cycle = "false")]
    fn new(check_cycle: bool) -> Self {
        PyDAG {
            graph: StableDiGraph::<PyObject, PyObject>::new(),
            cycle_state: algo::DfsSpace::default(),
<<<<<<< HEAD
            check_cycle: false,
            sort_key_cache: HashMap::new(),
        });
=======
            check_cycle,
        }
>>>>>>> 181c98f6
    }

    fn __getstate__(&self, py: Python) -> PyResult<PyObject> {
        let out_dict = PyDict::new(py);
        let node_dict = PyDict::new(py);
        let mut out_list: Vec<PyObject> = Vec::new();
        out_dict.set_item("nodes", node_dict)?;

        let dir = petgraph::Direction::Incoming;
        for node_index in self.graph.node_indices() {
            let node_data = self.graph.node_weight(node_index).unwrap();
            node_dict.set_item(node_index.index(), node_data)?;
            for edge in self.graph.edges_directed(node_index, dir) {
                let edge_w = edge.weight();
                let triplet =
                    (edge.source().index(), edge.target().index(), edge_w)
                        .to_object(py);
                out_list.push(triplet);
            }
        }
        let py_out_list: PyObject = PyList::new(py, out_list).into();
        out_dict.set_item("edges", py_out_list)?;
        Ok(out_dict.into())
    }

    fn __setstate__(&mut self, state: PyObject) -> PyResult<()> {
        let mut node_mapping: HashMap<usize, NodeIndex> = HashMap::new();
        self.graph = StableDiGraph::<PyObject, PyObject>::new();
        let gil = Python::acquire_gil();
        let py = gil.python();
        let dict_state = state.cast_as::<PyDict>(py)?;

        let nodes_dict =
            dict_state.get_item("nodes").unwrap().downcast::<PyDict>()?;
        let edges_list =
            dict_state.get_item("edges").unwrap().downcast::<PyList>()?;
        for raw_index in nodes_dict.keys().iter() {
            let tmp_index = raw_index.downcast::<PyLong>()?;
            let index: usize = tmp_index.extract()?;
            let raw_data = nodes_dict.get_item(index).unwrap();
            let node_index = self.graph.add_node(raw_data.into());
            node_mapping.insert(index, node_index);
        }
        for raw_edge in edges_list.iter() {
            let edge = raw_edge.downcast::<PyTuple>()?;
            let raw_p_index = edge.get_item(0).downcast::<PyLong>()?;
            let tmp_p_index: usize = raw_p_index.extract()?;
            let raw_c_index = edge.get_item(1).downcast::<PyLong>()?;
            let tmp_c_index: usize = raw_c_index.extract()?;
            let edge_data = edge.get_item(2);

            let p_index = node_mapping.get(&tmp_p_index).unwrap();
            let c_index = node_mapping.get(&tmp_c_index).unwrap();
            self.graph.add_edge(*p_index, *c_index, edge_data.into());
        }
        Ok(())
    }

    #[getter]
    fn get_check_cycle(&self) -> PyResult<bool> {
        Ok(self.check_cycle)
    }

    #[setter]
    fn set_check_cycle(&mut self, value: bool) -> PyResult<()> {
        if !self.check_cycle && value && !is_directed_acyclic_graph(self) {
            return Err(DAGHasCycle::py_err("PyDAG object has a cycle"));
        }
        self.check_cycle = value;
        Ok(())
    }

    pub fn edges(&self, py: Python) -> PyObject {
        let raw_edges = self.graph.edge_indices();
        let mut out: Vec<&PyObject> = Vec::new();
        for edge in raw_edges {
            out.push(self.graph.edge_weight(edge).unwrap());
        }
        PyList::new(py, out).into()
    }

    pub fn nodes(&self, py: Python) -> PyObject {
        let raw_nodes = self.graph.node_indices();
        let mut out: Vec<&PyObject> = Vec::new();
        for node in raw_nodes {
            out.push(self.graph.node_weight(node).unwrap());
        }
        PyList::new(py, out).into()
    }

    pub fn node_indexes(&self, py: Python) -> PyObject {
        let mut out_list: Vec<usize> = Vec::new();
        for node_index in self.graph.node_indices() {
            out_list.push(node_index.index());
        }
        PyList::new(py, out_list).into()
    }

    pub fn has_edge(&self, node_a: usize, node_b: usize) -> bool {
        let index_a = NodeIndex::new(node_a);
        let index_b = NodeIndex::new(node_b);
        self.graph.find_edge(index_a, index_b).is_some()
    }

    pub fn successors(&self, py: Python, node: usize) -> PyResult<PyObject> {
        let index = NodeIndex::new(node);
        let children = self
            .graph
            .neighbors_directed(index, petgraph::Direction::Outgoing);
        let mut succesors: Vec<&PyObject> = Vec::new();
        let mut used_indexes: HashSet<NodeIndex> = HashSet::new();
        for succ in children {
            if !used_indexes.contains(&succ) {
                succesors.push(self.graph.node_weight(succ).unwrap());
                used_indexes.insert(succ);
            }
        }
        Ok(PyList::new(py, succesors).into())
    }

    pub fn predecessors(&self, py: Python, node: usize) -> PyResult<PyObject> {
        let index = NodeIndex::new(node);
        let parents = self
            .graph
            .neighbors_directed(index, petgraph::Direction::Incoming);
        let mut predec: Vec<&PyObject> = Vec::new();
        let mut used_indexes: HashSet<NodeIndex> = HashSet::new();
        for pred in parents {
            if !used_indexes.contains(&pred) {
                predec.push(self.graph.node_weight(pred).unwrap());
                used_indexes.insert(pred);
            }
        }
        Ok(PyList::new(py, predec).into())
    }

    pub fn get_edge_data(
        &self,
        node_a: usize,
        node_b: usize,
    ) -> PyResult<&PyObject> {
        let index_a = NodeIndex::new(node_a);
        let index_b = NodeIndex::new(node_b);
        let edge_index = match self.graph.find_edge(index_a, index_b) {
            Some(edge_index) => edge_index,
            None => {
                return Err(NoEdgeBetweenNodes::py_err(
                    "No edge found between nodes",
                ))
            }
        };

        let data = self.graph.edge_weight(edge_index).unwrap();
        Ok(data)
    }

    pub fn get_node_data(&self, node: usize) -> PyResult<&PyObject> {
        let index = NodeIndex::new(node);
        let node = match self.graph.node_weight(index) {
            Some(node) => node,
            None => return Err(IndexError::py_err("No node found for index")),
        };
        Ok(node)
    }

    pub fn get_all_edge_data(
        &self,
        py: Python,
        node_a: usize,
        node_b: usize,
    ) -> PyResult<PyObject> {
        let index_a = NodeIndex::new(node_a);
        let index_b = NodeIndex::new(node_b);
        let raw_edges = self
            .graph
            .edges_directed(index_a, petgraph::Direction::Outgoing);
        let mut out: Vec<&PyObject> = Vec::new();
        for edge in raw_edges {
            if edge.target() == index_b {
                out.push(edge.weight());
            }
        }
        if out.is_empty() {
            Err(NoEdgeBetweenNodes::py_err("No edge found between nodes"))
        } else {
            Ok(PyList::new(py, out).into())
        }
    }

    pub fn remove_node(&mut self, node: usize) -> PyResult<()> {
        let index = NodeIndex::new(node);
        self.graph.remove_node(index);

        Ok(())
    }

    pub fn add_edge(
        &mut self,
        parent: usize,
        child: usize,
        edge: PyObject,
    ) -> PyResult<usize> {
        let p_index = NodeIndex::new(parent);
        let c_index = NodeIndex::new(child);
        if self.check_cycle {
            let should_check_for_cycle =
                must_check_for_cycle(self, p_index, c_index);
            let state = Some(&mut self.cycle_state);
            if should_check_for_cycle
                && algo::has_path_connecting(
                    &self.graph,
                    c_index,
                    p_index,
                    state,
                )
            {
                Err(DAGWouldCycle::py_err("Adding an edge would cycle"))
            } else {
                let edge = self.graph.add_edge(p_index, c_index, edge);
                Ok(edge.index())
            }
        } else {
            let edge = self.graph.add_edge(p_index, c_index, edge);
            Ok(edge.index())
        }
    }

    pub fn remove_edge(&mut self, parent: usize, child: usize) -> PyResult<()> {
        let p_index = NodeIndex::new(parent);
        let c_index = NodeIndex::new(child);
        let edge_index = match self.graph.find_edge(p_index, c_index) {
            Some(edge_index) => edge_index,
            None => {
                return Err(NoEdgeBetweenNodes::py_err(
                    "No edge found between nodes",
                ))
            }
        };
        self.graph.remove_edge(edge_index);
        Ok(())
    }

    pub fn remove_edge_from_index(&mut self, edge: usize) -> PyResult<()> {
        let edge_index = EdgeIndex::new(edge);
        self.graph.remove_edge(edge_index);
        Ok(())
    }

    pub fn add_node(&mut self, obj: PyObject) -> PyResult<usize> {
        let index = self.graph.add_node(obj);
        Ok(index.index())
    }

    pub fn add_child(
        &mut self,
        parent: usize,
        obj: PyObject,
        edge: PyObject,
    ) -> PyResult<usize> {
        let index = NodeIndex::new(parent);
        let child_node = self.graph.add_node(obj);
        self.graph.add_edge(index, child_node, edge);
        Ok(child_node.index())
    }

    pub fn add_parent(
        &mut self,
        child: usize,
        obj: PyObject,
        edge: PyObject,
    ) -> PyResult<usize> {
        let index = NodeIndex::new(child);
        let parent_node = self.graph.add_node(obj);
        self.graph.add_edge(parent_node, index, edge);
        Ok(parent_node.index())
    }

    pub fn adj(&mut self, py: Python, node: usize) -> PyResult<PyObject> {
        let index = NodeIndex::new(node);
        let neighbors = self.graph.neighbors(index);
        let out_dict = PyDict::new(py);
        for neighbor in neighbors {
            let mut edge = self.graph.find_edge(index, neighbor);
            // If there is no edge then it must be a parent neighbor
            if edge.is_none() {
                edge = self.graph.find_edge(neighbor, index);
            }
            let edge_w = self.graph.edge_weight(edge.unwrap());
            out_dict.set_item(neighbor.index(), edge_w)?;
        }
        Ok(out_dict.into())
    }

    pub fn adj_direction(
        &mut self,
        py: Python,
        node: usize,
        direction: bool,
    ) -> PyResult<PyObject> {
        let index = NodeIndex::new(node);
        let dir = if direction {
            petgraph::Direction::Incoming
        } else {
            petgraph::Direction::Outgoing
        };
        let neighbors = self.graph.neighbors_directed(index, dir);
        let out_dict = PyDict::new(py);
        for neighbor in neighbors {
            let edge = if direction {
                match self.graph.find_edge(neighbor, index) {
                    Some(edge) => edge,
                    None => {
                        return Err(NoEdgeBetweenNodes::py_err(
                            "No edge found between nodes",
                        ))
                    }
                }
            } else {
                match self.graph.find_edge(index, neighbor) {
                    Some(edge) => edge,
                    None => {
                        return Err(NoEdgeBetweenNodes::py_err(
                            "No edge found between nodes",
                        ))
                    }
                }
            };
            let edge_w = self.graph.edge_weight(edge);
            out_dict.set_item(neighbor.index(), edge_w)?;
        }
        Ok(out_dict.into())
    }

    pub fn in_edges(&mut self, py: Python, node: usize) -> PyResult<PyObject> {
        let index = NodeIndex::new(node);
        let dir = petgraph::Direction::Incoming;
        let mut out_list: Vec<PyObject> = Vec::new();
        let raw_edges = self.graph.edges_directed(index, dir);
        for edge in raw_edges {
            let edge_w = edge.weight();
            let triplet = (edge.source().index(), node, edge_w).to_object(py);
            out_list.push(triplet)
        }
        Ok(PyList::new(py, out_list).into())
    }

    pub fn out_edges(&mut self, py: Python, node: usize) -> PyResult<PyObject> {
        let index = NodeIndex::new(node);
        let dir = petgraph::Direction::Outgoing;
        let mut out_list: Vec<PyObject> = Vec::new();
        let raw_edges = self.graph.edges_directed(index, dir);
        for edge in raw_edges {
            let edge_w = edge.weight();
            let triplet = (node, edge.target().index(), edge_w).to_object(py);
            out_list.push(triplet)
        }
        Ok(PyList::new(py, out_list).into())
    }

    //   pub fn add_nodes_from(&self) -> PyResult<()> {
    //
    //   }
    //   pub fn add_edges_from(&self) -> PyResult<()> {
    //
    //   }
    //   pub fn number_of_edges(&self) -> PyResult<()> {
    //
    //   }
    pub fn in_degree(&self, node: usize) -> usize {
        let index = NodeIndex::new(node);
        let dir = petgraph::Direction::Incoming;
        let neighbors = self.graph.edges_directed(index, dir);
        neighbors.count()
    }

    pub fn out_degree(&self, node: usize) -> usize {
        let index = NodeIndex::new(node);
        let dir = petgraph::Direction::Outgoing;
        let neighbors = self.graph.edges_directed(index, dir);
        neighbors.count()
    }
}

#[pyproto]
impl PyMappingProtocol for PyDAG {
    fn __len__(&self) -> PyResult<usize> {
        Ok(self.graph.node_count())
    }
}

fn must_check_for_cycle(dag: &PyDAG, a: NodeIndex, b: NodeIndex) -> bool {
    let mut parents_a = dag
        .graph
        .neighbors_directed(a, petgraph::Direction::Incoming);
    let mut children_b = dag
        .graph
        .neighbors_directed(b, petgraph::Direction::Outgoing);
    parents_a.next().is_some()
        && children_b.next().is_some()
        && dag.graph.find_edge(a, b).is_none()
}

fn longest_path(graph: &PyDAG) -> PyResult<Vec<usize>> {
    let dag = &graph.graph;
    let mut path: Vec<usize> = Vec::new();
    let nodes = match algo::toposort(graph, None) {
        Ok(nodes) => nodes,
        Err(_err) => {
            return Err(DAGHasCycle::py_err("Sort encountered a cycle"))
        }
    };
    if nodes.is_empty() {
        return Ok(path);
    }
    let mut dist: HashMap<NodeIndex, (usize, NodeIndex)> = HashMap::new();
    for node in nodes {
        let parents =
            dag.neighbors_directed(node, petgraph::Direction::Incoming);
        let mut us: Vec<(usize, NodeIndex)> = Vec::new();
        for p_node in parents {
            let length = dist[&p_node].0 + 1;
            us.push((length, p_node));
        }
        let maxu: (usize, NodeIndex);
        if !us.is_empty() {
            maxu = *us.iter().max_by_key(|x| x.0).unwrap();
        } else {
            maxu = (0, node);
        };
        dist.insert(node, maxu);
    }
    let first = match dist.keys().max_by_key(|index| dist[index]) {
        Some(first) => first,
        None => {
            return Err(Exception::py_err("Encountered something unexpected"))
        }
    };
    let mut v = *first;
    let mut u: Option<NodeIndex> = None;
    while match u {
        Some(u) => u != v,
        None => true,
    } {
        path.push(v.index());
        u = Some(v);
        v = dist[&v].1;
    }
    path.reverse();
    Ok(path)
}

#[pyfunction]
fn dag_longest_path(py: Python, graph: &PyDAG) -> PyResult<PyObject> {
    let path = longest_path(graph)?;
    Ok(PyList::new(py, path).into())
}

#[pyfunction]
fn dag_longest_path_length(graph: &PyDAG) -> PyResult<usize> {
    let path = longest_path(graph)?;
    if path.is_empty() {
        return Ok(0);
    }
    let path_length: usize = path.len() - 1;
    Ok(path_length)
}

#[pyfunction]
fn number_weakly_connected_components(graph: &PyDAG) -> usize {
    algo::connected_components(graph)
}

#[pyfunction]
fn is_directed_acyclic_graph(graph: &PyDAG) -> bool {
    let cycle_detected = algo::is_cyclic_directed(graph);
    !cycle_detected
}

#[pyfunction]
fn is_isomorphic(first: &PyDAG, second: &PyDAG) -> PyResult<bool> {
    let res = dag_isomorphism::is_isomorphic(first, second)?;
    Ok(res)
}

#[pyfunction]
fn is_isomorphic_node_match(
    py: Python,
    first: &PyDAG,
    second: &PyDAG,
    matcher: PyObject,
) -> PyResult<bool> {
    let compare_nodes = |a: &PyObject, b: &PyObject| -> PyResult<bool> {
        let res = matcher.call1(py, (a, b))?;
        Ok(res.is_true(py).unwrap())
    };

    fn compare_edges(_a: &PyObject, _b: &PyObject) -> PyResult<bool> {
        Ok(true)
    }
    let res = dag_isomorphism::is_isomorphic_matching(
        first,
        second,
        compare_nodes,
        compare_edges,
    )?;
    Ok(res)
}

#[pyfunction]
fn topological_sort(py: Python, graph: &PyDAG) -> PyResult<PyObject> {
    let nodes = match algo::toposort(graph, None) {
        Ok(nodes) => nodes,
        Err(_err) => {
            return Err(DAGHasCycle::py_err("Sort encountered a cycle"))
        }
    };
    let mut out: Vec<usize> = Vec::new();
    for node in nodes {
        out.push(node.index());
    }
    Ok(PyList::new(py, out).into())
}

#[pyfunction]
fn bfs_successors(
    py: Python,
    graph: &PyDAG,
    node: usize,
) -> PyResult<PyObject> {
    let index = NodeIndex::new(node);
    let mut bfs = Bfs::new(graph, index);
    let mut out_list: Vec<(&PyObject, Vec<&PyObject>)> = Vec::new();
    while let Some(nx) = bfs.next(graph) {
        let children = graph
            .graph
            .neighbors_directed(nx, petgraph::Direction::Outgoing);
        let mut succesors: Vec<&PyObject> = Vec::new();
        for succ in children {
            succesors.push(graph.graph.node_weight(succ).unwrap());
        }
        if !succesors.is_empty() {
            out_list.push((graph.graph.node_weight(nx).unwrap(), succesors));
        }
    }
    Ok(PyList::new(py, out_list).into())
}

#[pyfunction]
fn ancestors(py: Python, graph: &PyDAG, node: usize) -> PyResult<PyObject> {
    let index = NodeIndex::new(node);
    let mut out_set: HashSet<usize> = HashSet::new();
    let reverse_graph = Reversed(graph);
    let res = algo::dijkstra(reverse_graph, index, None, |_| 1);
    for n in res.keys() {
        let n_int = n.index();
        out_set.insert(n_int);
    }
    out_set.remove(&node);
    Ok(out_set.to_object(py))
}

#[pyfunction]
fn descendants(py: Python, graph: &PyDAG, node: usize) -> PyResult<PyObject> {
    let index = NodeIndex::new(node);
    let mut out_set: HashSet<usize> = HashSet::new();
    let res = algo::dijkstra(graph, index, None, |_| 1);
    for n in res.keys() {
        let n_int = n.index();
        out_set.insert(n_int);
    }
    out_set.remove(&node);
    Ok(out_set.to_object(py))
}

#[pyfunction(use_cache = false)]
fn lexicographical_topological_sort(
    py: Python,
    dag: &mut PyDAG,
    key: PyObject,
    use_cache: bool,
) -> PyResult<PyObject> {
    let key_callable = |a: &PyObject| -> PyResult<PyObject> {
        let res = key.call1(py, (a,))?;
        Ok(res.to_object(py))
    };
    // HashMap of node_index indegree
    let mut in_degree_map: HashMap<NodeIndex, usize> = HashMap::new();
    for node in dag.graph.node_indices() {
        in_degree_map.insert(node, dag.in_degree(node.index()));
    }

    #[derive(Clone, Eq, PartialEq)]
    struct State {
        key: String,
        node: NodeIndex,
    }

    impl Ord for State {
        fn cmp(&self, other: &State) -> Ordering {
            // Notice that the we flip the ordering on costs.
            // In case of a tie we compare positions - this step is necessary
            // to make implementations of `PartialEq` and `Ord` consistent.
            other
                .key
                .cmp(&self.key)
                .then_with(|| other.node.index().cmp(&self.node.index()))
        }
    }

    // `PartialOrd` needs to be implemented as well.
    impl PartialOrd for State {
        fn partial_cmp(&self, other: &State) -> Option<Ordering> {
            Some(self.cmp(other))
        }
    }
    let mut zero_indegree = BinaryHeap::new();
    for (node, degree) in in_degree_map.iter() {
        if *degree == 0 {
            let map_key: String;
            let raw_node = dag.graph.node_weight(*node).unwrap();
            let node_key_raw = raw_node as *const PyObject;
            let node_key = node_key_raw as usize;
            if use_cache {
                if !dag.sort_key_cache.contains_key(&node_key) {
                    let map_key_raw = key_callable(&raw_node)?;
                    map_key = map_key_raw.extract(py)?;
                    dag.sort_key_cache.insert(node_key, map_key.clone());
                } else {
                    map_key =
                        dag.sort_key_cache.get(&node_key).unwrap().to_string();
                }
            } else {
                let map_key_raw = key_callable(&raw_node)?;
                map_key = map_key_raw.extract(py)?;
            }
            zero_indegree.push(State {
                key: map_key,
                node: *node,
            });
        }
    }
    let mut out_list: Vec<&PyObject> = Vec::new();
    let dir = petgraph::Direction::Outgoing;
    while let Some(State { node, .. }) = zero_indegree.pop() {
        let neighbors = dag.graph.neighbors_directed(node, dir);
        for child in neighbors {
            let child_degree = in_degree_map.get_mut(&child).unwrap();
            *child_degree -= 1;
            if *child_degree == 0 {
                let map_key: String;
                let raw_node = dag.graph.node_weight(child).unwrap();
                let node_key_raw = raw_node as *const PyObject;
                let node_key = node_key_raw as usize;
                if use_cache {
                    if !dag.sort_key_cache.contains_key(&node_key) {
                        let map_key_raw = key_callable(&raw_node)?;
                        map_key = map_key_raw.extract(py)?;
                        dag.sort_key_cache.insert(node_key, map_key.clone());
                    } else {
                        map_key = dag
                            .sort_key_cache
                            .get(&node_key)
                            .unwrap()
                            .to_string();
                    }
                } else {
                    let map_key_raw = key_callable(&raw_node)?;
                    map_key = map_key_raw.extract(py)?;
                }
                zero_indegree.push(State {
                    key: map_key,
                    node: child,
                });
                in_degree_map.remove(&child);
            }
        }
        out_list.push(&dag.graph[node])
    }
    Ok(PyList::new(py, out_list).into())
}

// Find the shortest path lengths between all pairs of nodes using Floyd's
// algorithm
// Note: Edge weights are assumed to be 1
#[pyfunction]
fn floyd_warshall(py: Python, dag: &PyDAG) -> PyResult<PyObject> {
    let mut dist: HashMap<(usize, usize), usize> = HashMap::new();
    for node in dag.graph.node_indices() {
        // Distance from a node to itself is zero
        dist.insert((node.index(), node.index()), 0);
    }
    for edge in dag.graph.edge_indices() {
        // Distance between nodes that share an edge is 1
        let source_target = dag.graph.edge_endpoints(edge).unwrap();
        let u = source_target.0.index();
        let v = source_target.1.index();
        // Update dist only if the key hasn't been set to 0 already
        // (i.e. in case edge is a self edge). Assumes edge weight = 1.
        dist.entry((u, v)).or_insert(1);
    }
    // The shortest distance between any pair of nodes u, v is the min of the
    // distance tracked so far from u->v and the distance from u to v thorough
    // another node w, for any w.
    for w in dag.graph.node_indices() {
        for u in dag.graph.node_indices() {
            for v in dag.graph.node_indices() {
                let u_v_dist = match dist.get(&(u.index(), v.index())) {
                    Some(u_v_dist) => *u_v_dist,
                    None => std::usize::MAX,
                };
                let u_w_dist = match dist.get(&(u.index(), w.index())) {
                    Some(u_w_dist) => *u_w_dist,
                    None => std::usize::MAX,
                };
                let w_v_dist = match dist.get(&(w.index(), v.index())) {
                    Some(w_v_dist) => *w_v_dist,
                    None => std::usize::MAX,
                };
                if u_w_dist == std::usize::MAX || w_v_dist == std::usize::MAX {
                    // Avoid overflow!
                    continue;
                }
                if u_v_dist > u_w_dist + w_v_dist {
                    dist.insert((u.index(), v.index()), u_w_dist + w_v_dist);
                }
            }
        }
    }

    // Some re-formatting for Python: Dict[int, Dict[int, int]]
    let out_dict = PyDict::new(py);
    for (nodes, distance) in dist {
        let u_index = nodes.0;
        let v_index = nodes.1;
        if out_dict.contains(u_index)? {
            let u_dict =
                out_dict.get_item(u_index).unwrap().downcast::<PyDict>()?;
            u_dict.set_item(v_index, distance)?;
            out_dict.set_item(u_index, u_dict)?;
        } else {
            let u_dict = PyDict::new(py);
            u_dict.set_item(v_index, distance)?;
            out_dict.set_item(u_index, u_dict)?;
        }
    }
    Ok(out_dict.into())
}

#[pyfunction]
fn layers(
    py: Python,
    dag: &PyDAG,
    first_layer: Vec<usize>,
) -> PyResult<PyObject> {
    let mut output: Vec<Vec<&PyObject>> = Vec::new();
    // Convert usize to NodeIndex
    let mut first_layer_index: Vec<NodeIndex> = Vec::new();
    for index in first_layer {
        first_layer_index.push(NodeIndex::new(index));
    }

    let mut cur_layer = first_layer_index;
    let mut next_layer: Vec<NodeIndex> = Vec::new();
    let mut predecessor_count: HashMap<NodeIndex, usize> = HashMap::new();

    let mut layer_node_data: Vec<&PyObject> = Vec::new();
    for layer_node in &cur_layer {
        layer_node_data.push(&dag[*layer_node]);
    }
    output.push(layer_node_data);

    // Iterate until there are no more
    while !cur_layer.is_empty() {
        for node in &cur_layer {
            let children = dag
                .graph
                .neighbors_directed(*node, petgraph::Direction::Outgoing);
            let mut used_indexes: HashSet<NodeIndex> = HashSet::new();
            for succ in children {
                // Skip duplicate successors
                if used_indexes.contains(&succ) {
                    continue;
                }
                used_indexes.insert(succ);
                let mut multiplicity: usize = 0;
                let raw_edges = dag
                    .graph
                    .edges_directed(*node, petgraph::Direction::Outgoing);
                for edge in raw_edges {
                    if edge.target() == succ {
                        multiplicity += 1;
                    }
                }
                predecessor_count
                    .entry(succ)
                    .and_modify(|e| *e -= multiplicity)
                    .or_insert(dag.in_degree(succ.index()) - multiplicity);
                if *predecessor_count.get(&succ).unwrap() == 0 {
                    next_layer.push(succ);
                    predecessor_count.remove(&succ);
                }
            }
        }
        let mut layer_node_data: Vec<&PyObject> = Vec::new();
        for layer_node in &next_layer {
            layer_node_data.push(&dag[*layer_node]);
        }
        if !layer_node_data.is_empty() {
            output.push(layer_node_data);
        }
        cur_layer = next_layer;
        next_layer = Vec::new();
    }
    Ok(PyList::new(py, output).into())
}

#[pymodule]
fn retworkx(_py: Python<'_>, m: &PyModule) -> PyResult<()> {
    m.add("__version__", env!("CARGO_PKG_VERSION"))?;
    m.add_wrapped(wrap_pyfunction!(bfs_successors))?;
    m.add_wrapped(wrap_pyfunction!(dag_longest_path))?;
    m.add_wrapped(wrap_pyfunction!(dag_longest_path_length))?;
    m.add_wrapped(wrap_pyfunction!(number_weakly_connected_components))?;
    m.add_wrapped(wrap_pyfunction!(is_directed_acyclic_graph))?;
    m.add_wrapped(wrap_pyfunction!(is_isomorphic))?;
    m.add_wrapped(wrap_pyfunction!(is_isomorphic_node_match))?;
    m.add_wrapped(wrap_pyfunction!(topological_sort))?;
    m.add_wrapped(wrap_pyfunction!(descendants))?;
    m.add_wrapped(wrap_pyfunction!(ancestors))?;
    m.add_wrapped(wrap_pyfunction!(lexicographical_topological_sort))?;
    m.add_wrapped(wrap_pyfunction!(floyd_warshall))?;
    m.add_wrapped(wrap_pyfunction!(layers))?;
    m.add_class::<PyDAG>()?;
    Ok(())
}

create_exception!(retworkx, DAGWouldCycle, Exception);
create_exception!(retworkx, NoEdgeBetweenNodes, Exception);
create_exception!(retworkx, DAGHasCycle, Exception);

#[cfg(test)]
mod tests {
    #[test]
    fn it_works() {
        assert_eq!(2 + 2, 4);
    }
}<|MERGE_RESOLUTION|>--- conflicted
+++ resolved
@@ -233,14 +233,9 @@
         PyDAG {
             graph: StableDiGraph::<PyObject, PyObject>::new(),
             cycle_state: algo::DfsSpace::default(),
-<<<<<<< HEAD
-            check_cycle: false,
+            check_cycle,
             sort_key_cache: HashMap::new(),
         });
-=======
-            check_cycle,
-        }
->>>>>>> 181c98f6
     }
 
     fn __getstate__(&self, py: Python) -> PyResult<PyObject> {
