--- conflicted
+++ resolved
@@ -47,7 +47,6 @@
 use petgraph::prelude::*;
 use petgraph::visit::{
     EdgeIndexable, GraphBase, IntoEdgeReferences, IntoNodeReferences, NodeCount, NodeFiltered,
-    NodeIndexable,
 };
 
 /// A class for creating undirected graphs
@@ -193,7 +192,6 @@
     }
 
     fn __getstate__(&self, py: Python) -> PyResult<PyObject> {
-<<<<<<< HEAD
         let mut nodes: Vec<PyObject> = Vec::with_capacity(self.graph.node_count());
         let mut edges: Vec<PyObject> = Vec::with_capacity(self.graph.edge_bound());
 
@@ -201,18 +199,6 @@
         for node_idx in self.graph.node_indices() {
             let node_data = self.graph.node_weight(node_idx).unwrap();
             nodes.push((node_idx.index(), node_data).to_object(py));
-=======
-        let out_dict = PyDict::new(py);
-        let node_dict = PyDict::new(py);
-        let mut out_list: Vec<PyObject> = Vec::with_capacity(self.graph.edge_count());
-        out_dict.set_item("nodes", node_dict)?;
-        out_dict.set_item("nodes_removed", self.node_removed)?;
-        out_dict.set_item("multigraph", self.multigraph)?;
-        out_dict.set_item("attrs", self.attrs.clone_ref(py))?;
-        for node_index in self.graph.node_indices() {
-            let node_data = self.graph.node_weight(node_index).unwrap();
-            node_dict.set_item(node_index.index(), node_data)?;
->>>>>>> 7ed0f1ff
         }
 
         // edges are saved with none (deleted edges) instead of their index to save space
@@ -228,22 +214,19 @@
             edges.push(edge);
         }
 
-        let outdict = PyDict::new(py);
+        let out_dict = PyDict::new(py);
         let nodes_lst: PyObject = PyList::new(py, nodes).into();
         let edges_lst: PyObject = PyList::new(py, edges).into();
-        outdict.set_item("nodes", nodes_lst)?;
-        outdict.set_item("edges", edges_lst)?;
-        outdict.set_item(
-            "node_removed",
-            (self.graph.node_bound() != self.graph.node_count()).to_object(py),
-        )?;
-        outdict.set_item("multigraph", self.multigraph)?;
-        Ok(outdict.into())
+        out_dict.set_item("nodes", nodes_lst)?;
+        out_dict.set_item("edges", edges_lst)?;
+        out_dict.set_item("nodes_removed", self.node_removed)?;
+        out_dict.set_item("multigraph", self.multigraph)?;
+        out_dict.set_item("attrs", self.attrs.clone_ref(py))?;
+        Ok(out_dict.into())
     }
 
     fn __setstate__(&mut self, py: Python, state: PyObject) -> PyResult<()> {
-<<<<<<< HEAD
-        let dict_state = state.cast_as::<PyDict>(py)?;
+        let dict_state = state.downcast::<PyDict>(py)?;
         let nodes_lst = dict_state.get_item("nodes").unwrap().downcast::<PyList>()?;
         let edges_lst = dict_state.get_item("edges").unwrap().downcast::<PyList>()?;
 
@@ -254,32 +237,14 @@
             .downcast::<PyBool>()?
             .extract()?;
         self.node_removed = dict_state
-            .get_item("node_removed")
+            .get_item("nodes_removed")
             .unwrap()
             .downcast::<PyBool>()?
             .extract()?;
-=======
-        self.graph = StablePyGraph::<Undirected>::default();
-        let dict_state = state.downcast::<PyDict>(py)?;
-        let nodes_dict = dict_state.get_item("nodes").unwrap().downcast::<PyDict>()?;
-        let edges_list = dict_state.get_item("edges").unwrap().downcast::<PyList>()?;
-        let nodes_removed_raw = dict_state
-            .get_item("nodes_removed")
-            .unwrap()
-            .downcast::<PyBool>()?;
-        self.node_removed = nodes_removed_raw.extract()?;
-        let multigraph_raw = dict_state
-            .get_item("multigraph")
-            .unwrap()
-            .downcast::<PyBool>()?;
-        self.multigraph = multigraph_raw.extract()?;
-        let attrs = match dict_state.get_item("attrs") {
+        self.attrs = match dict_state.get_item("attrs") {
             Some(attr) => attr.into(),
             None => py.None(),
         };
-        self.attrs = attrs;
->>>>>>> 7ed0f1ff
-
         // graph is empty, stop early
         if nodes_lst.is_empty() {
             return Ok(());
