[package]
name = "retworkx"
description = "A python graph library implemented in Rust"
version = "0.11.0"
authors = ["Matthew Treinish <mtreinish@kortar.org>"]
license = "Apache-2.0"
readme = "README.md"
repository = "https://github.com/Qiskit/retworkx"
keywords = ["python", "graph"]
edition = "2018"

[badges]
travis-ci = {repository = "Qiskit/retworkx"}

[lib]
name = "retworkx"
crate-type = ["cdylib"]

[dependencies]
ahash = { version = "0.7.4", default-features = false }
petgraph = "0.6.0"
fixedbitset = "0.4.0"
numpy = "0.14.1"
rand = "0.8"
rand_pcg = "0.3"
rayon = "1.5"
num-traits = "0.2"
num-bigint = "0.4"

[dependencies.pyo3]
<<<<<<< HEAD
version = "0.14.3"
features = ["extension-module", "hashbrown", "num-bigint", "indexmap"]
=======
version = "0.14.5"
features = ["extension-module", "hashbrown", "num-bigint"]
>>>>>>> a0e38ef8

[dependencies.hashbrown]
version = "0.11"
features = ["rayon"]

[dependencies.ndarray]
version = "^0.13.1"
features = ["rayon"]

[dependencies.indexmap]
version = "1.7"
features = ["rayon"]

[profile.release]
lto = 'fat'
codegen-units = 1<|MERGE_RESOLUTION|>--- conflicted
+++ resolved
@@ -28,13 +28,8 @@
 num-bigint = "0.4"
 
 [dependencies.pyo3]
-<<<<<<< HEAD
-version = "0.14.3"
+version = "0.14.5"
 features = ["extension-module", "hashbrown", "num-bigint", "indexmap"]
-=======
-version = "0.14.5"
-features = ["extension-module", "hashbrown", "num-bigint"]
->>>>>>> a0e38ef8
 
 [dependencies.hashbrown]
 version = "0.11"
