[package]
name = "retworkx"
description = "A python graph library implemented in Rust"
version = "0.3.4"
authors = ["Matthew Treinish <mtreinish@kortar.org>"]
license = "Apache-2.0"
readme = "README.md"
repository = "https://github.com/Qiskit/retworkx"
keywords = ["python", "graph"]

[badges]
travis-ci = {repository = "Qiskit/retworkx"}

[lib]
name = "retworkx"
crate-type = ["cdylib"]

[dependencies]
petgraph = "0.5.1"
fixedbitset = "0.2.0"
<<<<<<< HEAD
hashbrown = "0.7"
=======
numpy = "0.9.0"
ndarray = "0.13.0"
>>>>>>> ddf1e16a

[dependencies.pyo3]
version = "0.10.1"
features = ["extension-module"]<|MERGE_RESOLUTION|>--- conflicted
+++ resolved
@@ -18,12 +18,9 @@
 [dependencies]
 petgraph = "0.5.1"
 fixedbitset = "0.2.0"
-<<<<<<< HEAD
 hashbrown = "0.7"
-=======
 numpy = "0.9.0"
 ndarray = "0.13.0"
->>>>>>> ddf1e16a
 
 [dependencies.pyo3]
 version = "0.10.1"
