--- conflicted
+++ resolved
@@ -113,19 +113,18 @@
         self.assertTrue(graph.has_edge(1, 0))
         self.assertTrue(graph.has_edge(2, 1))
         self.assertFalse(graph.has_edge(0, 2))
-<<<<<<< HEAD
-        self.assertEqual(graph.edges(), ['0', '1'])
+        self.assertEqual(graph.edges(), ["0", "1"])
 
     def test_write_edge_list_empty_digraph(self):
-        path = os.path.join(tempfile.gettempdir(), 'empty.txt')
+        path = os.path.join(tempfile.gettempdir(), "empty.txt")
         graph = retworkx.PyGraph()
         graph.write_edge_list(path)
         self.addCleanup(os.remove, path)
-        with open(path, 'rt') as edge_file:
+        with open(path, "rt") as edge_file:
             self.assertEqual("", edge_file.read())
 
     def test_write_edge_list_round_trip(self):
-        path = os.path.join(tempfile.gettempdir(), 'round_trip.txt')
+        path = os.path.join(tempfile.gettempdir(), "round_trip.txt")
         graph = retworkx.generators.star_graph(5)
         count = iter(range(5))
 
@@ -144,27 +143,27 @@
         self.assertEqual(expected, new_graph.weighted_edge_list())
 
     def test_custom_delim(self):
-        path = os.path.join(tempfile.gettempdir(), 'custom_delim.txt')
+        path = os.path.join(tempfile.gettempdir(), "custom_delim.txt")
         graph = retworkx.generators.path_graph(5)
-        graph.write_edge_list(path, deliminator=',')
+        graph.write_edge_list(path, deliminator=",")
         self.addCleanup(os.remove, path)
         expected = """0,1
 1,2
 2,3
 3,4
 """
-        with open(path, 'rt') as edge_file:
+        with open(path, "rt") as edge_file:
             self.assertEqual(edge_file.read(), expected)
 
     def test_invalid_return_type_weight_fn(self):
-        path = os.path.join(tempfile.gettempdir(), 'fail.txt')
+        path = os.path.join(tempfile.gettempdir(), "fail.txt")
         graph = retworkx.undirected_gnm_random_graph(5, 4)
         self.addCleanup(os.remove, path)
         with self.assertRaises(TypeError):
             graph.write_edge_list(path, weight_fn=lambda _: 4.5)
 
     def test_weight_fn_raises(self):
-        path = os.path.join(tempfile.gettempdir(), 'fail.txt')
+        path = os.path.join(tempfile.gettempdir(), "fail.txt")
         graph = retworkx.undirected_gnm_random_graph(5, 4)
 
         def weight_fn(edge):
@@ -172,7 +171,4 @@
 
         self.addCleanup(os.remove, path)
         with self.assertRaises(KeyError):
-            graph.write_edge_list(path, weight_fn=weight_fn)
-=======
-        self.assertEqual(graph.edges(), ["0", "1"])
->>>>>>> 8efe47c8
+            graph.write_edge_list(path, weight_fn=weight_fn)