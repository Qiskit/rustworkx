// Licensed under the Apache License, Version 2.0 (the "License"); you may
// not use this file except in compliance with the License. You may obtain
// a copy of the License at
//
//     http://www.apache.org/licenses/LICENSE-2.0
//
// Unless required by applicable law or agreed to in writing, software
// distributed under the License is distributed on an "AS IS" BASIS, WITHOUT
// WARRANTIES OR CONDITIONS OF ANY KIND, either express or implied. See the
// License for the specific language governing permissions and limitations
// under the License.

#![allow(clippy::float_cmp)]

mod astar;
mod digraph;
mod dijkstra;
mod dot_utils;
mod generators;
mod graph;
mod isomorphism;
mod iterators;
mod k_shortest_path;
mod max_weight_matching;
mod union;

use std::cmp::{Ordering, Reverse};
use std::collections::{BTreeSet, BinaryHeap};

use hashbrown::{HashMap, HashSet};

use pyo3::create_exception;
use pyo3::exceptions::{PyException, PyValueError};
use pyo3::prelude::*;
use pyo3::types::{PyDict, PyList};
use pyo3::wrap_pyfunction;
use pyo3::wrap_pymodule;
use pyo3::Python;

use petgraph::algo;
use petgraph::graph::NodeIndex;
use petgraph::prelude::*;
use petgraph::stable_graph::EdgeReference;
use petgraph::unionfind::UnionFind;
use petgraph::visit::{
    Bfs, Data, GraphBase, GraphProp, IntoEdgeReferences, IntoNeighbors,
    IntoNodeIdentifiers, NodeCount, NodeIndexable, Reversed, VisitMap,
    Visitable,
};
use petgraph::EdgeType;

use ndarray::prelude::*;
use numpy::IntoPyArray;
use rand::distributions::{Distribution, Uniform};
use rand::prelude::*;
use rand_pcg::Pcg64;
use rayon::prelude::*;

use crate::generators::PyInit_generators;
use crate::iterators::{EdgeList, NodeIndices, Pos2DMapping, WeightedEdgeList};

trait NodesRemoved {
    fn nodes_removed(&self) -> bool;
}

fn longest_path(graph: &digraph::PyDiGraph) -> PyResult<Vec<usize>> {
    let dag = &graph.graph;
    let mut path: Vec<usize> = Vec::new();
    let nodes = match algo::toposort(graph, None) {
        Ok(nodes) => nodes,
        Err(_err) => {
            return Err(DAGHasCycle::new_err("Sort encountered a cycle"))
        }
    };
    if nodes.is_empty() {
        return Ok(path);
    }
    let mut dist: HashMap<NodeIndex, (usize, NodeIndex)> = HashMap::new();
    for node in nodes {
        let parents =
            dag.neighbors_directed(node, petgraph::Direction::Incoming);
        let mut us: Vec<(usize, NodeIndex)> = Vec::new();
        for p_node in parents {
            let length = dist[&p_node].0 + 1;
            us.push((length, p_node));
        }
        let maxu: (usize, NodeIndex);
        if !us.is_empty() {
            maxu = *us.iter().max_by_key(|x| x.0).unwrap();
        } else {
            maxu = (0, node);
        };
        dist.insert(node, maxu);
    }
    let first = match dist.keys().max_by_key(|index| dist[index]) {
        Some(first) => first,
        None => {
            return Err(PyException::new_err(
                "Encountered something unexpected",
            ))
        }
    };
    let mut v = *first;
    let mut u: Option<NodeIndex> = None;
    while match u {
        Some(u) => u != v,
        None => true,
    } {
        path.push(v.index());
        u = Some(v);
        v = dist[&v].1;
    }
    path.reverse();
    Ok(path)
}

/// Find the longest path in a DAG
///
/// :param PyDiGraph graph: The graph to find the longest path on. The input
///     object must be a DAG without a cycle.
///
/// :returns: The node indices of the longest path on the DAG
/// :rtype: NodeIndices
///
/// :raises Exception: If an unexpected error occurs or a path can't be found
/// :raises DAGHasCycle: If the input PyDiGraph has a cycle
#[pyfunction]
#[text_signature = "(graph, /)"]
fn dag_longest_path(graph: &digraph::PyDiGraph) -> PyResult<NodeIndices> {
    Ok(NodeIndices {
        nodes: longest_path(graph)?,
    })
}

/// Find the length of the longest path in a DAG
///
/// :param PyDiGraph graph: The graph to find the longest path on. The input
///     object must be a DAG without a cycle.
///
/// :returns: The longest path length on the DAG
/// :rtype: int
///
/// :raises Exception: If an unexpected error occurs or a path can't be found
/// :raises DAGHasCycle: If the input PyDiGraph has a cycle
#[pyfunction]
#[text_signature = "(graph, /)"]
fn dag_longest_path_length(graph: &digraph::PyDiGraph) -> PyResult<usize> {
    let path = longest_path(graph)?;
    if path.is_empty() {
        return Ok(0);
    }
    let path_length: usize = path.len() - 1;
    Ok(path_length)
}

/// Find the number of weakly connected components in a DAG.
///
/// :param PyDiGraph graph: The graph to find the number of weakly connected
///     components on
///
/// :returns: The number of weakly connected components in the DAG
/// :rtype: int
#[pyfunction]
#[text_signature = "(graph, /)"]
fn number_weakly_connected_components(graph: &digraph::PyDiGraph) -> usize {
    algo::connected_components(graph)
}

/// Find the weakly connected components in a directed graph
///
/// :param PyDiGraph graph: The graph to find the weakly connected components
///     in
///
/// :returns: A list of sets where each set it a weakly connected component of
///     the graph
/// :rtype: list
#[pyfunction]
#[text_signature = "(graph, /)"]
pub fn weakly_connected_components(
    graph: &digraph::PyDiGraph,
) -> Vec<BTreeSet<usize>> {
    let mut seen: HashSet<NodeIndex> =
        HashSet::with_capacity(graph.node_count());
    let mut out_vec: Vec<BTreeSet<usize>> = Vec::new();
    for node in graph.graph.node_indices() {
        if !seen.contains(&node) {
            // BFS node generator
            let mut component_set: BTreeSet<usize> = BTreeSet::new();
            let mut bfs_seen: HashSet<NodeIndex> = HashSet::new();
            let mut next_level: HashSet<NodeIndex> = HashSet::new();
            next_level.insert(node);
            while !next_level.is_empty() {
                let this_level = next_level;
                next_level = HashSet::new();
                for bfs_node in this_level {
                    if !bfs_seen.contains(&bfs_node) {
                        component_set.insert(bfs_node.index());
                        bfs_seen.insert(bfs_node);
                        for neighbor in
                            graph.graph.neighbors_undirected(bfs_node)
                        {
                            next_level.insert(neighbor);
                        }
                    }
                }
            }
            out_vec.push(component_set);
            seen.extend(bfs_seen);
        }
    }
    out_vec
}

/// Check if the graph is weakly connected
///
/// :param PyDiGraph graph: The graph to check if it is weakly connected
///
/// :returns: Whether the graph is weakly connected or not
/// :rtype: bool
///
/// :raises NullGraph: If an empty graph is passed in
#[pyfunction]
#[text_signature = "(graph, /)"]
pub fn is_weakly_connected(graph: &digraph::PyDiGraph) -> PyResult<bool> {
    if graph.graph.node_count() == 0 {
        return Err(NullGraph::new_err("Invalid operation on a NullGraph"));
    }
    Ok(weakly_connected_components(graph)[0].len() == graph.graph.node_count())
}

/// Check that the PyDiGraph or PyDAG doesn't have a cycle
///
/// :param PyDiGraph graph: The graph to check for cycles
///
/// :returns: ``True`` if there are no cycles in the input graph, ``False``
///     if there are cycles
/// :rtype: bool
#[pyfunction]
#[text_signature = "(graph, /)"]
fn is_directed_acyclic_graph(graph: &digraph::PyDiGraph) -> bool {
    match algo::toposort(graph, None) {
        Ok(_nodes) => true,
        Err(_err) => false,
    }
}

/// Return a new PyDiGraph by forming a union from two input PyDiGraph objects
///
/// The algorithm in this function operates in three phases:
///
///  1. Add all the nodes from  ``second`` into ``first``. operates in O(n),
///     with n being number of nodes in `b`.
///  2. Merge nodes from ``second`` over ``first`` given that:
///
///     - The ``merge_nodes`` is ``True``. operates in O(n^2), with n being the
///       number of nodes in ``second``.
///     - The respective node in ``second`` and ``first`` share the same
///       weight/data payload.
///
///  3. Adds all the edges from ``second`` to ``first``. If the ``merge_edges``
///     parameter is ``True`` and the respective edge in ``second`` and
///     first`` share the same weight/data payload they will be merged
///     together.
///
///  :param PyDiGraph first: The first directed graph object
///  :param PyDiGraph second: The second directed graph object
///  :param bool merge_nodes: If set to ``True`` nodes will be merged between
///     ``second`` and ``first`` if the weights are equal.
///  :param bool merge_edges: If set to ``True`` edges will be merged between
///     ``second`` and ``first`` if the weights are equal.
///
///  :returns: A new PyDiGraph object that is the union of ``second`` and
///     ``first``. It's worth noting the weight/data payload objects are
///     passed by reference from ``first`` and ``second`` to this new object.
///  :rtype: PyDiGraph
#[pyfunction]
#[text_signature = "(first, second, merge_nodes, merge_edges, /)"]
fn digraph_union(
    py: Python,
    first: &digraph::PyDiGraph,
    second: &digraph::PyDiGraph,
    merge_nodes: bool,
    merge_edges: bool,
) -> PyResult<digraph::PyDiGraph> {
    let res =
        union::digraph_union(py, first, second, merge_nodes, merge_edges)?;
    Ok(res)
}

/// Determine if 2 directed graphs are isomorphic
///
/// This checks if 2 graphs are isomorphic both structurally and also
/// comparing the node data and edge data using the provided matcher functions.
/// The matcher function takes in 2 data objects and will compare them. A simple
/// example that checks if they're just equal would be::
///
///     graph_a = retworkx.PyDiGraph()
///     graph_b = retworkx.PyDiGraph()
///     retworkx.is_isomorphic(graph_a, graph_b,
///                            lambda x, y: x == y)
///
/// :param PyDiGraph first: The first graph to compare
/// :param PyDiGraph second: The second graph to compare
/// :param callable node_matcher: A python callable object that takes 2 positional
///     one for each node data object. If the return of this
///     function evaluates to True then the nodes passed to it are vieded
///     as matching.
/// :param callable edge_matcher: A python callable object that takes 2 positional
///     one for each edge data object. If the return of this
///     function evaluates to True then the edges passed to it are vieded
///     as matching.
///
/// :returns: ``True`` if the 2 graphs are isomorphic ``False`` if they are
///     not.
/// :rtype: bool
#[pyfunction]
#[text_signature = "(first, second, node_matcher=None, edge_matcher=None, /)"]
fn digraph_is_isomorphic(
    py: Python,
    first: &digraph::PyDiGraph,
    second: &digraph::PyDiGraph,
    node_matcher: Option<PyObject>,
    edge_matcher: Option<PyObject>,
) -> PyResult<bool> {
    let compare_nodes = node_matcher.map(|f| {
        move |a: &PyObject, b: &PyObject| -> PyResult<bool> {
            let res = f.call1(py, (a, b))?;
            Ok(res.is_true(py).unwrap())
        }
    });

    let compare_edges = edge_matcher.map(|f| {
        move |a: &PyObject, b: &PyObject| -> PyResult<bool> {
            let res = f.call1(py, (a, b))?;
            Ok(res.is_true(py).unwrap())
        }
    });

    let res = isomorphism::is_isomorphic(
        py,
        &first.graph,
        &second.graph,
        compare_nodes,
        compare_edges,
    )?;
    Ok(res)
}

/// Determine if 2 undirected graphs are isomorphic
///
/// This checks if 2 graphs are isomorphic both structurally and also
/// comparing the node data and edge data using the provided matcher functions.
/// The matcher function takes in 2 data objects and will compare them. A simple
/// example that checks if they're just equal would be::
///
///     graph_a = retworkx.PyGraph()
///     graph_b = retworkx.PyGraph()
///     retworkx.is_isomorphic(graph_a, graph_b,
///                            lambda x, y: x == y)
///
/// :param PyGraph first: The first graph to compare
/// :param PyGraph second: The second graph to compare
/// :param callable node_matcher: A python callable object that takes 2 positional
///     one for each node data object. If the return of this
///     function evaluates to True then the nodes passed to it are vieded
///     as matching.
/// :param callable edge_matcher: A python callable object that takes 2 positional
///     one for each edge data object. If the return of this
///     function evaluates to True then the edges passed to it are vieded
///     as matching.
///
/// :returns: ``True`` if the 2 graphs are isomorphic ``False`` if they are
///     not.
/// :rtype: bool
#[pyfunction]
#[text_signature = "(first, second, node_matcher=None, edge_matcher=None, /)"]
fn graph_is_isomorphic(
    py: Python,
    first: &graph::PyGraph,
    second: &graph::PyGraph,
    node_matcher: Option<PyObject>,
    edge_matcher: Option<PyObject>,
) -> PyResult<bool> {
    let compare_nodes = node_matcher.map(|f| {
        move |a: &PyObject, b: &PyObject| -> PyResult<bool> {
            let res = f.call1(py, (a, b))?;
            Ok(res.is_true(py).unwrap())
        }
    });

    let compare_edges = edge_matcher.map(|f| {
        move |a: &PyObject, b: &PyObject| -> PyResult<bool> {
            let res = f.call1(py, (a, b))?;
            Ok(res.is_true(py).unwrap())
        }
    });

    let res = isomorphism::is_isomorphic(
        py,
        &first.graph,
        &second.graph,
        compare_nodes,
        compare_edges,
    )?;
    Ok(res)
}

/// Return the topological sort of node indexes from the provided graph
///
/// :param PyDiGraph graph: The DAG to get the topological sort on
///
/// :returns: A list of node indices topologically sorted.
/// :rtype: NodeIndices
///
/// :raises DAGHasCycle: if a cycle is encountered while sorting the graph
#[pyfunction]
#[text_signature = "(graph, /)"]
fn topological_sort(graph: &digraph::PyDiGraph) -> PyResult<NodeIndices> {
    let nodes = match algo::toposort(graph, None) {
        Ok(nodes) => nodes,
        Err(_err) => {
            return Err(DAGHasCycle::new_err("Sort encountered a cycle"))
        }
    };
    Ok(NodeIndices {
        nodes: nodes.iter().map(|node| node.index()).collect(),
    })
}

fn dfs_edges<G>(
    graph: G,
    source: Option<usize>,
    edge_count: usize,
) -> Vec<(usize, usize)>
where
    G: GraphBase<NodeId = NodeIndex>
        + IntoNodeIdentifiers
        + NodeIndexable
        + IntoNeighbors
        + NodeCount
        + Visitable,
    <G as Visitable>::Map: VisitMap<NodeIndex>,
{
    let nodes: Vec<NodeIndex> = match source {
        Some(start) => vec![NodeIndex::new(start)],
        None => graph
            .node_identifiers()
            .map(|ind| NodeIndex::new(graph.to_index(ind)))
            .collect(),
    };
    let node_count = graph.node_count();
    let mut visited: HashSet<NodeIndex> = HashSet::with_capacity(node_count);
    let mut out_vec: Vec<(usize, usize)> = Vec::with_capacity(edge_count);
    for start in nodes {
        if visited.contains(&start) {
            continue;
        }
        visited.insert(start);
        let mut children: Vec<NodeIndex> = graph.neighbors(start).collect();
        children.reverse();
        let mut stack: Vec<(NodeIndex, Vec<NodeIndex>)> =
            vec![(start, children)];
        // Used to track the last position in children vec across iterations
        let mut index_map: HashMap<NodeIndex, usize> =
            HashMap::with_capacity(node_count);
        index_map.insert(start, 0);
        while !stack.is_empty() {
            let temp_parent = stack.last().unwrap();
            let parent = temp_parent.0;
            let children = temp_parent.1.clone();
            let count = *index_map.get(&parent).unwrap();
            let mut found = false;
            let mut index = count;
            for child in &children[index..] {
                index += 1;
                if !visited.contains(&child) {
                    out_vec.push((parent.index(), child.index()));
                    visited.insert(*child);
                    let mut grandchildren: Vec<NodeIndex> =
                        graph.neighbors(*child).collect();
                    grandchildren.reverse();
                    stack.push((*child, grandchildren));
                    index_map.insert(*child, 0);
                    *index_map.get_mut(&parent).unwrap() = index;
                    found = true;
                    break;
                }
            }
            if !found || children.is_empty() {
                stack.pop();
            }
        }
    }
    out_vec
}

/// Get edge list in depth first order
///
/// :param PyDiGraph graph: The graph to get the DFS edge list from
/// :param int source: An optional node index to use as the starting node
///     for the depth-first search. The edge list will only return edges in
///     the components reachable from this index. If this is not specified
///     then a source will be chosen arbitrarly and repeated until all
///     components of the graph are searched.
///
/// :returns: A list of edges as a tuple of the form ``(source, target)`` in
///     depth-first order
/// :rtype: EdgeList
#[pyfunction]
#[text_signature = "(graph, /, source=None)"]
fn digraph_dfs_edges(
    graph: &digraph::PyDiGraph,
    source: Option<usize>,
) -> EdgeList {
    EdgeList {
        edges: dfs_edges(graph, source, graph.graph.edge_count()),
    }
}

/// Get edge list in depth first order
///
/// :param PyGraph graph: The graph to get the DFS edge list from
/// :param int source: An optional node index to use as the starting node
///     for the depth-first search. The edge list will only return edges in
///     the components reachable from this index. If this is not specified
///     then a source will be chosen arbitrarly and repeated until all
///     components of the graph are searched.
///
/// :returns: A list of edges as a tuple of the form ``(source, target)`` in
///     depth-first order
/// :rtype: EdgeList
#[pyfunction]
#[text_signature = "(graph, /, source=None)"]
fn graph_dfs_edges(graph: &graph::PyGraph, source: Option<usize>) -> EdgeList {
    EdgeList {
        edges: dfs_edges(graph, source, graph.graph.edge_count()),
    }
}

/// Return successors in a breadth-first-search from a source node.
///
/// The return format is ``[(Parent Node, [Children Nodes])]`` in a bfs order
/// from the source node provided.
///
/// :param PyDiGraph graph: The DAG to get the bfs_successors from
/// :param int node: The index of the dag node to get the bfs successors for
///
/// :returns: A list of nodes's data and their children in bfs order. The
///     BFSSuccessors class that is returned is a custom container class that
///     implements the sequence protocol. This can be used as a python list
///     with index based access.
/// :rtype: BFSSuccessors
#[pyfunction]
#[text_signature = "(graph, node, /)"]
fn bfs_successors(
    py: Python,
    graph: &digraph::PyDiGraph,
    node: usize,
) -> iterators::BFSSuccessors {
    let index = NodeIndex::new(node);
    let mut bfs = Bfs::new(graph, index);
    let mut out_list: Vec<(PyObject, Vec<PyObject>)> =
        Vec::with_capacity(graph.node_count());
    while let Some(nx) = bfs.next(graph) {
        let children = graph
            .graph
            .neighbors_directed(nx, petgraph::Direction::Outgoing);
        let mut succesors: Vec<PyObject> = Vec::new();
        for succ in children {
            succesors
                .push(graph.graph.node_weight(succ).unwrap().clone_ref(py));
        }
        if !succesors.is_empty() {
            out_list.push((
                graph.graph.node_weight(nx).unwrap().clone_ref(py),
                succesors,
            ));
        }
    }
    iterators::BFSSuccessors {
        bfs_successors: out_list,
    }
}

/// Return the ancestors of a node in a graph.
///
/// This differs from :meth:`PyDiGraph.predecessors` method  in that
/// ``predecessors`` returns only nodes with a direct edge into the provided
/// node. While this function returns all nodes that have a path into the
/// provided node.
///
/// :param PyDiGraph graph: The graph to get the descendants from
/// :param int node: The index of the graph node to get the ancestors for
///
/// :returns: A list of node indexes of ancestors of provided node.
/// :rtype: list
#[pyfunction]
#[text_signature = "(graph, node, /)"]
fn ancestors(graph: &digraph::PyDiGraph, node: usize) -> HashSet<usize> {
    let index = NodeIndex::new(node);
    let mut out_set: HashSet<usize> = HashSet::new();
    let reverse_graph = Reversed(graph);
    let res = algo::dijkstra(reverse_graph, index, None, |_| 1);
    for n in res.keys() {
        let n_int = n.index();
        out_set.insert(n_int);
    }
    out_set.remove(&node);
    out_set
}

/// Return the descendants of a node in a graph.
///
/// This differs from :meth:`PyDiGraph.successors` method in that
/// ``successors``` returns only nodes with a direct edge out of the provided
/// node. While this function returns all nodes that have a path from the
/// provided node.
///
/// :param PyDiGraph graph: The graph to get the descendants from
/// :param int node: The index of the graph node to get the descendants for
///
/// :returns: A list of node indexes of descendants of provided node.
/// :rtype: list
#[pyfunction]
#[text_signature = "(graph, node, /)"]
fn descendants(graph: &digraph::PyDiGraph, node: usize) -> HashSet<usize> {
    let index = NodeIndex::new(node);
    let mut out_set: HashSet<usize> = HashSet::new();
    let res = algo::dijkstra(graph, index, None, |_| 1);
    for n in res.keys() {
        let n_int = n.index();
        out_set.insert(n_int);
    }
    out_set.remove(&node);
    out_set
}

/// Get the lexicographical topological sorted nodes from the provided DAG
///  
/// This function returns a list of nodes data in a graph lexicographically
/// topologically sorted using the provided key function.
///
/// :param PyDiGraph dag: The DAG to get the topological sorted nodes from
/// :param callable key: key is a python function or other callable that
///     gets passed a single argument the node data from the graph and is
///     expected to return a string which will be used for sorting.
///
/// :returns: A list of node's data lexicographically topologically sorted.
/// :rtype: list
#[pyfunction]
#[text_signature = "(dag, key, /)"]
fn lexicographical_topological_sort(
    py: Python,
    dag: &digraph::PyDiGraph,
    key: PyObject,
) -> PyResult<PyObject> {
    let key_callable = |a: &PyObject| -> PyResult<PyObject> {
        let res = key.call1(py, (a,))?;
        Ok(res.to_object(py))
    };
    // HashMap of node_index indegree
    let node_count = dag.node_count();
    let mut in_degree_map: HashMap<NodeIndex, usize> =
        HashMap::with_capacity(node_count);
    for node in dag.graph.node_indices() {
        in_degree_map.insert(node, dag.in_degree(node.index()));
    }

    #[derive(Clone, Eq, PartialEq)]
    struct State {
        key: String,
        node: NodeIndex,
    }

    impl Ord for State {
        fn cmp(&self, other: &State) -> Ordering {
            // Notice that the we flip the ordering on costs.
            // In case of a tie we compare positions - this step is necessary
            // to make implementations of `PartialEq` and `Ord` consistent.
            other
                .key
                .cmp(&self.key)
                .then_with(|| other.node.index().cmp(&self.node.index()))
        }
    }

    // `PartialOrd` needs to be implemented as well.
    impl PartialOrd for State {
        fn partial_cmp(&self, other: &State) -> Option<Ordering> {
            Some(self.cmp(other))
        }
    }
    let mut zero_indegree = BinaryHeap::with_capacity(node_count);
    for (node, degree) in in_degree_map.iter() {
        if *degree == 0 {
            let map_key_raw = key_callable(&dag.graph[*node])?;
            let map_key: String = map_key_raw.extract(py)?;
            zero_indegree.push(State {
                key: map_key,
                node: *node,
            });
        }
    }
    let mut out_list: Vec<&PyObject> = Vec::with_capacity(node_count);
    let dir = petgraph::Direction::Outgoing;
    while let Some(State { node, .. }) = zero_indegree.pop() {
        let neighbors = dag.graph.neighbors_directed(node, dir);
        for child in neighbors {
            let child_degree = in_degree_map.get_mut(&child).unwrap();
            *child_degree -= 1;
            if *child_degree == 0 {
                let map_key_raw = key_callable(&dag.graph[child])?;
                let map_key: String = map_key_raw.extract(py)?;
                zero_indegree.push(State {
                    key: map_key,
                    node: child,
                });
                in_degree_map.remove(&child);
            }
        }
        out_list.push(&dag.graph[node])
    }
    Ok(PyList::new(py, out_list).into())
}

/// Color a PyGraph using a largest_first strategy greedy graph coloring.
///
/// :param PyGraph: The input PyGraph object to color
///
/// :returns: A dictionary where keys are node indices and the value is
///     the color
/// :rtype: dict
#[pyfunction]
#[text_signature = "(graph, /)"]
fn graph_greedy_color(
    py: Python,
    graph: &graph::PyGraph,
) -> PyResult<PyObject> {
    let mut colors: HashMap<usize, usize> = HashMap::new();
    let mut node_vec: Vec<NodeIndex> = graph.graph.node_indices().collect();
    let mut sort_map: HashMap<NodeIndex, usize> =
        HashMap::with_capacity(graph.node_count());
    for k in node_vec.iter() {
        sort_map.insert(*k, graph.graph.edges(*k).count());
    }
    node_vec.par_sort_by_key(|k| Reverse(sort_map.get(k)));
    for u_index in node_vec {
        let mut neighbor_colors: HashSet<usize> = HashSet::new();
        for edge in graph.graph.edges(u_index) {
            let target = edge.target().index();
            let existing_color = match colors.get(&target) {
                Some(node) => node,
                None => continue,
            };
            neighbor_colors.insert(*existing_color);
        }
        let mut count: usize = 0;
        loop {
            if !neighbor_colors.contains(&count) {
                break;
            }
            count += 1;
        }
        colors.insert(u_index.index(), count);
    }
    let out_dict = PyDict::new(py);
    for (index, color) in colors {
        out_dict.set_item(index, color)?;
    }
    Ok(out_dict.into())
}

/// Compute the length of the kth shortest path
///
/// Computes the lengths of the kth shortest path from ``start`` to every
/// reachable node.
///
/// Computes in :math:`O(k * (|E| + |V|*log(|V|)))` time (average).
///
/// :param PyGraph graph: The graph to find the shortest paths in
/// :param int start: The node index to find the shortest paths from
/// :param int k: The kth shortest path to find the lengths of
/// :param edge_cost: A python callable that will receive an edge payload and
///     return a float for the cost of that eedge
/// :param int goal: An optional goal node index, if specified the output
///     dictionary
///
/// :returns: A dict of lengths where the key is the destination node index and
///     the value is the length of the path.
/// :rtype: dict
#[pyfunction]
#[text_signature = "(graph, start, k, edge_cost, /, goal=None)"]
fn digraph_k_shortest_path_lengths(
    py: Python,
    graph: &digraph::PyDiGraph,
    start: usize,
    k: usize,
    edge_cost: PyObject,
    goal: Option<usize>,
) -> PyResult<PyObject> {
    let out_goal = goal.map(NodeIndex::new);
    let edge_cost_callable = |edge: &PyObject| -> PyResult<f64> {
        let res = edge_cost.call1(py, (edge,))?;
        res.extract(py)
    };

    let out_map = k_shortest_path::k_shortest_path(
        graph,
        NodeIndex::new(start),
        out_goal,
        k,
        edge_cost_callable,
    )?;
    let out_dict = PyDict::new(py);
    for (index, length) in out_map {
        if (out_goal.is_some() && out_goal.unwrap() == index)
            || out_goal.is_none()
        {
            out_dict.set_item(index.index(), length)?;
        }
    }
    Ok(out_dict.into())
}

/// Compute the length of the kth shortest path
///
/// Computes the lengths of the kth shortest path from ``start`` to every
/// reachable node.
///
/// Computes in :math:`O(k * (|E| + |V|*log(|V|)))` time (average).
///
/// :param PyGraph graph: The graph to find the shortest paths in
/// :param int start: The node index to find the shortest paths from
/// :param int k: The kth shortest path to find the lengths of
/// :param edge_cost: A python callable that will receive an edge payload and
///     return a float for the cost of that eedge
/// :param int goal: An optional goal node index, if specified the output
///     dictionary
///
/// :returns: A dict of lengths where the key is the destination node index and
///     the value is the length of the path.
/// :rtype: dict
#[pyfunction]
#[text_signature = "(graph, start, k, edge_cost, /, goal=None)"]
fn graph_k_shortest_path_lengths(
    py: Python,
    graph: &graph::PyGraph,
    start: usize,
    k: usize,
    edge_cost: PyObject,
    goal: Option<usize>,
) -> PyResult<PyObject> {
    let out_goal = goal.map(NodeIndex::new);
    let edge_cost_callable = |edge: &PyObject| -> PyResult<f64> {
        let res = edge_cost.call1(py, (edge,))?;
        res.extract(py)
    };

    let out_map = k_shortest_path::k_shortest_path(
        graph,
        NodeIndex::new(start),
        out_goal,
        k,
        edge_cost_callable,
    )?;
    let out_dict = PyDict::new(py);
    for (index, length) in out_map {
        if (out_goal.is_some() && out_goal.unwrap() == index)
            || out_goal.is_none()
        {
            out_dict.set_item(index.index(), length)?;
        }
    }
    Ok(out_dict.into())
}
/// Return the shortest path lengths between ever pair of nodes that has a
/// path connecting them
///
/// The runtime is :math:`O(|N|^3 + |E|)` where :math:`|N|` is the number
/// of nodes and :math:`|E|` is the number of edges.
///
/// This is done with the Floyd Warshall algorithm:
///      
/// 1. Process all edges by setting the distance from the parent to
///    the child equal to the edge weight.
/// 2. Iterate through every pair of nodes (source, target) and an additional
///    itermediary node (w). If the distance from source :math:`\rightarrow` w
///    :math:`\rightarrow` target is less than the distance from source
///    :math:`\rightarrow` target, update the source :math:`\rightarrow` target
///    distance (to pass through w).
///
/// The return format is ``{Source Node: {Target Node: Distance}}``.
///
/// .. note::
///
///     Paths that do not exist are simply not found in the return dictionary,
///     rather than setting the distance to infinity, or -1.
///
/// .. note::
///
///     Edge weights are restricted to 1 in the current implementation.
///
/// :param PyDigraph graph: The DiGraph to get all shortest paths from
///
/// :returns: A dictionary of shortest paths
/// :rtype: dict
#[pyfunction]
#[text_signature = "(dag, /)"]
fn floyd_warshall(py: Python, dag: &digraph::PyDiGraph) -> PyResult<PyObject> {
    let mut dist: HashMap<(usize, usize), usize> =
        HashMap::with_capacity(dag.node_count());
    for node in dag.graph.node_indices() {
        // Distance from a node to itself is zero
        dist.insert((node.index(), node.index()), 0);
    }
    for edge in dag.graph.edge_indices() {
        // Distance between nodes that share an edge is 1
        let source_target = dag.graph.edge_endpoints(edge).unwrap();
        let u = source_target.0.index();
        let v = source_target.1.index();
        // Update dist only if the key hasn't been set to 0 already
        // (i.e. in case edge is a self edge). Assumes edge weight = 1.
        dist.entry((u, v)).or_insert(1);
    }
    // The shortest distance between any pair of nodes u, v is the min of the
    // distance tracked so far from u->v and the distance from u to v thorough
    // another node w, for any w.
    for w in dag.graph.node_indices() {
        for u in dag.graph.node_indices() {
            for v in dag.graph.node_indices() {
                let u_v_dist = match dist.get(&(u.index(), v.index())) {
                    Some(u_v_dist) => *u_v_dist,
                    None => std::usize::MAX,
                };
                let u_w_dist = match dist.get(&(u.index(), w.index())) {
                    Some(u_w_dist) => *u_w_dist,
                    None => std::usize::MAX,
                };
                let w_v_dist = match dist.get(&(w.index(), v.index())) {
                    Some(w_v_dist) => *w_v_dist,
                    None => std::usize::MAX,
                };
                if u_w_dist == std::usize::MAX || w_v_dist == std::usize::MAX {
                    // Avoid overflow!
                    continue;
                }
                if u_v_dist > u_w_dist + w_v_dist {
                    dist.insert((u.index(), v.index()), u_w_dist + w_v_dist);
                }
            }
        }
    }

    // Some re-formatting for Python: Dict[int, Dict[int, int]]
    let out_dict = PyDict::new(py);
    for (nodes, distance) in dist {
        let u_index = nodes.0;
        let v_index = nodes.1;
        if out_dict.contains(u_index)? {
            let u_dict =
                out_dict.get_item(u_index).unwrap().downcast::<PyDict>()?;
            u_dict.set_item(v_index, distance)?;
            out_dict.set_item(u_index, u_dict)?;
        } else {
            let u_dict = PyDict::new(py);
            u_dict.set_item(v_index, distance)?;
            out_dict.set_item(u_index, u_dict)?;
        }
    }
    Ok(out_dict.into())
}

fn get_edge_iter_with_weights<G>(
    graph: G,
) -> impl Iterator<Item = (usize, usize, PyObject)>
where
    G: GraphBase
        + IntoEdgeReferences
        + IntoNodeIdentifiers
        + NodeIndexable
        + NodeCount
        + GraphProp
        + NodesRemoved,
    G: Data<NodeWeight = PyObject, EdgeWeight = PyObject>,
{
    let node_map: Option<HashMap<NodeIndex, usize>> = if graph.nodes_removed() {
        let mut node_hash_map: HashMap<NodeIndex, usize> =
            HashMap::with_capacity(graph.node_count());
        for (count, node) in graph.node_identifiers().enumerate() {
            let index = NodeIndex::new(graph.to_index(node));
            node_hash_map.insert(index, count);
        }
        Some(node_hash_map)
    } else {
        None
    };

    graph.edge_references().map(move |edge| {
        let i: usize;
        let j: usize;
        match &node_map {
            Some(map) => {
                let source_index =
                    NodeIndex::new(graph.to_index(edge.source()));
                let target_index =
                    NodeIndex::new(graph.to_index(edge.target()));
                i = *map.get(&source_index).unwrap();
                j = *map.get(&target_index).unwrap();
            }
            None => {
                i = graph.to_index(edge.source());
                j = graph.to_index(edge.target());
            }
        }
        (i, j, edge.weight().clone())
    })
}

/// Find all-pairs shortest path lengths using Floyd's algorithm
///
/// Floyd's algorithm is used for finding shortest paths in dense graphs
/// or graphs with negative weights (where Dijkstra's algorithm fails).
///
/// :param PyGraph graph: The graph to run Floyd's algorithm on
/// :param weight_fn: A callable object (function, lambda, etc) which
///     will be passed the edge object and expected to return a ``float``. This
///     tells retworkx/rust how to extract a numerical weight as a ``float``
///     for edge object. Some simple examples are::
///
///         graph_floyd_warshall_numpy(graph, weight_fn: lambda x: 1)
///
///     to return a weight of 1 for all edges. Also::
///
///         graph_floyd_warshall_numpy(graph, weight_fn: lambda x: float(x))
///
///     to cast the edge object as a float as the weight.
///
/// :returns: A matrix of shortest path distances between nodes. If there is no
///     path between two nodes then the corresponding matrix entry will be
///     ``np.inf``.
/// :rtype: numpy.ndarray
#[pyfunction(default_weight = "1.0")]
#[text_signature = "(graph, /, weight_fn=None, default_weight=1.0)"]
fn graph_floyd_warshall_numpy(
    py: Python,
    graph: &graph::PyGraph,
    weight_fn: Option<PyObject>,
    default_weight: f64,
) -> PyResult<PyObject> {
    let n = graph.node_count();
    // Allocate empty matrix
    let mut mat = Array2::<f64>::from_elem((n, n), std::f64::INFINITY);

    // Build adjacency matrix
    for (i, j, weight) in get_edge_iter_with_weights(graph) {
        let edge_weight =
            weight_callable(py, &weight_fn, &weight, default_weight)?;
        mat[[i, j]] = mat[[i, j]].min(edge_weight);
        mat[[j, i]] = mat[[j, i]].min(edge_weight);
    }

    // 0 out the diagonal
    for x in mat.diag_mut() {
        *x = 0.0;
    }
    // Perform the Floyd-Warshall algorithm.
    // In each loop, this finds the shortest path from point i
    // to point j using intermediate nodes 0..k
    for k in 0..n {
        for i in 0..n {
            for j in 0..n {
                let d_ijk = mat[[i, k]] + mat[[k, j]];
                if d_ijk < mat[[i, j]] {
                    mat[[i, j]] = d_ijk;
                }
            }
        }
    }
    Ok(mat.into_pyarray(py).into())
}

/// Find all-pairs shortest path lengths using Floyd's algorithm
///
/// Floyd's algorithm is used for finding shortest paths in dense graphs
/// or graphs with negative weights (where Dijkstra's algorithm fails).
///
/// :param PyDiGraph graph: The directed graph to run Floyd's algorithm on
/// :param weight_fn: A callable object (function, lambda, etc) which
///     will be passed the edge object and expected to return a ``float``. This
///     tells retworkx/rust how to extract a numerical weight as a ``float``
///     for edge object. Some simple examples are::
///
///         graph_floyd_warshall_numpy(graph, weight_fn: lambda x: 1)
///
///     to return a weight of 1 for all edges. Also::
///
///         graph_floyd_warshall_numpy(graph, weight_fn: lambda x: float(x))
///
///     to cast the edge object as a float as the weight.
/// :param as_undirected: If set to true each directed edge will be treated as
///     bidirectional/undirected.
///
/// :returns: A matrix of shortest path distances between nodes. If there is no
///     path between two nodes then the corresponding matrix entry will be
///     ``np.inf``.
/// :rtype: numpy.ndarray
#[pyfunction(as_undirected = "false", default_weight = "1.0")]
#[text_signature = "(graph, /, weight_fn=None as_undirected=False, default_weight=1.0)"]
fn digraph_floyd_warshall_numpy(
    py: Python,
    graph: &digraph::PyDiGraph,
    weight_fn: Option<PyObject>,
    as_undirected: bool,
    default_weight: f64,
) -> PyResult<PyObject> {
    let n = graph.node_count();

    // Allocate empty matrix
    let mut mat = Array2::<f64>::from_elem((n, n), std::f64::INFINITY);

    // Build adjacency matrix
    for (i, j, weight) in get_edge_iter_with_weights(graph) {
        let edge_weight =
            weight_callable(py, &weight_fn, &weight, default_weight)?;
        mat[[i, j]] = mat[[i, j]].min(edge_weight);
        if as_undirected {
            mat[[j, i]] = mat[[j, i]].min(edge_weight);
        }
    }
    // 0 out the diagonal
    for x in mat.diag_mut() {
        *x = 0.0;
    }
    // Perform the Floyd-Warshall algorithm.
    // In each loop, this finds the shortest path from point i
    // to point j using intermediate nodes 0..k
    for k in 0..n {
        for i in 0..n {
            for j in 0..n {
                let d_ijk = mat[[i, k]] + mat[[k, j]];
                if d_ijk < mat[[i, j]] {
                    mat[[i, j]] = d_ijk;
                }
            }
        }
    }
    Ok(mat.into_pyarray(py).into())
}

/// Collect runs that match a filter function
///
/// A run is a path of nodes where there is only a single successor and all
/// nodes in the path match the given condition. Each node in the graph can
/// appear in only a single run.
///
/// :param PyDiGraph graph: The graph to find runs in
/// :param filter_fn: The filter function to use for matching nodes. It takes
///     in one argument, the node data payload/weight object, and will return a
///     boolean whether the node matches the conditions or not. If it returns
///     ``False`` it will skip that node.
///
/// :returns: a list of runs, where each run is a list of node data
///     payload/weight for the nodes in the run
/// :rtype: list
#[pyfunction]
#[text_signature = "(graph, filter)"]
fn collect_runs(
    py: Python,
    graph: &digraph::PyDiGraph,
    filter_fn: PyObject,
) -> PyResult<Vec<Vec<PyObject>>> {
    let mut out_list: Vec<Vec<PyObject>> = Vec::new();
    let mut seen: HashSet<NodeIndex> =
        HashSet::with_capacity(graph.node_count());

    let filter_node = |node: &PyObject| -> PyResult<bool> {
        let res = filter_fn.call1(py, (node,))?;
        res.extract(py)
    };

    let nodes = match algo::toposort(graph, None) {
        Ok(nodes) => nodes,
        Err(_err) => {
            return Err(DAGHasCycle::new_err("Sort encountered a cycle"))
        }
    };
    for node in nodes {
        if !filter_node(&graph.graph[node])? || seen.contains(&node) {
            continue;
        }
        seen.insert(node);
        let mut group: Vec<PyObject> = vec![graph.graph[node].clone_ref(py)];
        let mut successors: Vec<NodeIndex> = graph
            .graph
            .neighbors_directed(node, petgraph::Direction::Outgoing)
            .collect();
        successors.dedup();

        while successors.len() == 1
            && filter_node(&graph.graph[successors[0]])?
            && !seen.contains(&successors[0])
        {
            group.push(graph.graph[successors[0]].clone_ref(py));
            seen.insert(successors[0]);
            successors = graph
                .graph
                .neighbors_directed(
                    successors[0],
                    petgraph::Direction::Outgoing,
                )
                .collect();
            successors.dedup();
        }
        if !group.is_empty() {
            out_list.push(group);
        }
    }
    Ok(out_list)
}

/// Return a list of layers
///  
/// A layer is a subgraph whose nodes are disjoint, i.e.,
/// a layer has depth 1. The layers are constructed using a greedy algorithm.
///
/// :param PyDiGraph graph: The DAG to get the layers from
/// :param list first_layer: A list of node ids for the first layer. This
///     will be the first layer in the output
///
/// :returns: A list of layers, each layer is a list of node data
/// :rtype: list
///
/// :raises InvalidNode: If a node index in ``first_layer`` is not in the graph
#[pyfunction]
#[text_signature = "(dag, first_layer, /)"]
fn layers(
    py: Python,
    dag: &digraph::PyDiGraph,
    first_layer: Vec<usize>,
) -> PyResult<PyObject> {
    let mut output: Vec<Vec<&PyObject>> = Vec::new();
    // Convert usize to NodeIndex
    let mut first_layer_index: Vec<NodeIndex> = Vec::new();
    for index in first_layer {
        first_layer_index.push(NodeIndex::new(index));
    }

    let mut cur_layer = first_layer_index;
    let mut next_layer: Vec<NodeIndex> = Vec::new();
    let mut predecessor_count: HashMap<NodeIndex, usize> = HashMap::new();

    let mut layer_node_data: Vec<&PyObject> = Vec::new();
    for layer_node in &cur_layer {
        let node_data = match dag.graph.node_weight(*layer_node) {
            Some(data) => data,
            None => {
                return Err(InvalidNode::new_err(format!(
                    "An index input in 'first_layer' {} is not a valid node index in the graph",
                    layer_node.index()),
                ))
            }
        };
        layer_node_data.push(node_data);
    }
    output.push(layer_node_data);

    // Iterate until there are no more
    while !cur_layer.is_empty() {
        for node in &cur_layer {
            let children = dag
                .graph
                .neighbors_directed(*node, petgraph::Direction::Outgoing);
            let mut used_indexes: HashSet<NodeIndex> = HashSet::new();
            for succ in children {
                // Skip duplicate successors
                if used_indexes.contains(&succ) {
                    continue;
                }
                used_indexes.insert(succ);
                let mut multiplicity: usize = 0;
                let raw_edges = dag
                    .graph
                    .edges_directed(*node, petgraph::Direction::Outgoing);
                for edge in raw_edges {
                    if edge.target() == succ {
                        multiplicity += 1;
                    }
                }
                predecessor_count
                    .entry(succ)
                    .and_modify(|e| *e -= multiplicity)
                    .or_insert(dag.in_degree(succ.index()) - multiplicity);
                if *predecessor_count.get(&succ).unwrap() == 0 {
                    next_layer.push(succ);
                    predecessor_count.remove(&succ);
                }
            }
        }
        let mut layer_node_data: Vec<&PyObject> = Vec::new();
        for layer_node in &next_layer {
            layer_node_data.push(&dag[*layer_node]);
        }
        if !layer_node_data.is_empty() {
            output.push(layer_node_data);
        }
        cur_layer = next_layer;
        next_layer = Vec::new();
    }
    Ok(PyList::new(py, output).into())
}

/// Get the distance matrix for a directed graph
///
/// This differs from functions like digraph_floyd_warshall_numpy in that the
/// edge weight/data payload is not used and each edge is treated as a
/// distance of 1.
///
/// This function is also multithreaded and will run in parallel if the number
/// of nodes in the graph is above the value of ``parallel_threshold`` (it
/// defaults to 300). If the function will be running in parallel the env var
/// ``RAYON_NUM_THREADS`` can be used to adjust how many threads will be used.
///
/// :param PyDiGraph graph: The graph to get the distance matrix for
/// :param int parallel_threshold: The number of nodes to calculate the
///     the distance matrix in parallel at. It defaults to 300, but this can
///     be tuned
/// :param bool as_undirected: If set to ``True`` the input directed graph
///     will be treat as if each edge was bidirectional/undirected in the
///     output distance matrix.
///
/// :returns: The distance matrix
/// :rtype: numpy.ndarray
#[pyfunction(parallel_threshold = "300", as_undirected = "false")]
#[text_signature = "(graph, /, parallel_threshold=300, as_undirected=False)"]
pub fn digraph_distance_matrix(
    py: Python,
    graph: &digraph::PyDiGraph,
    parallel_threshold: usize,
    as_undirected: bool,
) -> PyResult<PyObject> {
    let n = graph.node_count();
    let mut matrix = Array2::<f64>::zeros((n, n));
    let bfs_traversal = |index: usize, mut row: ArrayViewMut1<f64>| {
        let mut seen: HashMap<NodeIndex, usize> = HashMap::with_capacity(n);
        let start_index = NodeIndex::new(index);
        let mut level = 0;
        let mut next_level: HashSet<NodeIndex> = HashSet::new();
        next_level.insert(start_index);
        while !next_level.is_empty() {
            let this_level = next_level;
            next_level = HashSet::new();
            let mut found: Vec<NodeIndex> = Vec::new();
            for v in this_level {
                if !seen.contains_key(&v) {
                    seen.insert(v, level);
                    found.push(v);
                    row[[v.index()]] = level as f64;
                }
            }
            if seen.len() == n {
                return;
            }
            for node in found {
                for v in graph
                    .graph
                    .neighbors_directed(node, petgraph::Direction::Outgoing)
                {
                    next_level.insert(v);
                }
                if as_undirected {
                    for v in graph
                        .graph
                        .neighbors_directed(node, petgraph::Direction::Incoming)
                    {
                        next_level.insert(v);
                    }
                }
            }
            level += 1
        }
    };
    if n < parallel_threshold {
        matrix
            .axis_iter_mut(Axis(0))
            .enumerate()
            .for_each(|(index, row)| bfs_traversal(index, row));
    } else {
        // Parallelize by row and iterate from each row index in BFS order
        matrix
            .axis_iter_mut(Axis(0))
            .into_par_iter()
            .enumerate()
            .for_each(|(index, row)| bfs_traversal(index, row));
    }
    Ok(matrix.into_pyarray(py).into())
}

/// Get the distance matrix for an undirected graph
///
/// This differs from functions like digraph_floyd_warshall_numpy in that the
/// edge weight/data payload is not used and each edge is treated as a
/// distance of 1.
///
/// This function is also multithreaded and will run in parallel if the number
/// of nodes in the graph is above the value of ``paralllel_threshold`` (it
/// defaults to 300). If the function will be running in parallel the env var
/// ``RAYON_NUM_THREADS`` can be used to adjust how many threads will be used.
///
/// :param PyGraph graph: The graph to get the distance matrix for
/// :param int parallel_threshold: The number of nodes to calculate the
///     the distance matrix in parallel at. It defaults to 300, but this can
///     be tuned
///
/// :returns: The distance matrix
/// :rtype: numpy.ndarray
#[pyfunction(parallel_threshold = "300")]
#[text_signature = "(graph, /, parallel_threshold=300)"]
pub fn graph_distance_matrix(
    py: Python,
    graph: &graph::PyGraph,
    parallel_threshold: usize,
) -> PyResult<PyObject> {
    let n = graph.node_count();
    let mut matrix = Array2::<f64>::zeros((n, n));
    let bfs_traversal = |index: usize, mut row: ArrayViewMut1<f64>| {
        let mut seen: HashMap<NodeIndex, usize> = HashMap::with_capacity(n);
        let start_index = NodeIndex::new(index);
        let mut level = 0;
        let mut next_level: HashSet<NodeIndex> = HashSet::new();
        next_level.insert(start_index);
        while !next_level.is_empty() {
            let this_level = next_level;
            next_level = HashSet::new();
            let mut found: Vec<NodeIndex> = Vec::new();
            for v in this_level {
                if !seen.contains_key(&v) {
                    seen.insert(v, level);
                    found.push(v);
                    row[[v.index()]] = level as f64;
                }
            }
            if seen.len() == n {
                return;
            }
            for node in found {
                for v in graph.graph.neighbors(node) {
                    next_level.insert(v);
                }
            }
            level += 1
        }
    };
    if n < parallel_threshold {
        matrix
            .axis_iter_mut(Axis(0))
            .enumerate()
            .for_each(|(index, row)| bfs_traversal(index, row));
    } else {
        // Parallelize by row and iterate from each row index in BFS order
        matrix
            .axis_iter_mut(Axis(0))
            .into_par_iter()
            .enumerate()
            .for_each(|(index, row)| bfs_traversal(index, row));
    }
    Ok(matrix.into_pyarray(py).into())
}

/// Return the adjacency matrix for a PyDiGraph object
///
/// In the case where there are multiple edges between nodes the value in the
/// output matrix will be the sum of the edges' weights.
///
/// :param PyDiGraph graph: The DiGraph used to generate the adjacency matrix
///     from
/// :param callable weight_fn: A callable object (function, lambda, etc) which
///     will be passed the edge object and expected to return a ``float``. This
///     tells retworkx/rust how to extract a numerical weight as a ``float``
///     for edge object. Some simple examples are::
///
///         dag_adjacency_matrix(dag, weight_fn: lambda x: 1)
///
///     to return a weight of 1 for all edges. Also::
///
///         dag_adjacency_matrix(dag, weight_fn: lambda x: float(x))
///
///     to cast the edge object as a float as the weight. If this is not
///     specified a default value (either ``default_weight`` or 1) will be used
///     for all edges.
/// :param float default_weight: If ``weight_fn`` is not used this can be
///     optionally used to specify a default weight to use for all edges.
///
///  :return: The adjacency matrix for the input dag as a numpy array
///  :rtype: numpy.ndarray
#[pyfunction(default_weight = "1.0")]
#[text_signature = "(graph, /, weight_fn=None, default_weight=1.0)"]
fn digraph_adjacency_matrix(
    py: Python,
    graph: &digraph::PyDiGraph,
    weight_fn: Option<PyObject>,
    default_weight: f64,
) -> PyResult<PyObject> {
    let n = graph.node_count();
    let mut matrix = Array2::<f64>::zeros((n, n));
    for (i, j, weight) in get_edge_iter_with_weights(graph) {
        let edge_weight =
            weight_callable(py, &weight_fn, &weight, default_weight)?;
        matrix[[i, j]] += edge_weight;
    }
    Ok(matrix.into_pyarray(py).into())
}

/// Return the adjacency matrix for a PyGraph class
///
/// In the case where there are multiple edges between nodes the value in the
/// output matrix will be the sum of the edges' weights.
///
/// :param PyGraph graph: The graph used to generate the adjacency matrix from
/// :param weight_fn: A callable object (function, lambda, etc) which
///     will be passed the edge object and expected to return a ``float``. This
///     tells retworkx/rust how to extract a numerical weight as a ``float``
///     for edge object. Some simple examples are::
///
///         graph_adjacency_matrix(graph, weight_fn: lambda x: 1)
///
///     to return a weight of 1 for all edges. Also::
///
///         graph_adjacency_matrix(graph, weight_fn: lambda x: float(x))
///
///     to cast the edge object as a float as the weight. If this is not
///     specified a default value (either ``default_weight`` or 1) will be used
///     for all edges.
/// :param float default_weight: If ``weight_fn`` is not used this can be
///     optionally used to specify a default weight to use for all edges.
///
/// :return: The adjacency matrix for the input dag as a numpy array
/// :rtype: numpy.ndarray
#[pyfunction(default_weight = "1.0")]
#[text_signature = "(graph, /, weight_fn=None, default_weight=1.0)"]
fn graph_adjacency_matrix(
    py: Python,
    graph: &graph::PyGraph,
    weight_fn: Option<PyObject>,
    default_weight: f64,
) -> PyResult<PyObject> {
    let n = graph.node_count();
    let mut matrix = Array2::<f64>::zeros((n, n));
    for (i, j, weight) in get_edge_iter_with_weights(graph) {
        let edge_weight =
            weight_callable(py, &weight_fn, &weight, default_weight)?;
        matrix[[i, j]] += edge_weight;
        matrix[[j, i]] += edge_weight;
    }
    Ok(matrix.into_pyarray(py).into())
}

/// Return all simple paths between 2 nodes in a PyGraph object
///
/// A simple path is a path with no repeated nodes.
///
/// :param PyGraph graph: The graph to find the path in
/// :param int from: The node index to find the paths from
/// :param int to: The node index to find the paths to
/// :param int min_depth: The minimum depth of the path to include in the output
///     list of paths. By default all paths are included regardless of depth,
///     setting to 0 will behave like the default.
/// :param int cutoff: The maximum depth of path to include in the output list
///     of paths. By default includes all paths regardless of depth, setting to
///     0 will behave like default.
///
/// :returns: A list of lists where each inner list is a path of node indices
/// :rtype: list
#[pyfunction]
#[text_signature = "(graph, from, to, /, min=None, cutoff=None)"]
fn graph_all_simple_paths(
    graph: &graph::PyGraph,
    from: usize,
    to: usize,
    min_depth: Option<usize>,
    cutoff: Option<usize>,
) -> PyResult<Vec<Vec<usize>>> {
    let from_index = NodeIndex::new(from);
    if !graph.graph.contains_node(from_index) {
        return Err(InvalidNode::new_err(
            "The input index for 'from' is not a valid node index",
        ));
    }
    let to_index = NodeIndex::new(to);
    if !graph.graph.contains_node(to_index) {
        return Err(InvalidNode::new_err(
            "The input index for 'to' is not a valid node index",
        ));
    }
    let min_intermediate_nodes: usize = match min_depth {
        Some(depth) => depth - 2,
        None => 0,
    };
    let cutoff_petgraph: Option<usize> = cutoff.map(|depth| depth - 2);
    let result: Vec<Vec<usize>> = algo::all_simple_paths(
        graph,
        from_index,
        to_index,
        min_intermediate_nodes,
        cutoff_petgraph,
    )
    .map(|v: Vec<NodeIndex>| v.into_iter().map(|i| i.index()).collect())
    .collect();
    Ok(result)
}

/// Return all simple paths between 2 nodes in a PyDiGraph object
///
/// A simple path is a path with no repeated nodes.
///
/// :param PyDiGraph graph: The graph to find the path in
/// :param int from: The node index to find the paths from
/// :param int to: The node index to find the paths to
/// :param int min_depth: The minimum depth of the path to include in the output
///     list of paths. By default all paths are included regardless of depth,
///     sett to 0 will behave like the default.
/// :param int cutoff: The maximum depth of path to include in the output list
///     of paths. By default includes all paths regardless of depth, setting to
///     0 will behave like default.
///
/// :returns: A list of lists where each inner list is a path
/// :rtype: list
#[pyfunction]
#[text_signature = "(graph, from, to, /, min_depth=None, cutoff=None)"]
fn digraph_all_simple_paths(
    graph: &digraph::PyDiGraph,
    from: usize,
    to: usize,
    min_depth: Option<usize>,
    cutoff: Option<usize>,
) -> PyResult<Vec<Vec<usize>>> {
    let from_index = NodeIndex::new(from);
    if !graph.graph.contains_node(from_index) {
        return Err(InvalidNode::new_err(
            "The input index for 'from' is not a valid node index",
        ));
    }
    let to_index = NodeIndex::new(to);
    if !graph.graph.contains_node(to_index) {
        return Err(InvalidNode::new_err(
            "The input index for 'to' is not a valid node index",
        ));
    }
    let min_intermediate_nodes: usize = match min_depth {
        Some(depth) => depth - 2,
        None => 0,
    };
    let cutoff_petgraph: Option<usize> = cutoff.map(|depth| depth - 2);
    let result: Vec<Vec<usize>> = algo::all_simple_paths(
        graph,
        from_index,
        to_index,
        min_intermediate_nodes,
        cutoff_petgraph,
    )
    .map(|v: Vec<NodeIndex>| v.into_iter().map(|i| i.index()).collect())
    .collect();
    Ok(result)
}

fn weight_callable(
    py: Python,
    weight_fn: &Option<PyObject>,
    weight: &PyObject,
    default: f64,
) -> PyResult<f64> {
    match weight_fn {
        Some(weight_fn) => {
            let res = weight_fn.call1(py, (weight,))?;
            res.extract(py)
        }
        None => Ok(default),
    }
}

/// Find the shortest path from a node
///
/// This function will generate the shortest path from a source node using
/// Dijkstra's algorithm.
///
/// :param PyGraph graph:
/// :param int source: The node index to find paths from
/// :param int target: An optional target to find a path to
/// :param weight_fn: An optional weight function for an edge. It will accept
///     a single argument, the edge's weight object and will return a float which
///     will be used to represent the weight/cost of the edge
/// :param float default_weight: If ``weight_fn`` isn't specified this optional
///     float value will be used for the weight/cost of each edge.
/// :param bool as_undirected: If set to true the graph will be treated as
///     undirected for finding the shortest path.
///
/// :return: Dictionary of paths. The keys are destination node indices and
///     the dict values are lists of node indices making the path.
/// :rtype: dict
#[pyfunction(default_weight = "1.0", as_undirected = "false")]
#[text_signature = "(graph, source, /, target=None weight_fn=None, default_weight=1.0)"]
pub fn graph_dijkstra_shortest_paths(
    py: Python,
    graph: &graph::PyGraph,
    source: usize,
    target: Option<usize>,
    weight_fn: Option<PyObject>,
    default_weight: f64,
) -> PyResult<PyObject> {
    let start = NodeIndex::new(source);
    let goal_index: Option<NodeIndex> = target.map(NodeIndex::new);
    let mut paths: HashMap<NodeIndex, Vec<NodeIndex>> =
        HashMap::with_capacity(graph.node_count());
    dijkstra::dijkstra(
        graph,
        start,
        goal_index,
        |e| weight_callable(py, &weight_fn, e.weight(), default_weight),
        Some(&mut paths),
    )?;

    let out_dict = PyDict::new(py);
    for (index, value) in paths {
        let int_index = index.index();
        if int_index == source {
            continue;
        }
        if (target.is_some() && target.unwrap() == int_index)
            || target.is_none()
        {
            out_dict.set_item(
                int_index,
                value
                    .iter()
                    .map(|index| index.index())
                    .collect::<Vec<usize>>(),
            )?;
        }
    }
    Ok(out_dict.into())
}

/// Find the shortest path from a node
///
/// This function will generate the shortest path from a source node using
/// Dijkstra's algorithm.
///
/// :param PyDiGraph graph:
/// :param int source: The node index to find paths from
/// :param int target: An optional target path to find the path
/// :param weight_fn: An optional weight function for an edge. It will accept
///     a single argument, the edge's weight object and will return a float which
///     will be used to represent the weight/cost of the edge
/// :param float default_weight: If ``weight_fn`` isn't specified this optional
///     float value will be used for the weight/cost of each edge.
/// :param bool as_undirected: If set to true the graph will be treated as
///     undirected for finding the shortest path.
///
/// :return: Dictionary of paths. The keys are destination node indices and
///     the dict values are lists of node indices making the path.
/// :rtype: dict
#[pyfunction(default_weight = "1.0", as_undirected = "false")]
#[text_signature = "(graph, source, /, target=None weight_fn=None, default_weight=1.0, as_undirected=False)"]
pub fn digraph_dijkstra_shortest_paths(
    py: Python,
    graph: &digraph::PyDiGraph,
    source: usize,
    target: Option<usize>,
    weight_fn: Option<PyObject>,
    default_weight: f64,
    as_undirected: bool,
) -> PyResult<PyObject> {
    let start = NodeIndex::new(source);
    let goal_index: Option<NodeIndex> = target.map(NodeIndex::new);
    let mut paths: HashMap<NodeIndex, Vec<NodeIndex>> =
        HashMap::with_capacity(graph.node_count());
    if as_undirected {
        dijkstra::dijkstra(
            // TODO: Use petgraph undirected adapter after
            // https://github.com/petgraph/petgraph/pull/318 is available in
            // a petgraph release.
            &graph.to_undirected(py),
            start,
            goal_index,
            |e| weight_callable(py, &weight_fn, e.weight(), default_weight),
            Some(&mut paths),
        )?;
    } else {
        dijkstra::dijkstra(
            graph,
            start,
            goal_index,
            |e| weight_callable(py, &weight_fn, e.weight(), default_weight),
            Some(&mut paths),
        )?;
    }

    let out_dict = PyDict::new(py);
    for (index, value) in paths {
        let int_index = index.index();
        if int_index == source {
            continue;
        }
        if (target.is_some() && target.unwrap() == int_index)
            || target.is_none()
        {
            out_dict.set_item(
                int_index,
                value
                    .iter()
                    .map(|index| index.index())
                    .collect::<Vec<usize>>(),
            )?;
        }
    }
    Ok(out_dict.into())
}

/// Compute the lengths of the shortest paths for a PyGraph object using
/// Dijkstra's algorithm
///
/// :param PyGraph graph: The input graph to use
/// :param int node: The node index to use as the source for finding the
///     shortest paths from
/// :param edge_cost_fn: A python callable that will take in 1 parameter, an
///     edge's data object and will return a float that represents the
///     cost/weight of that edge. It must be non-negative
/// :param int goal: An optional node index to use as the end of the path.
///     When specified the traversal will stop when the goal is reached and
///     the output dictionary will only have a single entry with the length
///     of the shortest path to the goal node.
///
/// :returns: A dictionary of the shortest paths from the provided node where
///     the key is the node index of the end of the path and the value is the
///     cost/sum of the weights of path
/// :rtype: dict
#[pyfunction]
#[text_signature = "(graph, node, edge_cost_fn, /, goal=None)"]
fn graph_dijkstra_shortest_path_lengths(
    py: Python,
    graph: &graph::PyGraph,
    node: usize,
    edge_cost_fn: PyObject,
    goal: Option<usize>,
) -> PyResult<PyObject> {
    let edge_cost_callable = |a: &PyObject| -> PyResult<f64> {
        let res = edge_cost_fn.call1(py, (a,))?;
        let raw = res.to_object(py);
        raw.extract(py)
    };

    let start = NodeIndex::new(node);
    let goal_index: Option<NodeIndex> = goal.map(NodeIndex::new);

    let res = dijkstra::dijkstra(
        graph,
        start,
        goal_index,
        |e| edge_cost_callable(e.weight()),
        None,
    )?;
    let out_dict = PyDict::new(py);
    for (index, value) in res {
        let int_index = index.index();
        if int_index == node {
            continue;
        }
        if (goal.is_some() && goal.unwrap() == int_index) || goal.is_none() {
            out_dict.set_item(int_index, value)?;
        }
    }
    Ok(out_dict.into())
}

/// Compute the lengths of the shortest paths for a PyDiGraph object using
/// Dijkstra's algorithm
///
/// :param PyDiGraph graph: The input graph to use
/// :param int node: The node index to use as the source for finding the
///     shortest paths from
/// :param edge_cost_fn: A python callable that will take in 1 parameter, an
///     edge's data object and will return a float that represents the
///     cost/weight of that edge. It must be non-negative
/// :param int goal: An optional node index to use as the end of the path.
///     When specified the traversal will stop when the goal is reached and
///     the output dictionary will only have a single entry with the length
///     of the shortest path to the goal node.
///
/// :returns: A dictionary of the shortest paths from the provided node where
///     the key is the node index of the end of the path and the value is the
///     cost/sum of the weights of path
/// :rtype: dict
#[pyfunction]
#[text_signature = "(graph, node, edge_cost_fn, /, goal=None)"]
fn digraph_dijkstra_shortest_path_lengths(
    py: Python,
    graph: &digraph::PyDiGraph,
    node: usize,
    edge_cost_fn: PyObject,
    goal: Option<usize>,
) -> PyResult<PyObject> {
    let edge_cost_callable = |a: &PyObject| -> PyResult<f64> {
        let res = edge_cost_fn.call1(py, (a,))?;
        let raw = res.to_object(py);
        raw.extract(py)
    };

    let start = NodeIndex::new(node);
    let goal_index: Option<NodeIndex> = goal.map(NodeIndex::new);

    let res = dijkstra::dijkstra(
        graph,
        start,
        goal_index,
        |e| edge_cost_callable(e.weight()),
        None,
    )?;
    let out_dict = PyDict::new(py);
    for (index, value) in res {
        let int_index = index.index();
        if int_index == node {
            continue;
        }
        if (goal.is_some() && goal.unwrap() == int_index) || goal.is_none() {
            out_dict.set_item(int_index, value)?;
        }
    }
    Ok(out_dict.into())
}

/// Compute the A* shortest path for a PyGraph
///
/// :param PyGraph graph: The input graph to use
/// :param int node: The node index to compute the path from
/// :param goal_fn: A python callable that will take in 1 parameter, a node's data
///     object and will return a boolean which will be True if it is the finish
///     node.
/// :param edge_cost_fn: A python callable that will take in 1 parameter, an edge's
///     data object and will return a float that represents the cost of that
///     edge. It must be non-negative.
/// :param estimate_cost_fn: A python callable that will take in 1 parameter, a
///     node's data object and will return a float which represents the estimated
///     cost for the next node. The return must be non-negative. For the
///     algorithm to find the actual shortest path, it should be admissible,
///     meaning that it should never overestimate the actual cost to get to the
///     nearest goal node.
///
/// :returns: The computed shortest path between node and finish as a list
///     of node indices.
/// :rtype: NodeIndices
#[pyfunction]
#[text_signature = "(graph, node, goal_fn, edge_cost, estimate_cost, /)"]
fn graph_astar_shortest_path(
    py: Python,
    graph: &graph::PyGraph,
    node: usize,
    goal_fn: PyObject,
    edge_cost_fn: PyObject,
    estimate_cost_fn: PyObject,
) -> PyResult<NodeIndices> {
    let goal_fn_callable = |a: &PyObject| -> PyResult<bool> {
        let res = goal_fn.call1(py, (a,))?;
        let raw = res.to_object(py);
        let output: bool = raw.extract(py)?;
        Ok(output)
    };

    let edge_cost_callable = |a: &PyObject| -> PyResult<f64> {
        let res = edge_cost_fn.call1(py, (a,))?;
        let raw = res.to_object(py);
        let output: f64 = raw.extract(py)?;
        Ok(output)
    };

    let estimate_cost_callable = |a: &PyObject| -> PyResult<f64> {
        let res = estimate_cost_fn.call1(py, (a,))?;
        let raw = res.to_object(py);
        let output: f64 = raw.extract(py)?;
        Ok(output)
    };
    let start = NodeIndex::new(node);

    let astar_res = astar::astar(
        graph,
        start,
        |f| goal_fn_callable(graph.graph.node_weight(f).unwrap()),
        |e| edge_cost_callable(e.weight()),
        |estimate| {
            estimate_cost_callable(graph.graph.node_weight(estimate).unwrap())
        },
    )?;
    let path = match astar_res {
        Some(path) => path,
        None => {
            return Err(NoPathFound::new_err(
                "No path found that satisfies goal_fn",
            ))
        }
    };
    Ok(NodeIndices {
        nodes: path.1.into_iter().map(|x| x.index()).collect(),
    })
}

/// Compute the A* shortest path for a PyDiGraph
///
/// :param PyDiGraph graph: The input graph to use
/// :param int node: The node index to compute the path from
/// :param goal_fn: A python callable that will take in 1 parameter, a node's
///     data object and will return a boolean which will be True if it is the
///     finish node.
/// :param edge_cost_fn: A python callable that will take in 1 parameter, an
///     edge's data object and will return a float that represents the cost of
///     that edge. It must be non-negative.
/// :param estimate_cost_fn: A python callable that will take in 1 parameter, a
///     node's data object and will return a float which represents the
///     estimated cost for the next node. The return must be non-negative. For
///     the algorithm to find the actual shortest path, it should be
///     admissible, meaning that it should never overestimate the actual cost
///     to get to the nearest goal node.
///
/// :return: The computed shortest path between node and finish as a list
///     of node indices.
/// :rtype: NodeIndices
#[pyfunction]
#[text_signature = "(graph, node, goal_fn, edge_cost, estimate_cost, /)"]
fn digraph_astar_shortest_path(
    py: Python,
    graph: &digraph::PyDiGraph,
    node: usize,
    goal_fn: PyObject,
    edge_cost_fn: PyObject,
    estimate_cost_fn: PyObject,
) -> PyResult<NodeIndices> {
    let goal_fn_callable = |a: &PyObject| -> PyResult<bool> {
        let res = goal_fn.call1(py, (a,))?;
        let raw = res.to_object(py);
        let output: bool = raw.extract(py)?;
        Ok(output)
    };

    let edge_cost_callable = |a: &PyObject| -> PyResult<f64> {
        let res = edge_cost_fn.call1(py, (a,))?;
        let raw = res.to_object(py);
        let output: f64 = raw.extract(py)?;
        Ok(output)
    };

    let estimate_cost_callable = |a: &PyObject| -> PyResult<f64> {
        let res = estimate_cost_fn.call1(py, (a,))?;
        let raw = res.to_object(py);
        let output: f64 = raw.extract(py)?;
        Ok(output)
    };
    let start = NodeIndex::new(node);

    let astar_res = astar::astar(
        graph,
        start,
        |f| goal_fn_callable(graph.graph.node_weight(f).unwrap()),
        |e| edge_cost_callable(e.weight()),
        |estimate| {
            estimate_cost_callable(graph.graph.node_weight(estimate).unwrap())
        },
    )?;
    let path = match astar_res {
        Some(path) => path,
        None => {
            return Err(NoPathFound::new_err(
                "No path found that satisfies goal_fn",
            ))
        }
    };
    Ok(NodeIndices {
        nodes: path.1.into_iter().map(|x| x.index()).collect(),
    })
}

/// Return a :math:`G_{np}` directed random graph, also known as an
/// Erdős-Rényi graph or a binomial graph.
///
/// For number of nodes :math:`n` and probability :math:`p`, the :math:`G_{n,p}`
/// graph algorithm creates :math:`n` nodes, and for all the :math:`n (n - 1)` possible edges,
/// each edge is created independently with probability :math:`p`.
/// In general, for any probability :math:`p`, the expected number of edges returned
/// is :math:`m = p n (n - 1)`. If :math:`p = 0` or :math:`p = 1`, the returned
/// graph is not random and will always be an empty or a complete graph respectively.
/// An empty graph has zero edges and a complete directed graph has :math:`n (n - 1)` edges.
/// The run time is :math:`O(n + m)` where :math:`m` is the expected number of edges mentioned above.
/// When :math:`p = 0`, run time always reduces to :math:`O(n)`, as the lower bound.
/// When :math:`p = 1`, run time always goes to :math:`O(n + n (n - 1))`, as the upper bound.
/// For other probabilities, this algorithm [1]_ runs in :math:`O(n + m)` time.
///
/// For :math:`0 < p < 1`, the algorithm is based on the implementation of the networkx function
/// ``fast_gnp_random_graph`` [2]_
///
/// :param int num_nodes: The number of nodes to create in the graph
/// :param float probability: The probability of creating an edge between two nodes
/// :param int seed: An optional seed to use for the random number generator
///
/// :return: A PyDiGraph object
/// :rtype: PyDiGraph
///
/// .. [1] Vladimir Batagelj and Ulrik Brandes,
///    "Efficient generation of large random networks",
///    Phys. Rev. E, 71, 036113, 2005.
/// .. [2] https://github.com/networkx/networkx/blob/networkx-2.4/networkx/generators/random_graphs.py#L49-L120
#[pyfunction]
#[text_signature = "(num_nodes, probability, seed=None, /)"]
pub fn directed_gnp_random_graph(
    py: Python,
    num_nodes: isize,
    probability: f64,
    seed: Option<u64>,
) -> PyResult<digraph::PyDiGraph> {
    if num_nodes <= 0 {
        return Err(PyValueError::new_err("num_nodes must be > 0"));
    }
    let mut rng: Pcg64 = match seed {
        Some(seed) => Pcg64::seed_from_u64(seed),
        None => Pcg64::from_entropy(),
    };
    let mut inner_graph = StableDiGraph::<PyObject, PyObject>::new();
    for x in 0..num_nodes {
        inner_graph.add_node(x.to_object(py));
    }
    if !(0.0..=1.0).contains(&probability) {
        return Err(PyValueError::new_err(
            "Probability out of range, must be 0 <= p <= 1",
        ));
    }
    if probability > 0.0 {
        if (probability - 1.0).abs() < std::f64::EPSILON {
            for u in 0..num_nodes {
                for v in 0..num_nodes {
                    if u != v {
                        // exclude self-loops
                        let u_index = NodeIndex::new(u as usize);
                        let v_index = NodeIndex::new(v as usize);
                        inner_graph.add_edge(u_index, v_index, py.None());
                    }
                }
            }
        } else {
            let mut v: isize = 0;
            let mut w: isize = -1;
            let lp: f64 = (1.0 - probability).ln();

            let between = Uniform::new(0.0, 1.0);
            while v < num_nodes {
                let random: f64 = between.sample(&mut rng);
                let lr: f64 = (1.0 - random).ln();
                let ratio: isize = (lr / lp) as isize;
                w = w + 1 + ratio;
                // avoid self loops
                if v == w {
                    w += 1;
                }
                while v < num_nodes && num_nodes <= w {
                    w -= v;
                    v += 1;
                    // avoid self loops
                    if v == w {
                        w -= v;
                        v += 1;
                    }
                }
                if v < num_nodes {
                    let v_index = NodeIndex::new(v as usize);
                    let w_index = NodeIndex::new(w as usize);
                    inner_graph.add_edge(v_index, w_index, py.None());
                }
            }
        }
    }

    let graph = digraph::PyDiGraph {
        graph: inner_graph,
        cycle_state: algo::DfsSpace::default(),
        check_cycle: false,
        node_removed: false,
        multigraph: true,
    };
    Ok(graph)
}

/// Return a :math:`G_{np}` random undirected graph, also known as an
/// Erdős-Rényi graph or a binomial graph.
///
/// For number of nodes :math:`n` and probability :math:`p`, the :math:`G_{n,p}`
/// graph algorithm creates :math:`n` nodes, and for all the :math:`n (n - 1)/2` possible edges,
/// each edge is created independently with probability :math:`p`.
/// In general, for any probability :math:`p`, the expected number of edges returned
/// is :math:`m = p n (n - 1)/2`. If :math:`p = 0` or :math:`p = 1`, the returned
/// graph is not random and will always be an empty or a complete graph respectively.
/// An empty graph has zero edges and a complete undirected graph has :math:`n (n - 1)/2` edges.
/// The run time is :math:`O(n + m)` where :math:`m` is the expected number of edges mentioned above.
/// When :math:`p = 0`, run time always reduces to :math:`O(n)`, as the lower bound.
/// When :math:`p = 1`, run time always goes to :math:`O(n + n (n - 1)/2)`, as the upper bound.
/// For other probabilities, this algorithm [1]_ runs in :math:`O(n + m)` time.
///
/// For :math:`0 < p < 1`, the algorithm is based on the implementation of the networkx function
/// ``fast_gnp_random_graph`` [2]_
///
/// :param int num_nodes: The number of nodes to create in the graph
/// :param float probability: The probability of creating an edge between two nodes
/// :param int seed: An optional seed to use for the random number generator
///
/// :return: A PyGraph object
/// :rtype: PyGraph
///
/// .. [1] Vladimir Batagelj and Ulrik Brandes,
///    "Efficient generation of large random networks",
///    Phys. Rev. E, 71, 036113, 2005.
/// .. [2] https://github.com/networkx/networkx/blob/networkx-2.4/networkx/generators/random_graphs.py#L49-L120
#[pyfunction]
#[text_signature = "(num_nodes, probability, seed=None, /)"]
pub fn undirected_gnp_random_graph(
    py: Python,
    num_nodes: isize,
    probability: f64,
    seed: Option<u64>,
) -> PyResult<graph::PyGraph> {
    if num_nodes <= 0 {
        return Err(PyValueError::new_err("num_nodes must be > 0"));
    }
    let mut rng: Pcg64 = match seed {
        Some(seed) => Pcg64::seed_from_u64(seed),
        None => Pcg64::from_entropy(),
    };
    let mut inner_graph = StableUnGraph::<PyObject, PyObject>::default();
    for x in 0..num_nodes {
        inner_graph.add_node(x.to_object(py));
    }
    if !(0.0..=1.0).contains(&probability) {
        return Err(PyValueError::new_err(
            "Probability out of range, must be 0 <= p <= 1",
        ));
    }
    if probability > 0.0 {
        if (probability - 1.0).abs() < std::f64::EPSILON {
            for u in 0..num_nodes {
                for v in u + 1..num_nodes {
                    let u_index = NodeIndex::new(u as usize);
                    let v_index = NodeIndex::new(v as usize);
                    inner_graph.add_edge(u_index, v_index, py.None());
                }
            }
        } else {
            let mut v: isize = 1;
            let mut w: isize = -1;
            let lp: f64 = (1.0 - probability).ln();

            let between = Uniform::new(0.0, 1.0);
            while v < num_nodes {
                let random: f64 = between.sample(&mut rng);
                let lr = (1.0 - random).ln();
                let ratio: isize = (lr / lp) as isize;
                w = w + 1 + ratio;
                while w >= v && v < num_nodes {
                    w -= v;
                    v += 1;
                }
                if v < num_nodes {
                    let v_index = NodeIndex::new(v as usize);
                    let w_index = NodeIndex::new(w as usize);
                    inner_graph.add_edge(v_index, w_index, py.None());
                }
            }
        }
    }

    let graph = graph::PyGraph {
        graph: inner_graph,
        node_removed: false,
        multigraph: true,
    };
    Ok(graph)
}

/// Return a :math:`G_{nm}` of a directed graph
///
/// Generates a random directed graph out of all the possible graphs with :math:`n` nodes and
/// :math:`m` edges. The generated graph will not be a multigraph and will not have self loops.
///
/// For :math:`n` nodes, the maximum edges that can be returned is :math:`n (n - 1)`.
/// Passing :math:`m` higher than that will still return the maximum number of edges.
/// If :math:`m = 0`, the returned graph will always be empty (no edges).
/// When a seed is provided, the results are reproducible. Passing a seed when :math:`m = 0`
/// or :math:`m >= n (n - 1)` has no effect, as the result will always be an empty or a complete graph respectively.
///
/// This algorithm has a time complexity of :math:`O(n + m)`
///
/// :param int num_nodes: The number of nodes to create in the graph
/// :param int num_edges: The number of edges to create in the graph
/// :param int seed: An optional seed to use for the random number generator
///
/// :return: A PyDiGraph object
/// :rtype: PyDiGraph
///
#[pyfunction]
#[text_signature = "(num_nodes, num_edges, seed=None, /)"]
pub fn directed_gnm_random_graph(
    py: Python,
    num_nodes: isize,
    num_edges: isize,
    seed: Option<u64>,
) -> PyResult<digraph::PyDiGraph> {
    if num_nodes <= 0 {
        return Err(PyValueError::new_err("num_nodes must be > 0"));
    }
    if num_edges < 0 {
        return Err(PyValueError::new_err("num_edges must be >= 0"));
    }
    let mut rng: Pcg64 = match seed {
        Some(seed) => Pcg64::seed_from_u64(seed),
        None => Pcg64::from_entropy(),
    };
    let mut inner_graph = StableDiGraph::<PyObject, PyObject>::new();
    for x in 0..num_nodes {
        inner_graph.add_node(x.to_object(py));
    }
    // if number of edges to be created is >= max,
    // avoid randomly missed trials and directly add edges between every node
    if num_edges >= num_nodes * (num_nodes - 1) {
        for u in 0..num_nodes {
            for v in 0..num_nodes {
                // avoid self-loops
                if u != v {
                    let u_index = NodeIndex::new(u as usize);
                    let v_index = NodeIndex::new(v as usize);
                    inner_graph.add_edge(u_index, v_index, py.None());
                }
            }
        }
    } else {
        let mut created_edges: isize = 0;
        let between = Uniform::new(0, num_nodes);
        while created_edges < num_edges {
            let u = between.sample(&mut rng);
            let v = between.sample(&mut rng);
            let u_index = NodeIndex::new(u as usize);
            let v_index = NodeIndex::new(v as usize);
            // avoid self-loops and multi-graphs
            if u != v && inner_graph.find_edge(u_index, v_index).is_none() {
                inner_graph.add_edge(u_index, v_index, py.None());
                created_edges += 1;
            }
        }
    }
    let graph = digraph::PyDiGraph {
        graph: inner_graph,
        cycle_state: algo::DfsSpace::default(),
        check_cycle: false,
        node_removed: false,
        multigraph: true,
    };
    Ok(graph)
}

/// Return a :math:`G_{nm}` of an undirected graph
///
/// Generates a random undirected graph out of all the possible graphs with :math:`n` nodes and
/// :math:`m` edges. The generated graph will not be a multigraph and will not have self loops.
///
/// For :math:`n` nodes, the maximum edges that can be returned is :math:`n (n - 1)/2`.
/// Passing :math:`m` higher than that will still return the maximum number of edges.
/// If :math:`m = 0`, the returned graph will always be empty (no edges).
/// When a seed is provided, the results are reproducible. Passing a seed when :math:`m = 0`
/// or :math:`m >= n (n - 1)/2` has no effect, as the result will always be an empty or a complete graph respectively.
///
/// This algorithm has a time complexity of :math:`O(n + m)`
///
/// :param int num_nodes: The number of nodes to create in the graph
/// :param int num_edges: The number of edges to create in the graph
/// :param int seed: An optional seed to use for the random number generator
///
/// :return: A PyGraph object
/// :rtype: PyGraph

#[pyfunction]
#[text_signature = "(num_nodes, probability, seed=None, /)"]
pub fn undirected_gnm_random_graph(
    py: Python,
    num_nodes: isize,
    num_edges: isize,
    seed: Option<u64>,
) -> PyResult<graph::PyGraph> {
    if num_nodes <= 0 {
        return Err(PyValueError::new_err("num_nodes must be > 0"));
    }
    if num_edges < 0 {
        return Err(PyValueError::new_err("num_edges must be >= 0"));
    }
    let mut rng: Pcg64 = match seed {
        Some(seed) => Pcg64::seed_from_u64(seed),
        None => Pcg64::from_entropy(),
    };
    let mut inner_graph = StableUnGraph::<PyObject, PyObject>::default();
    for x in 0..num_nodes {
        inner_graph.add_node(x.to_object(py));
    }
    // if number of edges to be created is >= max,
    // avoid randomly missed trials and directly add edges between every node
    if num_edges >= num_nodes * (num_nodes - 1) / 2 {
        for u in 0..num_nodes {
            for v in u + 1..num_nodes {
                let u_index = NodeIndex::new(u as usize);
                let v_index = NodeIndex::new(v as usize);
                inner_graph.add_edge(u_index, v_index, py.None());
            }
        }
    } else {
        let mut created_edges: isize = 0;
        let between = Uniform::new(0, num_nodes);
        while created_edges < num_edges {
            let u = between.sample(&mut rng);
            let v = between.sample(&mut rng);
            let u_index = NodeIndex::new(u as usize);
            let v_index = NodeIndex::new(v as usize);
            // avoid self-loops and multi-graphs
            if u != v && inner_graph.find_edge(u_index, v_index).is_none() {
                inner_graph.add_edge(u_index, v_index, py.None());
                created_edges += 1;
            }
        }
    }
    let graph = graph::PyGraph {
        graph: inner_graph,
        node_removed: false,
        multigraph: true,
    };
    Ok(graph)
}

/// Return a list of cycles which form a basis for cycles of a given PyGraph
///
/// A basis for cycles of a graph is a minimal collection of
/// cycles such that any cycle in the graph can be written
/// as a sum of cycles in the basis.  Here summation of cycles
/// is defined as the exclusive or of the edges.
///
/// This is adapted from algorithm CACM 491 [1]_.
///
/// :param PyGraph graph: The graph to find the cycle basis in
/// :param int root: Optional index for starting node for basis
///
/// :returns: A list of cycle lists. Each list is a list of node ids which
///     forms a cycle (loop) in the input graph
/// :rtype: list
///
/// .. [1] Paton, K. An algorithm for finding a fundamental set of
///    cycles of a graph. Comm. ACM 12, 9 (Sept 1969), 514-518.
#[pyfunction]
#[text_signature = "(graph, /, root=None)"]
pub fn cycle_basis(
    graph: &graph::PyGraph,
    root: Option<usize>,
) -> Vec<Vec<usize>> {
    let mut root_node = root;
    let mut graph_nodes: HashSet<NodeIndex> =
        graph.graph.node_indices().collect();
    let mut cycles: Vec<Vec<usize>> = Vec::new();
    while !graph_nodes.is_empty() {
        let temp_value: NodeIndex;
        // If root_node is not set get an arbitrary node from the set of graph
        // nodes we've not "examined"
        let root_index = match root_node {
            Some(root_value) => NodeIndex::new(root_value),
            None => {
                temp_value = *graph_nodes.iter().next().unwrap();
                graph_nodes.remove(&temp_value);
                temp_value
            }
        };
        // Stack (ie "pushdown list") of vertices already in the spanning tree
        let mut stack: Vec<NodeIndex> = vec![root_index];
        // Map of node index to predecessor node index
        let mut pred: HashMap<NodeIndex, NodeIndex> = HashMap::new();
        pred.insert(root_index, root_index);
        // Set of examined nodes during this iteration
        let mut used: HashMap<NodeIndex, HashSet<NodeIndex>> = HashMap::new();
        used.insert(root_index, HashSet::new());
        // Walk the spanning tree
        while !stack.is_empty() {
            // Use the last element added so that cycles are easier to find
            let z = stack.pop().unwrap();
            for neighbor in graph.graph.neighbors(z) {
                // A new node was encountered:
                if !used.contains_key(&neighbor) {
                    pred.insert(neighbor, z);
                    stack.push(neighbor);
                    let mut temp_set: HashSet<NodeIndex> = HashSet::new();
                    temp_set.insert(z);
                    used.insert(neighbor, temp_set);
                // A self loop:
                } else if z == neighbor {
                    let cycle: Vec<usize> = vec![z.index()];
                    cycles.push(cycle);
                // A cycle was found:
                } else if !used.get(&z).unwrap().contains(&neighbor) {
                    let pn = used.get(&neighbor).unwrap();
                    let mut cycle: Vec<NodeIndex> = vec![neighbor, z];
                    let mut p = pred.get(&z).unwrap();
                    while !pn.contains(p) {
                        cycle.push(*p);
                        p = pred.get(p).unwrap();
                    }
                    cycle.push(*p);
                    cycles.push(cycle.iter().map(|x| x.index()).collect());
                    let neighbor_set = used.get_mut(&neighbor).unwrap();
                    neighbor_set.insert(z);
                }
            }
        }
        let mut temp_hashset: HashSet<NodeIndex> = HashSet::new();
        for key in pred.keys() {
            temp_hashset.insert(*key);
        }
        graph_nodes = graph_nodes.difference(&temp_hashset).copied().collect();
        root_node = None;
    }
    cycles
}

/// Compute a maximum-weighted matching for a :class:`~retworkx.PyGraph`
///
/// A matching is a subset of edges in which no node occurs more than once.
/// The weight of a matching is the sum of the weights of its edges.
/// A maximal matching cannot add more edges and still be a matching.
/// The cardinality of a matching is the number of matched edges.
///
/// This function takes time :math:`O(n^3)` where ``n`` is the number of nodes
/// in the graph.
///
/// This method is based on the "blossom" method for finding augmenting
/// paths and the "primal-dual" method for finding a matching of maximum
/// weight, both methods invented by Jack Edmonds [1]_.
///
/// :param PyGraph graph: The undirected graph to compute the max weight
///     matching for. Expects to have no parallel edges (multigraphs are
///     untested currently).
/// :param bool max_cardinality: If True, compute the maximum-cardinality
///     matching with maximum weight among all maximum-cardinality matchings.
///     Defaults False.
/// :param callable weight_fn: An optional callable that will be passed a
///     single argument the edge object for each edge in the graph. It is
///     expected to return an ``int`` weight for that edge. For example,
///     if the weights are all integers you can use: ``lambda x: x``. If not
///     specified the value for ``default_weight`` will be used for all
///     edge weights.
/// :param int default_weight: The ``int`` value to use for all edge weights
///     in the graph if ``weight_fn`` is not specified. Defaults to ``1``.
/// :param bool verify_optimum: A boolean flag to run a check that the found
///     solution is optimum. If set to true an exception will be raised if
///     the found solution is not optimum. This is mostly useful for testing.
///
/// :returns: A set of tuples ofthe matching, Note that only a single
///     direction will be listed in the output, for example:
///     ``{(0, 1),}``.
/// :rtype: set
///
/// .. [1] "Efficient Algorithms for Finding Maximum Matching in Graphs",
///     Zvi Galil, ACM Computing Surveys, 1986.
///
#[pyfunction(
    max_cardinality = "false",
    default_weight = 1,
    verify_optimum = "false"
)]
#[text_signature = "(graph, /, max_cardinality=False, weight_fn=None, default_weight=1, verify_optimum=False)"]
pub fn max_weight_matching(
    py: Python,
    graph: &graph::PyGraph,
    max_cardinality: bool,
    weight_fn: Option<PyObject>,
    default_weight: i128,
    verify_optimum: bool,
) -> PyResult<HashSet<(usize, usize)>> {
    max_weight_matching::max_weight_matching(
        py,
        graph,
        max_cardinality,
        weight_fn,
        default_weight,
        verify_optimum,
    )
}

/// Compute the strongly connected components for a directed graph
///
/// This function is implemented using Kosaraju's algorithm
///
/// :param PyDiGraph graph: The input graph to find the strongly connected
///     components for.
///
/// :return: A list of list of node ids for strongly connected components
/// :rtype: list
#[pyfunction]
#[text_signature = "(graph, /)"]
pub fn strongly_connected_components(
    graph: &digraph::PyDiGraph,
) -> Vec<Vec<usize>> {
    algo::kosaraju_scc(graph)
        .iter()
        .map(|x| x.iter().map(|id| id.index()).collect())
        .collect()
}

/// Return the first cycle encountered during DFS of a given PyDiGraph,
/// empty list is returned if no cycle is found
///
/// :param PyDiGraph graph: The graph to find the cycle in
/// :param int source: Optional index to find a cycle for. If not specified an
///     arbitrary node will be selected from the graph.
///
/// :returns: A list describing the cycle. The index of node ids which
///     forms a cycle (loop) in the input graph
/// :rtype: EdgeList
#[pyfunction]
#[text_signature = "(graph, /, source=None)"]
pub fn digraph_find_cycle(
    graph: &digraph::PyDiGraph,
    source: Option<usize>,
) -> EdgeList {
    let mut graph_nodes: HashSet<NodeIndex> =
        graph.graph.node_indices().collect();
    let mut cycle: Vec<(usize, usize)> =
        Vec::with_capacity(graph.graph.edge_count());
    let temp_value: NodeIndex;
    // If source is not set get an arbitrary node from the set of graph
    // nodes we've not "examined"
    let source_index = match source {
        Some(source_value) => NodeIndex::new(source_value),
        None => {
            temp_value = *graph_nodes.iter().next().unwrap();
            graph_nodes.remove(&temp_value);
            temp_value
        }
    };

    // Stack (ie "pushdown list") of vertices already in the spanning tree
    let mut stack: Vec<NodeIndex> = vec![source_index];
    // map to store parent of a node
    let mut pred: HashMap<NodeIndex, NodeIndex> = HashMap::new();
    // a node is in the visiting set if at least one of its child is unexamined
    let mut visiting = HashSet::new();
    // a node is in visited set if all of its children have been examined
    let mut visited = HashSet::new();
    while !stack.is_empty() {
        let mut z = *stack.last().unwrap();
        visiting.insert(z);

        let children = graph
            .graph
            .neighbors_directed(z, petgraph::Direction::Outgoing);

        for child in children {
            //cycle is found
            if visiting.contains(&child) {
                cycle.push((z.index(), child.index()));
                //backtrack
                loop {
                    if z == child {
                        cycle.reverse();
                        break;
                    }
                    cycle.push((pred[&z].index(), z.index()));
                    z = pred[&z];
                }
                return EdgeList { edges: cycle };
            }
            //if an unexplored node is encountered
            if !visited.contains(&child) {
                stack.push(child);
                pred.insert(child, z);
            }
        }

        let top = *stack.last().unwrap();
        //if no further children and explored, move to visited
        if top.index() == z.index() {
            stack.pop();
            visiting.remove(&z);
            visited.insert(z);
        }
    }
    EdgeList { edges: cycle }
}

fn _inner_is_matching(
    graph: &graph::PyGraph,
    matching: &HashSet<(usize, usize)>,
) -> bool {
    let has_edge = |e: &(usize, usize)| -> bool {
        graph
            .graph
            .contains_edge(NodeIndex::new(e.0), NodeIndex::new(e.1))
    };

    if !matching.iter().all(|e| has_edge(e)) {
        return false;
    }
    let mut found: HashSet<usize> = HashSet::with_capacity(2 * matching.len());
    for (v1, v2) in matching {
        if found.contains(v1) || found.contains(v2) {
            return false;
        }
        found.insert(*v1);
        found.insert(*v2);
    }
    true
}

/// Check if matching is valid for graph
///
/// A *matching* in a graph is a set of edges in which no two distinct
/// edges share a common endpoint.
///
/// :param PyDiGraph graph: The graph to check if the matching is valid for
/// :param set matching: A set of node index tuples for each edge in the
///     matching.
///
/// :returns: Whether the provided matching is a valid matching for the graph
/// :rtype: bool
#[pyfunction]
#[text_signature = "(graph, matching, /)"]
pub fn is_matching(
    graph: &graph::PyGraph,
    matching: HashSet<(usize, usize)>,
) -> bool {
    _inner_is_matching(graph, &matching)
}

/// Check if a matching is a maximal (**not** maximum) matching for a graph
///
/// A *maximal matching* in a graph is a matching in which adding any
/// edge would cause the set to no longer be a valid matching.
///
/// .. note::
///
///   This is not checking for a *maximum* (globally optimal) matching, but
///   a *maximal* (locally optimal) matching.
///
/// :param PyDiGraph graph: The graph to check if the matching is maximal for.
/// :param set matching: A set of node index tuples for each edge in the
///     matching.
///
/// :returns: Whether the provided matching is a valid matching and whether it
///     is maximal or not.
/// :rtype: bool
#[pyfunction]
#[text_signature = "(graph, matching, /)"]
pub fn is_maximal_matching(
    graph: &graph::PyGraph,
    matching: HashSet<(usize, usize)>,
) -> bool {
    if !_inner_is_matching(graph, &matching) {
        return false;
    }
    let edge_list: HashSet<[usize; 2]> = graph
        .edge_references()
        .map(|edge| {
            let mut tmp_array = [edge.source().index(), edge.target().index()];
            tmp_array.sort_unstable();
            tmp_array
        })
        .collect();
    let matched_edges: HashSet<[usize; 2]> = matching
        .iter()
        .map(|edge| {
            let mut tmp_array = [edge.0, edge.1];
            tmp_array.sort_unstable();
            tmp_array
        })
        .collect();
    let mut unmatched_edges = edge_list.difference(&matched_edges);
    unmatched_edges.all(|e| {
        let mut tmp_set = matching.clone();
        tmp_set.insert((e[0], e[1]));
        !_inner_is_matching(graph, &tmp_set)
    })
}

fn _graph_triangles(graph: &graph::PyGraph, node: usize) -> (usize, usize) {
    let mut triangles: usize = 0;

    let index = NodeIndex::new(node);
    let mut neighbors: HashSet<NodeIndex> =
        graph.graph.neighbors(index).collect();
    neighbors.remove(&index);

    for nodev in &neighbors {
        triangles += graph
            .graph
            .neighbors(*nodev)
            .filter(|&x| (x != *nodev) && neighbors.contains(&x))
            .count();
    }

    let d: usize = neighbors.len();
    let triples: usize = match d {
        0 => 0,
        _ => (d * (d - 1)) / 2,
    };

    (triangles / 2, triples)
}

/// Compute the transitivity of an undirected graph.
///
/// The transitivity of a graph is defined as:
///
/// .. math::
///     `c=3 \times \frac{\text{number of triangles}}{\text{number of connected triples}}`
///
/// A “connected triple” means a single vertex with
/// edges running to an unordered pair of others.
///
/// This function is multithreaded and will run
/// launch a thread pool with threads equal to the number of CPUs by default.
/// You can tune the number of threads with the ``RAYON_NUM_THREADS``
/// environment variable. For example, setting ``RAYON_NUM_THREADS=4`` would
/// limit the thread pool to 4 threads.
///
/// .. note::
///
///     The function implicitly assumes that there are no parallel edges
///     or self loops. It may produce incorrect/unexpected results if the
///     input graph has self loops or parallel edges.
///
/// :param PyGraph graph: Graph to be used.
///
/// :returns: Transitivity.
/// :rtype: float
#[pyfunction]
#[text_signature = "(graph, /)"]
fn graph_transitivity(graph: &graph::PyGraph) -> f64 {
    let node_indices: Vec<NodeIndex> = graph.graph.node_indices().collect();
    let (triangles, triples) = node_indices
        .par_iter()
        .map(|node| _graph_triangles(graph, node.index()))
        .reduce(
            || (0, 0),
            |(sumx, sumy), (resx, resy)| (sumx + resx, sumy + resy),
        );

    match triangles {
        0 => 0.0,
        _ => triangles as f64 / triples as f64,
    }
}

fn _digraph_triangles(
    graph: &digraph::PyDiGraph,
    node: usize,
) -> (usize, usize) {
    let mut triangles: usize = 0;

    let index = NodeIndex::new(node);
    let mut out_neighbors: HashSet<NodeIndex> = graph
        .graph
        .neighbors_directed(index, petgraph::Direction::Outgoing)
        .collect();
    out_neighbors.remove(&index);

    let mut in_neighbors: HashSet<NodeIndex> = graph
        .graph
        .neighbors_directed(index, petgraph::Direction::Incoming)
        .collect();
    in_neighbors.remove(&index);

    let neighbors = out_neighbors.iter().chain(in_neighbors.iter());

    for nodev in neighbors {
        triangles += graph
            .graph
            .neighbors_directed(*nodev, petgraph::Direction::Outgoing)
            .chain(
                graph
                    .graph
                    .neighbors_directed(*nodev, petgraph::Direction::Incoming),
            )
            .map(|x| {
                let mut res: usize = 0;

                if (x != *nodev) && out_neighbors.contains(&x) {
                    res += 1;
                }
                if (x != *nodev) && in_neighbors.contains(&x) {
                    res += 1;
                }
                res
            })
            .sum::<usize>();
    }

    let din: usize = in_neighbors.len();
    let dout: usize = out_neighbors.len();

    let dtot = dout + din;
    let dbil: usize = out_neighbors.intersection(&in_neighbors).count();
    let triples: usize = match dtot {
        0 => 0,
        _ => dtot * (dtot - 1) - 2 * dbil,
    };

    (triangles / 2, triples)
}

/// Compute the transitivity of a directed graph.
///
/// The transitivity of a directed graph is defined in [Fag]_, Eq.8:
///
/// .. math::
///     `c=3 \times \frac{\text{number of triangles}}{\text{number of all possible triangles}}`
///
/// A triangle is a connected triple of nodes.
/// Different edge orientations counts as different triangles.
///
/// This function is multithreaded and will run
/// launch a thread pool with threads equal to the number of CPUs by default.
/// You can tune the number of threads with the ``RAYON_NUM_THREADS``
/// environment variable. For example, setting ``RAYON_NUM_THREADS=4`` would
/// limit the thread pool to 4 threads.
///
/// .. note::
///
///     The function implicitly assumes that there are no parallel edges
///     or self loops. It may produce incorrect/unexpected results if the
///     input graph has self loops or parallel edges.
///
/// :param PyDiGraph graph: Directed graph to be used.
///
/// :returns: Transitivity.
/// :rtype: float
///
/// .. [Fag] Clustering in complex directed networks by G. Fagiolo,
///    Physical Review E, 76(2), 026107 (2007)
#[pyfunction]
#[text_signature = "(graph, /)"]
fn digraph_transitivity(graph: &digraph::PyDiGraph) -> f64 {
    let node_indices: Vec<NodeIndex> = graph.graph.node_indices().collect();
    let (triangles, triples) = node_indices
        .par_iter()
        .map(|node| _digraph_triangles(graph, node.index()))
        .reduce(
            || (0, 0),
            |(sumx, sumy), (resx, resy)| (sumx + resx, sumy + resy),
        );

    match triangles {
        0 => 0.0,
        _ => triangles as f64 / triples as f64,
    }
}

pub fn _core_number<Ty>(
    py: Python,
    graph: &StableGraph<PyObject, PyObject, Ty>,
) -> PyResult<PyObject>
where
    Ty: EdgeType,
{
    let node_num = graph.node_count();
    if node_num == 0 {
        return Ok(PyDict::new(py).into());
    }

    let mut cores: HashMap<NodeIndex, usize> = HashMap::with_capacity(node_num);
    let mut node_vec: Vec<NodeIndex> = graph.node_indices().collect();
    let mut degree_map: HashMap<NodeIndex, usize> =
        HashMap::with_capacity(node_num);
    let mut nbrs: HashMap<NodeIndex, HashSet<NodeIndex>> =
        HashMap::with_capacity(node_num);
    let mut node_pos: HashMap<NodeIndex, usize> =
        HashMap::with_capacity(node_num);

    for k in node_vec.iter() {
        let k_nbrs: HashSet<NodeIndex> =
            graph.neighbors_undirected(*k).collect();
        let k_deg = k_nbrs.len();

        nbrs.insert(*k, k_nbrs);
        cores.insert(*k, k_deg);
        degree_map.insert(*k, k_deg);
    }
    node_vec.par_sort_by_key(|k| degree_map.get(k));

    let mut bin_boundaries: Vec<usize> =
        Vec::with_capacity(degree_map[&node_vec[node_num - 1]] + 1);
    bin_boundaries.push(0);
    let mut curr_degree = 0;
    for (i, v) in node_vec.iter().enumerate() {
        node_pos.insert(*v, i);
        let v_degree = degree_map[v];
        if v_degree > curr_degree {
            for _ in 0..v_degree - curr_degree {
                bin_boundaries.push(i);
            }
            curr_degree = v_degree;
        }
    }

    for v_ind in 0..node_vec.len() {
        let v = node_vec[v_ind];
        let v_nbrs = nbrs[&v].clone();
        for u in v_nbrs {
            if cores[&u] > cores[&v] {
                nbrs.get_mut(&u).unwrap().remove(&v);
                let pos = node_pos[&u];
                let bin_start = bin_boundaries[cores[&u]];
                *node_pos.get_mut(&u).unwrap() = bin_start;
                *node_pos.get_mut(&node_vec[bin_start]).unwrap() = pos;
                node_vec.swap(bin_start, pos);
                bin_boundaries[cores[&u]] += 1;
                *cores.get_mut(&u).unwrap() -= 1;
            }
        }
    }

    let out_dict = PyDict::new(py);
    for (v_index, core) in cores {
        out_dict.set_item(v_index.index(), core)?;
    }
    Ok(out_dict.into())
}

/// Return the core number for each node in the graph.
///
/// A k-core is a maximal subgraph that contains nodes of degree k or more.
///
/// .. note::
///
///     The function implicitly assumes that there are no parallel edges
///     or self loops. It may produce incorrect/unexpected results if the
///     input graph has self loops or parallel edges.
///
/// :param PyGraph: The graph to get core numbers
///
/// :returns: A dictionary keyed by node index to the core number
/// :rtype: dict
#[pyfunction]
#[text_signature = "(graph, /)"]
pub fn graph_core_number(
    py: Python,
    graph: &graph::PyGraph,
) -> PyResult<PyObject> {
    _core_number(py, &graph.graph)
}

/// Return the core number for each node in the directed graph.
///
/// A k-core is a maximal subgraph that contains nodes of degree k or more.
/// For directed graphs, the degree is calculated as in_degree + out_degree.
///
/// .. note::
///
///     The function implicitly assumes that there are no parallel edges
///     or self loops. It may produce incorrect/unexpected results if the
///     input graph has self loops or parallel edges.
///
/// :param PyDiGraph: The directed graph to get core numbers
///
/// :returns: A dictionary keyed by node index to the core number
/// :rtype: dict
#[pyfunction]
#[text_signature = "(graph, /)"]
pub fn digraph_core_number(
    py: Python,
    graph: &digraph::PyDiGraph,
) -> PyResult<PyObject> {
    _core_number(py, &graph.graph)
}

/// Find the edges in the minimum spanning tree or forest of a graph
/// using Kruskal's algorithm.
///
/// :param PyGraph graph: Undirected graph
/// :param weight_fn: A callable object (function, lambda, etc) which
///     will be passed the edge object and expected to return a ``float``. This
///     tells retworkx/rust how to extract a numerical weight as a ``float``
///     for edge object. Some simple examples are::
///
///         minimum_spanning_edges(graph, weight_fn: lambda x: 1)
///
///     to return a weight of 1 for all edges. Also::
///
///         minimum_spanning_edges(graph, weight_fn: float)
///
///     to cast the edge object as a float as the weight.
/// :param float default_weight: If ``weight_fn`` isn't specified this optional
///     float value will be used for the weight/cost of each edge.
///
/// :returns: The :math:`N - |c|` edges of the Minimum Spanning Tree (or Forest, if :math:`|c| > 1`)
///     where :math:`N` is the number of nodes and :math:`|c|` is the number of connected components of the graph
/// :rtype: WeightedEdgeList
#[pyfunction(weight_fn = "None", default_weight = "1.0")]
#[text_signature = "(graph, weight_fn=None, default_weight=1.0)"]
pub fn minimum_spanning_edges(
    py: Python,
    graph: &graph::PyGraph,
    weight_fn: Option<PyObject>,
    default_weight: f64,
) -> PyResult<WeightedEdgeList> {
    let mut subgraphs = UnionFind::<usize>::new(graph.graph.node_bound());

    let mut edge_list: Vec<(f64, EdgeReference<PyObject>)> =
        Vec::with_capacity(graph.graph.edge_count());
    for edge in graph.edge_references() {
        let weight =
            weight_callable(py, &weight_fn, &edge.weight(), default_weight)?;
        if weight.is_nan() {
            return Err(PyValueError::new_err("NaN found as an edge weight"));
        }
        edge_list.push((weight, edge));
    }

    edge_list.par_sort_unstable_by(|a, b| {
        let weight_a = a.0;
        let weight_b = b.0;
        weight_a.partial_cmp(&weight_b).unwrap_or(Ordering::Less)
    });

    let mut answer: Vec<(usize, usize, PyObject)> = Vec::new();
    for float_edge_pair in edge_list.iter() {
        let edge = float_edge_pair.1;
        let u = edge.source().index();
        let v = edge.target().index();
        if subgraphs.union(u, v) {
            let w = edge.weight().clone_ref(py);
            answer.push((u, v, w));
        }
    }

    Ok(WeightedEdgeList { edges: answer })
}

/// Find the minimum spanning tree or forest of a graph
/// using Kruskal's algorithm.
///
/// :param PyGraph graph: Undirected graph
/// :param weight_fn: A callable object (function, lambda, etc) which
///     will be passed the edge object and expected to return a ``float``. This
///     tells retworkx/rust how to extract a numerical weight as a ``float``
///     for edge object. Some simple examples are::
///
///         minimum_spanning_tree(graph, weight_fn: lambda x: 1)
///
///     to return a weight of 1 for all edges. Also::
///
///         minimum_spanning_tree(graph, weight_fn: float)
///
///     to cast the edge object as a float as the weight.
/// :param float default_weight: If ``weight_fn`` isn't specified this optional
///     float value will be used for the weight/cost of each edge.
///
/// :returns: A Minimum Spanning Tree (or Forest, if the graph is not connected).
///
/// :rtype: PyGraph
///
/// .. note::
///
///     The new graph will keep the same node indexes, but edge indexes might differ.
#[pyfunction(weight_fn = "None", default_weight = "1.0")]
#[text_signature = "(graph, weight_fn=None, default_weight=1.0)"]
pub fn minimum_spanning_tree(
    py: Python,
    graph: &graph::PyGraph,
    weight_fn: Option<PyObject>,
    default_weight: f64,
) -> PyResult<graph::PyGraph> {
    let mut spanning_tree = (*graph).clone();
    spanning_tree.graph.clear_edges();

    for edge in minimum_spanning_edges(py, graph, weight_fn, default_weight)?
        .edges
        .iter()
    {
        spanning_tree.add_edge(edge.0, edge.1, edge.2.clone_ref(py))?;
    }

    Ok(spanning_tree)
}

/// Compute the complement of a graph.
///
/// :param PyGraph graph: The graph to be used.
///
/// :returns: The complement of the graph.
/// :rtype: PyGraph
///
/// .. note::
///
///     Parallel edges and self-loops are never created,
///     even if the :attr:`~retworkx.PyGraph.multigraph`
///     attribute is set to ``True``
#[pyfunction]
#[text_signature = "(graph, /)"]
fn graph_complement(
    py: Python,
    graph: &graph::PyGraph,
) -> PyResult<graph::PyGraph> {
    let mut complement_graph = graph.clone(); // keep same node indexes
    complement_graph.graph.clear_edges();

    for node_a in graph.graph.node_indices() {
        let old_neighbors: HashSet<NodeIndex> =
            graph.graph.neighbors(node_a).collect();
        for node_b in graph.graph.node_indices() {
            if node_a != node_b
                && !old_neighbors.contains(&node_b)
                && (!complement_graph.multigraph
                    || !complement_graph
                        .has_edge(node_a.index(), node_b.index()))
            {
                // avoid creating parallel edges in multigraph
                complement_graph.add_edge(
                    node_a.index(),
                    node_b.index(),
                    py.None(),
                )?;
            }
        }
    }
    Ok(complement_graph)
}

/// Compute the complement of a graph.
///
/// :param PyDiGraph graph: The graph to be used.
///
/// :returns: The complement of the graph.
/// :rtype: :class:`~retworkx.PyDiGraph`
///
/// .. note::
///
///     Parallel edges and self-loops are never created,
///     even if the :attr:`~retworkx.PyDiGraph.multigraph`
///     attribute is set to ``True``
#[pyfunction]
#[text_signature = "(graph, /)"]
fn digraph_complement(
    py: Python,
    graph: &digraph::PyDiGraph,
) -> PyResult<digraph::PyDiGraph> {
    let mut complement_graph = graph.clone(); // keep same node indexes
    complement_graph.graph.clear_edges();

    for node_a in graph.graph.node_indices() {
        let old_neighbors: HashSet<NodeIndex> = graph
            .graph
            .neighbors_directed(node_a, petgraph::Direction::Outgoing)
            .collect();
        for node_b in graph.graph.node_indices() {
            if node_a != node_b && !old_neighbors.contains(&node_b) {
                complement_graph.add_edge(
                    node_a.index(),
                    node_b.index(),
                    py.None(),
                )?;
            }
        }
    }

    Ok(complement_graph)
}

fn _random_layout<Ty: EdgeType>(
    graph: &StableGraph<PyObject, PyObject, Ty>,
<<<<<<< HEAD
    center: Option<(f64, f64)>,
=======
    center: Option<[f64; 2]>,
>>>>>>> 693faebb
    seed: Option<u64>,
) -> Pos2DMapping {
    let mut rng: Pcg64 = match seed {
        Some(seed) => Pcg64::seed_from_u64(seed),
        None => Pcg64::from_entropy(),
    };
    Pos2DMapping {
        pos_map: graph
            .node_indices()
            .map(|n| {
<<<<<<< HEAD
                let random_tuple: (f64, f64) = rng.gen();
                match center {
                    Some(center) => (
                        n.index(),
                        (random_tuple.0 + center.0, random_tuple.1 + center.1),
=======
                let random_tuple: [f64; 2] = rng.gen();
                match center {
                    Some(center) => (
                        n.index(),
                        [
                            random_tuple[0] + center[0],
                            random_tuple[1] + center[1],
                        ],
>>>>>>> 693faebb
                    ),
                    None => (n.index(), random_tuple),
                }
            })
            .collect(),
    }
}

<<<<<<< HEAD
#[pyfunction]
pub fn graph_random_layout(
    graph: &graph::PyGraph,
    center: Option<(f64, f64)>,
=======
/// Generate a random layout
///
/// :param PyGraph graph: The graph to generate the layout for
/// :param tuple center: An optional center position. This is a 2 tuple of two
///     ``float`` values for the center position
/// :param int seed: An optional seed to set for the random number generator.
///
/// :returns: The random layout of the graph.
/// :rtype: Pos2DMapping
#[pyfunction]
#[text_signature = "(graph, / center=None, seed=None)"]
pub fn graph_random_layout(
    graph: &graph::PyGraph,
    center: Option<[f64; 2]>,
>>>>>>> 693faebb
    seed: Option<u64>,
) -> Pos2DMapping {
    _random_layout(&graph.graph, center, seed)
}

<<<<<<< HEAD
#[pyfunction]
pub fn digraph_random_layout(
    graph: &digraph::PyDiGraph,
    center: Option<(f64, f64)>,
=======
/// Generate a random layout
///
/// :param PyDiGraph graph: The graph to generate the layout for
/// :param tuple center: An optional center position. This is a 2 tuple of two
///     ``float`` values for the center position
/// :param int seed: An optional seed to set for the random number generator.
///
/// :returns: The random layout of the graph.
/// :rtype: Pos2DMapping
#[pyfunction]
#[text_signature = "(graph, / center=None, seed=None)"]
pub fn digraph_random_layout(
    graph: &digraph::PyDiGraph,
    center: Option<[f64; 2]>,
>>>>>>> 693faebb
    seed: Option<u64>,
) -> Pos2DMapping {
    _random_layout(&graph.graph, center, seed)
}

// The provided node is invalid.
create_exception!(retworkx, InvalidNode, PyException);
// Performing this operation would result in trying to add a cycle to a DAG.
create_exception!(retworkx, DAGWouldCycle, PyException);
// There is no edge present between the provided nodes.
create_exception!(retworkx, NoEdgeBetweenNodes, PyException);
// The specified Directed Graph has a cycle and can't be treated as a DAG.
create_exception!(retworkx, DAGHasCycle, PyException);
// No neighbors found matching the provided predicate.
create_exception!(retworkx, NoSuitableNeighbors, PyException);
// Invalid operation on a null graph
create_exception!(retworkx, NullGraph, PyException);
// No path was found between the specified nodes.
create_exception!(retworkx, NoPathFound, PyException);

#[pymodule]
fn retworkx(py: Python<'_>, m: &PyModule) -> PyResult<()> {
    m.add("__version__", env!("CARGO_PKG_VERSION"))?;
    m.add("InvalidNode", py.get_type::<InvalidNode>())?;
    m.add("DAGWouldCycle", py.get_type::<DAGWouldCycle>())?;
    m.add("NoEdgeBetweenNodes", py.get_type::<NoEdgeBetweenNodes>())?;
    m.add("DAGHasCycle", py.get_type::<DAGHasCycle>())?;
    m.add("NoSuitableNeighbors", py.get_type::<NoSuitableNeighbors>())?;
    m.add("NoPathFound", py.get_type::<NoPathFound>())?;
    m.add("NullGraph", py.get_type::<NullGraph>())?;
    m.add_wrapped(wrap_pyfunction!(bfs_successors))?;
    m.add_wrapped(wrap_pyfunction!(dag_longest_path))?;
    m.add_wrapped(wrap_pyfunction!(dag_longest_path_length))?;
    m.add_wrapped(wrap_pyfunction!(number_weakly_connected_components))?;
    m.add_wrapped(wrap_pyfunction!(weakly_connected_components))?;
    m.add_wrapped(wrap_pyfunction!(is_weakly_connected))?;
    m.add_wrapped(wrap_pyfunction!(is_directed_acyclic_graph))?;
    m.add_wrapped(wrap_pyfunction!(digraph_is_isomorphic))?;
    m.add_wrapped(wrap_pyfunction!(graph_is_isomorphic))?;
    m.add_wrapped(wrap_pyfunction!(digraph_union))?;
    m.add_wrapped(wrap_pyfunction!(topological_sort))?;
    m.add_wrapped(wrap_pyfunction!(descendants))?;
    m.add_wrapped(wrap_pyfunction!(ancestors))?;
    m.add_wrapped(wrap_pyfunction!(lexicographical_topological_sort))?;
    m.add_wrapped(wrap_pyfunction!(floyd_warshall))?;
    m.add_wrapped(wrap_pyfunction!(graph_floyd_warshall_numpy))?;
    m.add_wrapped(wrap_pyfunction!(digraph_floyd_warshall_numpy))?;
    m.add_wrapped(wrap_pyfunction!(collect_runs))?;
    m.add_wrapped(wrap_pyfunction!(layers))?;
    m.add_wrapped(wrap_pyfunction!(graph_distance_matrix))?;
    m.add_wrapped(wrap_pyfunction!(digraph_distance_matrix))?;
    m.add_wrapped(wrap_pyfunction!(digraph_adjacency_matrix))?;
    m.add_wrapped(wrap_pyfunction!(graph_adjacency_matrix))?;
    m.add_wrapped(wrap_pyfunction!(graph_all_simple_paths))?;
    m.add_wrapped(wrap_pyfunction!(digraph_all_simple_paths))?;
    m.add_wrapped(wrap_pyfunction!(graph_dijkstra_shortest_paths))?;
    m.add_wrapped(wrap_pyfunction!(digraph_dijkstra_shortest_paths))?;
    m.add_wrapped(wrap_pyfunction!(graph_dijkstra_shortest_path_lengths))?;
    m.add_wrapped(wrap_pyfunction!(digraph_dijkstra_shortest_path_lengths))?;
    m.add_wrapped(wrap_pyfunction!(graph_astar_shortest_path))?;
    m.add_wrapped(wrap_pyfunction!(digraph_astar_shortest_path))?;
    m.add_wrapped(wrap_pyfunction!(graph_greedy_color))?;
    m.add_wrapped(wrap_pyfunction!(directed_gnp_random_graph))?;
    m.add_wrapped(wrap_pyfunction!(undirected_gnp_random_graph))?;
    m.add_wrapped(wrap_pyfunction!(directed_gnm_random_graph))?;
    m.add_wrapped(wrap_pyfunction!(undirected_gnm_random_graph))?;
    m.add_wrapped(wrap_pyfunction!(cycle_basis))?;
    m.add_wrapped(wrap_pyfunction!(strongly_connected_components))?;
    m.add_wrapped(wrap_pyfunction!(digraph_dfs_edges))?;
    m.add_wrapped(wrap_pyfunction!(graph_dfs_edges))?;
    m.add_wrapped(wrap_pyfunction!(digraph_find_cycle))?;
    m.add_wrapped(wrap_pyfunction!(digraph_k_shortest_path_lengths))?;
    m.add_wrapped(wrap_pyfunction!(graph_k_shortest_path_lengths))?;
    m.add_wrapped(wrap_pyfunction!(is_matching))?;
    m.add_wrapped(wrap_pyfunction!(is_maximal_matching))?;
    m.add_wrapped(wrap_pyfunction!(max_weight_matching))?;
    m.add_wrapped(wrap_pyfunction!(minimum_spanning_edges))?;
    m.add_wrapped(wrap_pyfunction!(minimum_spanning_tree))?;
    m.add_wrapped(wrap_pyfunction!(graph_transitivity))?;
    m.add_wrapped(wrap_pyfunction!(digraph_transitivity))?;
    m.add_wrapped(wrap_pyfunction!(graph_core_number))?;
    m.add_wrapped(wrap_pyfunction!(digraph_core_number))?;
    m.add_wrapped(wrap_pyfunction!(graph_complement))?;
    m.add_wrapped(wrap_pyfunction!(digraph_complement))?;
    m.add_wrapped(wrap_pyfunction!(graph_random_layout))?;
    m.add_wrapped(wrap_pyfunction!(digraph_random_layout))?;
    m.add_class::<digraph::PyDiGraph>()?;
    m.add_class::<graph::PyGraph>()?;
    m.add_class::<iterators::BFSSuccessors>()?;
    m.add_class::<iterators::NodeIndices>()?;
    m.add_class::<iterators::EdgeList>()?;
    m.add_class::<iterators::WeightedEdgeList>()?;
    m.add_class::<iterators::Pos2DMapping>()?;
    m.add_wrapped(wrap_pymodule!(generators))?;
    Ok(())
}<|MERGE_RESOLUTION|>--- conflicted
+++ resolved
@@ -3267,11 +3267,7 @@
 
 fn _random_layout<Ty: EdgeType>(
     graph: &StableGraph<PyObject, PyObject, Ty>,
-<<<<<<< HEAD
-    center: Option<(f64, f64)>,
-=======
     center: Option<[f64; 2]>,
->>>>>>> 693faebb
     seed: Option<u64>,
 ) -> Pos2DMapping {
     let mut rng: Pcg64 = match seed {
@@ -3282,13 +3278,6 @@
         pos_map: graph
             .node_indices()
             .map(|n| {
-<<<<<<< HEAD
-                let random_tuple: (f64, f64) = rng.gen();
-                match center {
-                    Some(center) => (
-                        n.index(),
-                        (random_tuple.0 + center.0, random_tuple.1 + center.1),
-=======
                 let random_tuple: [f64; 2] = rng.gen();
                 match center {
                     Some(center) => (
@@ -3297,7 +3286,6 @@
                             random_tuple[0] + center[0],
                             random_tuple[1] + center[1],
                         ],
->>>>>>> 693faebb
                     ),
                     None => (n.index(), random_tuple),
                 }
@@ -3306,12 +3294,6 @@
     }
 }
 
-<<<<<<< HEAD
-#[pyfunction]
-pub fn graph_random_layout(
-    graph: &graph::PyGraph,
-    center: Option<(f64, f64)>,
-=======
 /// Generate a random layout
 ///
 /// :param PyGraph graph: The graph to generate the layout for
@@ -3326,18 +3308,11 @@
 pub fn graph_random_layout(
     graph: &graph::PyGraph,
     center: Option<[f64; 2]>,
->>>>>>> 693faebb
     seed: Option<u64>,
 ) -> Pos2DMapping {
     _random_layout(&graph.graph, center, seed)
 }
 
-<<<<<<< HEAD
-#[pyfunction]
-pub fn digraph_random_layout(
-    graph: &digraph::PyDiGraph,
-    center: Option<(f64, f64)>,
-=======
 /// Generate a random layout
 ///
 /// :param PyDiGraph graph: The graph to generate the layout for
@@ -3352,7 +3327,6 @@
 pub fn digraph_random_layout(
     graph: &digraph::PyDiGraph,
     center: Option<[f64; 2]>,
->>>>>>> 693faebb
     seed: Option<u64>,
 ) -> Pos2DMapping {
     _random_layout(&graph.graph, center, seed)
