--- conflicted
+++ resolved
@@ -52,16 +52,11 @@
           CIBW_BEFORE_ALL_LINUX: "yum install -y wget && {package}/tools/install_rust.sh"
           CIBW_ENVIRONMENT_LINUX: 'PATH="$PATH:$HOME/.cargo/bin"'
           CIBW_ENVIRONMENT_MACOS: MACOSX_DEPLOYMENT_TARGET=10.9
-<<<<<<< HEAD
           CIBW_ENVIRONMENT: 'RUSTFLAGS="-Cprofile-use=/tmp/pgo-data/merged.profdata"'
-          CIBW_SKIP: cp27-* cp34-* pp* *win32
-          CIBW_BEFORE_BUILD: pip install -U setuptools-rust && bash tools/pgo/build_pgo.sh
-=======
           CIBW_MANYLINUX_X86_64_IMAGE: quay.io/pypa/manylinux2010_x86_64:latest
           CIBW_MANYLINUX_I686_IMAGE: quay.io/pypa/manylinux2010_i686:latest
           CIBW_SKIP: cp27-* cp34-* cp35-* pp* *win32
           CIBW_BEFORE_BUILD: pip install -U setuptools-rust
->>>>>>> 7602a7b5
           CIBW_TEST_COMMAND: python -m unittest discover {project}/tests
 
       - uses: actions/upload-artifact@v2
@@ -97,14 +92,9 @@
           python -m cibuildwheel --output-dir wheelhouse
         env:
           CIBW_ENVIRONMENT_MACOS: MACOSX_DEPLOYMENT_TARGET=10.9
-<<<<<<< HEAD
-          CIBW_SKIP: cp27-* cp34-* pp* *amd64
           CIBW_BEFORE_BUILD: pip install -U setuptools-rust && bash tools/pgo/build_pgo.sh
           CIBW_ENVIRONMENT: 'RUSTFLAGS="-Cprofile-use=/tmp/pgo-data/merged.profdata"'
-=======
           CIBW_SKIP: cp27-* cp34-* cp35-* pp* *amd64
-          CIBW_BEFORE_BUILD: pip install -U setuptools-rust
->>>>>>> 7602a7b5
           CIBW_TEST_COMMAND: python -m unittest discover {project}/tests
       - uses: actions/upload-artifact@v2
         with:
