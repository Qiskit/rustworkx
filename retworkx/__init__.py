# This code is licensed under the Apache License, Version 2.0. You may
# obtain a copy of this license in the LICENSE.txt file in the root directory
# of this source tree or at http://www.apache.org/licenses/LICENSE-2.0.
#
# Any modifications or derivative works of this code must retain this
# copyright notice, and modified files need to carry a notice indicating
# that they have been altered from the originals.


import sys
import functools

from .retworkx import *
sys.modules['retworkx.generators'] = generators


class PyDAG(PyDiGraph):
    """A class for creating direct acyclic graphs.

    PyDAG is just an alias of the PyDiGraph class and behaves identically to
    the :class:`~retworkx.PyDiGraph` class and can be used interchangably
    with ``PyDiGraph``. It currently exists solely as a backwards
    compatibility alias for users of retworkx from prior to the
    0.4.0 release when there was no PyDiGraph class.

    The PyDAG class is used to create a directed graph. It can be a
    multigraph (have multiple edges between nodes). Each node and edge
    (although rarely used for edges) is indexed by an integer id. Additionally,
    each node and edge contains an arbitrary Python object as a weight/data
    payload.

    You can use the index for access to the data payload as in the
    following example:

    .. jupyter-execute::

        import retworkx

        graph = retworkx.PyDAG()
        data_payload = "An arbitrary Python object"
        node_index = graph.add_node(data_payload)
        print("Node Index: %s" % node_index)
        print(graph[node_index])

    The PyDAG class implements the Python mapping protocol for nodes so in
    addition to access you can also update the data payload with:

    .. jupyter-execute::

        import retworkx

        graph = retworkx.PyDAG()
        data_payload = "An arbitrary Python object"
        node_index = graph.add_node(data_payload)
        graph[node_index] = "New Payload"
        print("Node Index: %s" % node_index)
        print(graph[node_index])

    The PyDAG class has an option for real time cycle checking which can
    be used to ensure any edges added to the graph does not introduce a cycle.
    By default the real time cycle checking feature is disabled for
    performance, however you can enable it by setting the ``check_cycle``
    attribute to True. For example::

        import retworkx
        dag = retworkx.PyDAG()
        dag.check_cycle = True

    or at object creation::

        import retworkx
        dag = retworkx.PyDAG(check_cycle=True)

    With check_cycle set to true any calls to :meth:`PyDAG.add_edge` will
    ensure that no cycles are added, ensuring that the PyDAG class truly
    represents a directed acyclic graph. Do note that this cycle checking on
    :meth:`~PyDAG.add_edge`, :meth:`~PyDigraph.add_edges_from`,
    :meth:`~PyDAG.add_edges_from_no_data`,
    :meth:`~PyDAG.extend_from_edge_list`,  and
    :meth:`~PyDAG.extend_from_weighted_edge_list` comes with a performance
    penalty that grows as the graph does.  If you're adding a node and edge at
    the same time, leveraging :meth:`PyDAG.add_child` or
    :meth:`PyDAG.add_parent` will avoid this overhead.
    """
    pass


@functools.singledispatch
def distance_matrix(graph, parallel_threshold=300):
    """Get the distance matrix for a graph

    This differs from functions like :func:`~retworkx.floyd_warshall_numpy` in
    that the edge weight/data payload is not used and each edge is treated as a
    distance of 1.

    This function is also multithreaded and will run in parallel if the number
    of nodes in the graph is above the value of ``parallel_threshold`` (it
    defaults to 300). If the function will be running in parallel the env var
    ``RAYON_NUM_THREADS`` can be used to adjust how many threads will be used.

    :param graph: The graph to get the distance matrix for, can be either a
        :class:`~retworkx.PyGraph` or :class:`~retworkx.PyDiGraph`.
    :param int parallel_threshold: The number of nodes to calculate the
        the distance matrix in parallel at. It defaults to 300, but this can
        be tuned
    :param bool as_undirected: If set to ``True`` the input directed graph
        will be treat as if each edge was bidirectional/undirected in the
        output distance matrix.

    :returns: The distance matrix
    :rtype: numpy.ndarray
    """
    raise TypeError("Invalid Input Type %s for graph" % type(graph))


@distance_matrix.register(PyDiGraph)
def _digraph_distance_matrix(graph, parallel_threshold=300,
                             as_undirected=False):
    return digraph_distance_matrix(graph,
                                   parallel_threshold=parallel_threshold,
                                   as_undirected=as_undirected)


@distance_matrix.register(PyGraph)
def _graph_distance_matrix(graph, parallel_threshold=300):
    return graph_distance_matrix(graph, parallel_threshold=parallel_threshold)


@functools.singledispatch
def adjacency_matrix(graph, weight_fn=None, default_weight=1.0):
    """Return the adjacency matrix for a graph object

    In the case where there are multiple edges between nodes the value in the
    output matrix will be the sum of the edges' weights.

    :param graph: The graph used to generate the adjacency matrix from. Can
        either be a :class:`~retworkx.PyGraph` or :class:`~retworkx.PyDiGraph`
    :param callable weight_fn: A callable object (function, lambda, etc) which
        will be passed the edge object and expected to return a ``float``. This
        tells retworkx/rust how to extract a numerical weight as a ``float``
        for edge object. Some simple examples are::

            adjacency_matrix(graph, weight_fn: lambda x: 1)

        to return a weight of 1 for all edges. Also::

            adjacency_matrix(graph, weight_fn: lambda x: float(x))

        to cast the edge object as a float as the weight. If this is not
        specified a default value (either ``default_weight`` or 1) will be used
        for all edges.
    :param float default_weight: If ``weight_fn`` is not used this can be
        optionally used to specify a default weight to use for all edges.

     :return: The adjacency matrix for the input dag as a numpy array
     :rtype: numpy.ndarray
    """
    raise TypeError("Invalid Input Type %s for graph" % type(graph))


@adjacency_matrix.register(PyDiGraph)
def _digraph_adjacency_matrix(graph, weight_fn=None, default_weight=1.0):
    return digraph_adjacency_matrix(graph, weight_fn=weight_fn,
                                    default_weight=default_weight)


@adjacency_matrix.register(PyGraph)
def _graph_adjacency_matrix(graph, weight_fn=None, default_weight=1.0):
    return graph_adjacency_matrix(graph, weight_fn=weight_fn,
                                  default_weight=default_weight)


@functools.singledispatch
def all_simple_paths(graph, from_, to, min_depth=None, cutoff=None):
    """Return all simple paths between 2 nodes in a PyGraph object

    A simple path is a path with no repeated nodes.

    :param graph: The graph to find the path in. Can either be a
        class:`~retworkx.PyGraph` or :class:`~retworkx.PyDiGraph`
    :param int from_: The node index to find the paths from
    :param int to: The node index to find the paths to
    :param int min_depth: The minimum depth of the path to include in the
        output list of paths. By default all paths are included regardless of
        depth, setting to 0 will behave like the default.
    :param int cutoff: The maximum depth of path to include in the output list
        of paths. By default includes all paths regardless of depth, setting to
        0 will behave like default.

    :returns: A list of lists where each inner list is a path of node indices
    :rtype: list
    """
    raise TypeError("Invalid Input Type %s for graph" % type(graph))


@all_simple_paths.register(PyDiGraph)
def _digraph_all_simple_paths(graph, from_, to, min_depth=None, cutoff=None):
    return digraph_all_simple_paths(graph, from_, to, min_depth=min_depth,
                                    cutoff=cutoff)


@all_simple_paths.register(PyGraph)
def _graph_all_simple_paths(graph, from_, to, min_depth=None, cutoff=None):
    return graph_all_simple_paths(graph, from_, to, min_depth=min_depth,
                                  cutoff=cutoff)


@functools.singledispatch
def floyd_warshall_numpy(graph, weight_fn=None, default_weight=1.0):
    """Find all-pairs shortest path lengths using Floyd's algorithm

    Floyd's algorithm is used for finding shortest paths in dense graphs
    or graphs with negative weights (where Dijkstra's algorithm fails).

<<<<<<< HEAD
    This function is multithreaded and will run
    launch a thread pool with threads equal to the number of CPUs by default.
    You can tune the number of threads with the ``RAYON_NUM_THREADS``
    environment variable. For example, setting ``RAYON_NUM_THREADS=4`` would
    limit the thread pool to 4 threads.

=======
>>>>>>> 77ebc401
    :param graph: The graph to run Floyd's algorithm on. Can
        either be a :class:`~retworkx.PyGraph` or :class:`~retworkx.PyDiGraph`
    :param callable weight_fn: A callable object (function, lambda, etc) which
        will be passed the edge object and expected to return a ``float``. This
        tells retworkx/rust how to extract a numerical weight as a ``float``
        for edge object. Some simple examples are::

            floyd_warshall_numpy(graph, weight_fn: lambda x: 1)

        to return a weight of 1 for all edges. Also::

            floyd_warshall_numpy(graph, weight_fn: lambda x: float(x))

        to cast the edge object as a float as the weight. If this is not
        specified a default value (either ``default_weight`` or 1) will be used
        for all edges.
    :param float default_weight: If ``weight_fn`` is not used this can be
        optionally used to specify a default weight to use for all edges.

    :returns: A matrix of shortest path distances between nodes. If there is no
        path between two nodes then the corresponding matrix entry will be
        ``np.inf``.
    :rtype: numpy.ndarray
    """
    raise TypeError("Invalid Input Type %s for graph" % type(graph))


@floyd_warshall_numpy.register(PyDiGraph)
def _digraph_floyd_warshall_numpy(graph, weight_fn=None, default_weight=1.0):
    return digraph_floyd_warshall_numpy(
        graph, weight_fn=weight_fn, default_weight=default_weight
    )


@floyd_warshall_numpy.register(PyGraph)
def _graph_floyd_warshall_numpy(graph, weight_fn=None, default_weight=1.0):
    return graph_floyd_warshall_numpy(
        graph, weight_fn=weight_fn, default_weight=default_weight
    )


@functools.singledispatch
def astar_shortest_path(graph, node, goal_fn, edge_cost_fn, estimate_cost_fn):
    """Compute the A* shortest path for a graph

    :param graph: The input graph to use. Can
        either be a :class:`~retworkx.PyGraph` or :class:`~retworkx.PyDiGraph`
    :param int node: The node index to compute the path from
    :param goal_fn: A python callable that will take in 1 parameter, a node's
        data object and will return a boolean which will be True if it is the
        finish node.
    :param edge_cost_fn: A python callable that will take in 1 parameter, an
        edge's data object and will return a float that represents the cost
        of that edge. It must be non-negative.
    :param estimate_cost_fn: A python callable that will take in 1 parameter, a
        node's data object and will return a float which represents the
        estimated cost for the next node. The return must be non-negative. For
        the algorithm to find the actual shortest path, it should be
        admissible, meaning that it should never overestimate the actual cost
        to get to the nearest goal node.

    :returns: The computed shortest path between node and finish as a list
        of node indices.
    :rtype: NodeIndices
    """
    raise TypeError("Invalid Input Type %s for graph" % type(graph))


@astar_shortest_path.register(PyDiGraph)
def _digraph_astar_shortest_path(graph, node, goal_fn, edge_cost_fn,
                                 estimate_cost_fn):
    return digraph_astar_shortest_path(graph, node, goal_fn, edge_cost_fn,
                                       estimate_cost_fn)


@astar_shortest_path.register(PyGraph)
def _graph_astar_shortest_path(graph, node, goal_fn, edge_cost_fn,
                               estimate_cost_fn):
    return graph_astar_shortest_path(graph, node, goal_fn, edge_cost_fn,
                                     estimate_cost_fn)


@functools.singledispatch
def dijkstra_shortest_paths(graph, source, target=None, weight_fn=None,
                            default_weight=1.0, as_undirected=False):
    """Find the shortest path from a node

    This function will generate the shortest path from a source node using
    Dijkstra's algorithm.

    :param graph: The input graph to use. Can either be a
        :class:`~retworkx.PyGraph` or :class:`~retworkx.PyDiGraph`
    :param int source: The node index to find paths from
    :param int target: An optional target to find a path to
    :param weight_fn: An optional weight function for an edge. It will accept
        a single argument, the edge's weight object and will return a float
        which will be used to represent the weight/cost of the edge
    :param float default_weight: If ``weight_fn`` isn't specified this optional
        float value will be used for the weight/cost of each edge.
    :param bool as_undirected: If set to true the graph will be treated as
        undirected for finding the shortest path. This only works with a
        :class:`~retworkx.PyDiGraph` input for ``graph``

    :return: Dictionary of paths. The keys are destination node indices and
        the dict values are lists of node indices making the path.
    :rtype: dict
    """
    raise TypeError("Invalid Input Type %s for graph" % type(graph))


@dijkstra_shortest_paths.register(PyDiGraph)
def _digraph_dijkstra_shortest_path(graph, source, target=None, weight_fn=None,
                                    default_weight=1.0, as_undirected=False):
    return digraph_dijkstra_shortest_paths(graph, source, target=target,
                                           weight_fn=weight_fn,
                                           default_weight=default_weight,
                                           as_undirected=as_undirected)


@dijkstra_shortest_paths.register(PyGraph)
def _graph_dijkstra_shortest_path(graph, source, target=None, weight_fn=None,
                                  default_weight=1.0):
    return graph_dijkstra_shortest_paths(graph, source, target=target,
                                         weight_fn=weight_fn,
                                         default_weight=default_weight)


@functools.singledispatch
def dijkstra_shortest_path_lengths(graph, node, edge_cost_fn, goal=None):
    """Compute the lengths of the shortest paths for a graph object using
    Dijkstra's algorithm.

    :param graph: The input graph to use. Can either be a
        :class:`~retworkx.PyGraph` or :class:`~retworkx.PyDiGraph`
    :param int node: The node index to use as the source for finding the
        shortest paths from
    :param edge_cost_fn: A python callable that will take in 1 parameter, an
        edge's data object and will return a float that represents the
        cost/weight of that edge. It must be non-negative
    :param int goal: An optional node index to use as the end of the path.
        When specified the traversal will stop when the goal is reached and
        the output dictionary will only have a single entry with the length
        of the shortest path to the goal node.

    :returns: A dictionary of the shortest paths from the provided node where
        the key is the node index of the end of the path and the value is the
        cost/sum of the weights of path
    :rtype: dict
    """
    raise TypeError("Invalid Input Type %s for graph" % type(graph))


@dijkstra_shortest_path_lengths.register(PyDiGraph)
def _digraph_dijkstra_shortest_path_lengths(graph, node, edge_cost_fn,
                                            goal=None):
    return digraph_dijkstra_shortest_path_lengths(graph, node, edge_cost_fn,
                                                  goal=goal)


@dijkstra_shortest_path_lengths.register(PyGraph)
def _graph_dijkstra_shortest_path_lengths(graph, node, edge_cost_fn,
                                          goal=None):
    return graph_dijkstra_shortest_path_lengths(graph, node, edge_cost_fn,
                                                goal=goal)


@functools.singledispatch
def k_shortest_path_lengths(graph, start, k, edge_cost, goal=None):
    """Compute the length of the kth shortest path

    Computes the lengths of the kth shortest path from ``start`` to every
    reachable node.

    Computes in :math:`O(k * (|E| + |V|*log(|V|)))` time (average).

    :param graph: The graph to find the shortest paths in. Can either be a
        :class:`~retworkx.PyGraph` or :class:`~retworkx.PyDiGraph`
    :param int start: The node index to find the shortest paths from
    :param int k: The kth shortest path to find the lengths of
    :param edge_cost: A python callable that will receive an edge payload and
        return a float for the cost of that eedge
    :param int goal: An optional goal node index, if specified the output
        dictionary

    :returns: A dict of lengths where the key is the destination node index and
        the value is the length of the path.
    :rtype: dict
    """
    raise TypeError("Invalid Input Type %s for graph" % type(graph))


@k_shortest_path_lengths.register(PyDiGraph)
def _digraph_k_shortest_path_lengths(graph, start, k, edge_cost, goal=None):
    return digraph_k_shortest_path_lengths(graph, start, k, edge_cost,
                                           goal=goal)


@k_shortest_path_lengths.register(PyGraph)
def _graph_k_shortest_path_lengths(graph, start, k, edge_cost, goal=None):
    return graph_k_shortest_path_lengths(graph, start, k, edge_cost,
                                         goal=goal)


@functools.singledispatch
def dfs_edges(graph, source):
    """Get edge list in depth first order

    :param PyGraph graph: The graph to get the DFS edge list from
    :param int source: An optional node index to use as the starting node
        for the depth-first search. The edge list will only return edges in
        the components reachable from this index. If this is not specified
        then a source will be chosen arbitrarly and repeated until all
        components of the graph are searched.

    :returns: A list of edges as a tuple of the form ``(source, target)`` in
        depth-first order
    :rtype: EdgeList
        raise TypeError("Invalid Input Type %s for graph" % type(graph))
    """
    raise TypeError("Invalid Input Type %s for graph" % type(graph))


@dfs_edges.register(PyDiGraph)
def _digraph_dfs_edges(graph, source):
    return digraph_dfs_edges(graph, source)


@dfs_edges.register(PyGraph)
def _graph_dfs_edges(graph, source):
    return graph_dfs_edges(graph, source)


@functools.singledispatch
def is_isomorphic(first, second, node_matcher=None, edge_matcher=None):
    """Determine if 2 graphs are isomorphic

    This checks if 2 graphs are isomorphic both structurally and also
    comparing the node and edge data using the provided matcher functions.
    The matcher functions take in 2 data objects and will compare them. A
    simple example that checks if they're just equal would be::

            graph_a = retworkx.PyGraph()
            graph_b = retworkx.PyGraph()
            retworkx.is_isomorphic(graph_a, graph_b,
                                lambda x, y: x == y)

    :param first: The first graph to compare. Can either be a
        :class:`~retworkx.PyGraph` or :class:`~retworkx.PyDiGraph`.
    :param second: The second graph to compare. Can either be a
        :class:`~retworkx.PyGraph` or :class:`~retworkx.PyDiGraph`.
        It should be the same type as the first graph.
    :param callable node_matcher: A python callable object that takes 2
        positional one for each node data object. If the return of this
        function evaluates to True then the nodes passed to it are viewed
        as matching.
    :param callable edge_matcher: A python callable object that takes 2
        positional one for each edge data object. If the return of this
        function evaluates to True then the edges passed to it are viewed
        as matching.

    :returns: ``True`` if the 2 graphs are isomorphic, ``False`` if they are
        not.
    :rtype: bool
    """
    raise TypeError("Invalid Input Type %s for graph" % type(first))


@is_isomorphic.register(PyDiGraph)
def _digraph_is_isomorphic(first, second, node_matcher=None,
                           edge_matcher=None):
    return digraph_is_isomorphic(first, second, node_matcher, edge_matcher)


@is_isomorphic.register(PyGraph)
def _graph_is_isomorphic(first, second, node_matcher=None, edge_matcher=None):
    return graph_is_isomorphic(first, second, node_matcher, edge_matcher)


@functools.singledispatch
def is_isomorphic_node_match(first, second, matcher):
    """Determine if 2 graphs are isomorphic

    This checks if 2 graphs are isomorphic both structurally and also
    comparing the node data using the provided matcher function. The matcher
    function takes in 2 node data objects and will compare them. A simple
    example that checks if they're just equal would be::

        graph_a = retworkx.PyDAG()
        graph_b = retworkx.PyDAG()
        retworkx.is_isomorphic_node_match(graph_a, graph_b,
                                        lambda x, y: x == y)

    :param first: The first graph to compare. Can either be a
        :class:`~retworkx.PyGraph` or :class:`~retworkx.PyDiGraph`.
    :param second: The second graph to compare. Can either be a
        :class:`~retworkx.PyGraph` or :class:`~retworkx.PyDiGraph`.
        It should be the same type as the first graph.
    :param callable matcher: A python callable object that takes 2 positional
        one for each node data object. If the return of this
        function evaluates to True then the nodes passed to it are vieded
        as matching.

    :returns: ``True`` if the 2 graphs are isomorphic ``False`` if they are
        not.
    :rtype: bool
    """
    raise TypeError("Invalid Input Type %s for graph" % type(first))


@is_isomorphic_node_match.register(PyDiGraph)
def _digraph_is_isomorphic_node_match(first, second, matcher):
    return digraph_is_isomorphic(first, second, matcher)


@is_isomorphic_node_match.register(PyGraph)
def _graph_is_isomorphic_node_match(first, second, matcher):
    return graph_is_isomorphic(first, second, matcher)


@functools.singledispatch
def transitivity(graph):
    """Compute the transitivity of a graph.

    This function is multithreaded and will run
    launch a thread pool with threads equal to the number of CPUs by default.
    You can tune the number of threads with the ``RAYON_NUM_THREADS``
    environment variable. For example, setting ``RAYON_NUM_THREADS=4`` would
    limit the thread pool to 4 threads.

    .. note::

        The function implicitly assumes that there are no parallel edges
        or self loops. It may produce incorrect/unexpected results if the
        input graph has self loops or parallel edges.

    :param graph: The graph to be used. Can either be a
        :class:`~retworkx.PyGraph` or :class:`~retworkx.PyDiGraph`.

    :returns: Transitivity of the graph.
    :rtype: float
        raise TypeError("Invalid Input Type %s for graph" % type(graph))
    """
    raise TypeError("Invalid Input Type %s for graph" % type(graph))


@transitivity.register(PyDiGraph)
def _digraph_transitivity(graph):
    return digraph_transitivity(graph)


@transitivity.register(PyGraph)
def _graph_transitivity(graph):
    return graph_transitivity(graph)


@functools.singledispatch
def core_number(graph):
    """Return the core number for each node in the graph.

    A k-core is a maximal subgraph that contains nodes of degree k or more.

    .. note::

        The function implicitly assumes that there are no parallel edges
        or self loops. It may produce incorrect/unexpected results if the
        input graph has self loops or parallel edges.

    :param graph: The graph to get core numbers. Can either be a
        :class:`~retworkx.PyGraph` or :class:`~retworkx.PyDiGraph`

    :returns: A dictionary keyed by node index to the core number
    :rtype: dict
        raise TypeError("Invalid Input Type %s for graph" % type(graph))
    """
    raise TypeError("Invalid Input Type %s for graph" % type(graph))


@core_number.register(PyDiGraph)
def _digraph_core_number(graph):
    return digraph_core_number(graph)


@core_number.register(PyGraph)
def _graph_core_number(graph):
    return graph_core_number(graph)


@functools.singledispatch
def complement(graph):
    """Compute the complement of a graph.

    :param graph: The graph to be used, can be either a
        :class:`~retworkx.PyGraph` or :class:`~retworkx.PyDiGraph`.

    :returns: The complement of the graph.
    :rtype: :class:`~retworkx.PyGraph` or :class:`~retworkx.PyDiGraph`

    .. note::
        Parallel edges and self-loops are never created,
        even if the ``multigraph`` is set to ``True``
    """
    raise TypeError("Invalid Input Type %s for graph" % type(graph))


@complement.register(PyDiGraph)
def _digraph_complement(graph):
    return digraph_complement(graph)


@complement.register(PyGraph)
def _graph_complement(graph):
    return graph_complement(graph)<|MERGE_RESOLUTION|>--- conflicted
+++ resolved
@@ -212,15 +212,12 @@
     Floyd's algorithm is used for finding shortest paths in dense graphs
     or graphs with negative weights (where Dijkstra's algorithm fails).
 
-<<<<<<< HEAD
     This function is multithreaded and will run
     launch a thread pool with threads equal to the number of CPUs by default.
     You can tune the number of threads with the ``RAYON_NUM_THREADS``
     environment variable. For example, setting ``RAYON_NUM_THREADS=4`` would
     limit the thread pool to 4 threads.
 
-=======
->>>>>>> 77ebc401
     :param graph: The graph to run Floyd's algorithm on. Can
         either be a :class:`~retworkx.PyGraph` or :class:`~retworkx.PyDiGraph`
     :param callable weight_fn: A callable object (function, lambda, etc) which
