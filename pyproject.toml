[project]
name = "rustworkx"
version = "0.17.0"
description = "A High-Performance Graph Library for Python"
requires-python = ">=3.9"
dependencies = [
    "numpy>=1.16.0,<3"
]
readme = {file = "README.md", content-type = "text/markdown"}
license-files = ["LICENSE"]
license = "Apache-2.0"
classifiers=[
    "Intended Audience :: Developers",
    "Intended Audience :: Science/Research",
    "Programming Language :: Rust",
    "Programming Language :: Python :: 3 :: Only",
    "Programming Language :: Python :: 3.9",
    "Programming Language :: Python :: 3.10",
    "Programming Language :: Python :: 3.11",
    "Programming Language :: Python :: 3.12",
    "Programming Language :: Python :: 3.13",
    "Operating System :: MacOS :: MacOS X",
    "Operating System :: Microsoft :: Windows",
    "Operating System :: POSIX :: Linux",
    "Development Status ::  5 - Production/Stable",
]
keywords = ["Networks", "network", "graph", "Graph Theory", "DAG"]

[tool.setuptools]
packages = ["rustworkx", "rustworkx.visualization"]
include-package-data = true

[tool.distutils.bdist_wheel]
py-limited-api = "cp39"

[[tool.setuptools-rust.ext-modules]]
target = "rustworkx.rustworkx"
path = "Cargo.toml"
binding = "PyO3"

[project.optional-dependencies]
mpl = ["matplotlib>=3.0"]
graphviz = ["pillow>=5.4"]
# TODO: use self-referential rustworkx[mpl] and rustworkx[graphivz]
# once it is better suported.
all = [
    "matplotlib>=3.0",
    "pillow>=5.4",
]

[project.urls]
issues = "https://github.com/Qiskit/rustworkx/issues"
source = "https://github.com/Qiskit/rustworkx"
documentation ="https://www.rustworkx.org/"
releasenotes = "https://www.rustworkx.org/release_notes.html"

[[project.authors]]
name = "Matthew Treinish"
email = "mtreinish@kortar.org"

[[project.maintainers]]
name = "Ivan Carvalho"
email = "ivancarvalho@gatech.edu"

[build-system]
requires = ["setuptools>=77.0.0", "setuptools-rust>=1.9"]
build-backend = "setuptools.build_meta"

[dependency-groups]
testinfra = [
    "nox==2025.5.1",
    "uv==0.7.8",
]
test = [
  "setuptools-rust",
  "testtools>=2.5.0",
  "networkx>=3.2",
  "stestr>=4.1",
]
lint = [
    "black~=24.8",
    "ruff==0.11.9",
    "setuptools-rust",
    "typos~=1.28",
]
stubs = [
    "mypy==1.11.2",
    "typing-extensions>=4.4",
]
docs = [
    "m2r2",
    "sphinx>=5.0",
    "jupyter-sphinx",
    "pydot",
    "pillow>=4.2.1",
    "reno>=3.4.0",
    "qiskit-sphinx-theme==1.16.1",
    "matplotlib>=3.4",
    "sphinx-reredirects",
    "sphinxemoji",
    "ipykernel",
    "lxml_html_clean",
]
releaseinfra = [
    "cibuildwheel==2.23.2",
]

[tool.black]
line-length = 100
target-version = ['py39', 'py310', 'py311', 'py312', 'py313']

[tool.ruff]
line-length = 105 # more lenient than black due to long function signatures
src = ["rustworkx", "setup.py", "tests"]
target-version = "py39"
extend-exclude = ["doc"]

[tool.ruff.lint]
select = [
    "E",   # pycodestyle
    "F",   # pyflakes
    "UP",  # pyupgrade
    "PYI", # flake8-pyi
    "Q",   # flake8-quotes
]
per-file-ignores = {"rustworkx/__init__.py" = ["F405", "F403"], "*.pyi" = ["F403", "F405", "PYI001", "PYI002"]}


[tool.typos.default]
extend-ignore-words-re = [
  "[Ss]toer",
]

[tool.cibuildwheel]
manylinux-x86_64-image = "manylinux2014"
manylinux-i686-image = "manylinux2014"
skip = "pp* cp36-* cp37-* cp38-* *win32 *musllinux*i686"
test-requires = "networkx"
test-command = "python -m unittest discover {project}/tests"
before-build = "pip install -U setuptools-rust"
test-skip = "*linux_s390x *ppc64le *musllinux*aarch64"

[tool.cibuildwheel.linux]
before-all = "yum install -y wget && {package}/tools/install_rust.sh"
environment = 'PATH="$PATH:$HOME/.cargo/bin" CARGO_NET_GIT_FETCH_WITH_CLI="true"'
repair-wheel-command = "auditwheel repair -w {dest_dir} {wheel} && pipx run abi3audit==0.0.9 --strict --report {wheel}"

[[tool.cibuildwheel.overrides]]
select = "*-musllinux*"
before-all = "apk add --no-cache curl gcc && curl https://sh.rustup.rs -sSf | sh -s -- -y && source $HOME/.cargo/env && rustup install stable && rustup default stable"

[[tool.cibuildwheel.overrides]]
select = "*i686"
before-test = 'python -m pip install numpy --config-settings=setup-args="-Dallow-noblas=true"'

[tool.cibuildwheel.macos]
environment = "MACOSX_DEPLOYMENT_TARGET=10.12"
repair-wheel-command = "brew install pipx && pipx ensurepath && pipx run --spec delocate==0.11.0  delocate-wheel --require-archs {delocate_archs} -w {dest_dir} -v {wheel} && pipx run abi3audit==0.0.9 --strict --report {wheel}"

[tool.cibuildwheel.windows]
repair-wheel-command = "cp {wheel} {dest_dir}/. && pipx run abi3audit==0.0.9 --strict --report {wheel}"

[tool.pixi.workspace]
channels = ["conda-forge"]
platforms = ["linux-64"]

[tool.pixi.environments]
default = {features = [], solve-group = "default"}

[tool.pixi.dependencies]
python = "==3.12.7"
pip="==25.1"
<<<<<<< HEAD
pyodide-build = "==0.30.4"
=======
pyodide-build = "==0.30.5"
>>>>>>> 24f000cc
emscripten = "==3.1.58"
nodejs = ">=22.13.0,<22.14"
rust = "==1.86"
rust-std-wasm32-unknown-emscripten = "==1.86"
rust-src = "==1.86"

[tool.pixi.tasks.install_xbuildenv]
<<<<<<< HEAD
cmd = ["pyodide", "xbuildenv", "install", "0.27.6"]
=======
cmd = ["pyodide", "xbuildenv", "install", "0.27.7"]
>>>>>>> 24f000cc

[tool.pixi.tasks.build_pyodide]
cmd = ["pyodide", "build"]
env = { RUSTC_BOOTSTRAP = "1", RUSTFLAGS = "$(pyodide config get rustflags) -C target-feature=+atomics,+bulk-memory,+mutable-globals" }
depends-on = ["install_xbuildenv"]

<<<<<<< HEAD
[tool.pixi.tasks.install_pyodide_test_env]
cmd = ["npm", "install"]

[tool.pixi.tasks.pyodide_test]
cmd = ["node", "tests/pyodide_tests/pyodide_runner.mjs", "{{ wheel_path }}"]
args = [
  { "arg" = "wheel_path", "default" = "$(python tools/find_only_wheel.py)" },
]
depends-on = ["install_pyodide_test_env"]

[tool.pixi.tasks.build_pyodide_and_test]
depends-on = ["build_pyodide", "pyodide_test"]

=======
>>>>>>> 24f000cc
[tool.pyodide.build]
xbuildenv_path = ".xbuildenv"<|MERGE_RESOLUTION|>--- conflicted
+++ resolved
@@ -170,11 +170,7 @@
 [tool.pixi.dependencies]
 python = "==3.12.7"
 pip="==25.1"
-<<<<<<< HEAD
-pyodide-build = "==0.30.4"
-=======
 pyodide-build = "==0.30.5"
->>>>>>> 24f000cc
 emscripten = "==3.1.58"
 nodejs = ">=22.13.0,<22.14"
 rust = "==1.86"
@@ -182,18 +178,13 @@
 rust-src = "==1.86"
 
 [tool.pixi.tasks.install_xbuildenv]
-<<<<<<< HEAD
-cmd = ["pyodide", "xbuildenv", "install", "0.27.6"]
-=======
 cmd = ["pyodide", "xbuildenv", "install", "0.27.7"]
->>>>>>> 24f000cc
 
 [tool.pixi.tasks.build_pyodide]
 cmd = ["pyodide", "build"]
 env = { RUSTC_BOOTSTRAP = "1", RUSTFLAGS = "$(pyodide config get rustflags) -C target-feature=+atomics,+bulk-memory,+mutable-globals" }
 depends-on = ["install_xbuildenv"]
 
-<<<<<<< HEAD
 [tool.pixi.tasks.install_pyodide_test_env]
 cmd = ["npm", "install"]
 
@@ -207,7 +198,5 @@
 [tool.pixi.tasks.build_pyodide_and_test]
 depends-on = ["build_pyodide", "pyodide_test"]
 
-=======
->>>>>>> 24f000cc
 [tool.pyodide.build]
 xbuildenv_path = ".xbuildenv"