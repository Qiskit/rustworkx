[package]
name = "rustworkx"
description = "A python graph library implemented in Rust"
version = "0.12.0"
authors = ["Matthew Treinish <mtreinish@kortar.org>"]
license = "Apache-2.0"
readme = "README.md"
repository = "https://github.com/Qiskit/rustworkx"
keywords = ["python", "graph"]
edition = "2018"

[workspace]
members = [
    "rustworkx-core",
]

[lib]
name = "rustworkx"
crate-type = ["cdylib"]

[dependencies]
ahash = { version = "0.7.6", default-features = false }
petgraph = "0.6.2"
fixedbitset = "0.4.2"
numpy = "0.17.2"
rand = "0.8"
rand_pcg = "0.3"
rayon = "1.5"
num-traits = "0.2"
num-bigint = "0.4"
num-complex = "0.4"
quick-xml = "0.22.0"
serde = { version = "1.0", features = ["derive"] }
serde_json = "1.0"
rustworkx-core = { path = "rustworkx-core", version = "=0.12.0" }

[dependencies.pyo3]
<<<<<<< HEAD
<<<<<<< HEAD
version = "0.16.6"
=======
version = "0.17.3"
>>>>>>> d91f488 (Bump pyo3 from 0.17.2 to 0.17.3 (#723))
=======
version = "0.17.2"
>>>>>>> d24c438d
features = ["extension-module", "hashbrown", "num-bigint", "num-complex", "indexmap"]

[dependencies.hashbrown]
version = "0.11"
features = ["rayon"]

[dependencies.ndarray]
version = "^0.13.1"
features = ["rayon"]

[dependencies.indexmap]
version = "1.7"
features = ["rayon"]

[profile.release]
lto = 'fat'
codegen-units = 1<|MERGE_RESOLUTION|>--- conflicted
+++ resolved
@@ -35,15 +35,7 @@
 rustworkx-core = { path = "rustworkx-core", version = "=0.12.0" }
 
 [dependencies.pyo3]
-<<<<<<< HEAD
-<<<<<<< HEAD
-version = "0.16.6"
-=======
 version = "0.17.3"
->>>>>>> d91f488 (Bump pyo3 from 0.17.2 to 0.17.3 (#723))
-=======
-version = "0.17.2"
->>>>>>> d24c438d
 features = ["extension-module", "hashbrown", "num-bigint", "num-complex", "indexmap"]
 
 [dependencies.hashbrown]
