// Licensed under the Apache License, Version 2.0 (the "License"); you may
// not use this file except in compliance with the License. You may obtain
// a copy of the License at
//
//     http://www.apache.org/licenses/LICENSE-2.0
//
// Unless required by applicable law or agreed to in writing, software
// distributed under the License is distributed on an "AS IS" BASIS, WITHOUT
// WARRANTIES OR CONDITIONS OF ANY KIND, either express or implied. See the
// License for the specific language governing permissions and limitations
// under the License.

#![allow(clippy::upper_case_acronyms)]

use std::collections::hash_map::DefaultHasher;
use std::convert::TryInto;
use std::hash::Hasher;

use hashbrown::HashMap;

use pyo3::class::iter::{IterNextOutput, PyIterProtocol};
use pyo3::class::{PyMappingProtocol, PyObjectProtocol, PySequenceProtocol};
use pyo3::exceptions::{PyIndexError, PyKeyError, PyNotImplementedError};
use pyo3::gc::{PyGCProtocol, PyVisit};
use pyo3::prelude::*;
use pyo3::types::PySequence;
use pyo3::PyTraverseError;

/// A custom class for the return from :func:`retworkx.bfs_successors`
///
/// This class is a container class for the results of the
/// :func:`retworkx.bfs_successors` function. It implements the Python
/// sequence protocol. So you can treat the return as read-only
/// sequence/list that is integer indexed. If you want to use it as an
/// iterator you can by wrapping it in an ``iter()`` that will yield the
/// results in order.
///
/// For example::
///
///     import retworkx
///
///     graph = retworkx.generators.directed_path_graph(5)
///     bfs_succ = retworkx.bfs_successors(0)
///     # Index based access
///     third_element = bfs_succ[2]
///     # Use as iterator
///     bfs_iter = iter(bfs_succ)
///     first_element = next(bfs_iter)
///     second_element = nex(bfs_iter)
///
#[pyclass(module = "retworkx", gc)]
pub struct BFSSuccessors {
    pub bfs_successors: Vec<(PyObject, Vec<PyObject>)>,
}

#[pymethods]
impl BFSSuccessors {
    #[new]
    fn new() -> Self {
        BFSSuccessors {
            bfs_successors: Vec::new(),
        }
    }

    fn __getstate__(&self) -> Vec<(PyObject, Vec<PyObject>)> {
        self.bfs_successors.clone()
    }

    fn __setstate__(&mut self, state: Vec<(PyObject, Vec<PyObject>)>) {
        self.bfs_successors = state;
    }
}

#[pyproto]
impl<'p> PyObjectProtocol<'p> for BFSSuccessors {
    fn __richcmp__(
        &self,
        other: &'p PySequence,
        op: pyo3::basic::CompareOp,
    ) -> PyResult<bool> {
        let compare = |other: &PySequence| -> PyResult<bool> {
            if other.len()? as usize != self.bfs_successors.len() {
                return Ok(false);
            }
            let gil = Python::acquire_gil();
            let py = gil.python();
            for i in 0..self.bfs_successors.len() {
                let other_raw = other.get_item(i.try_into().unwrap())?;
                let other_value: (PyObject, Vec<PyObject>) =
                    other_raw.extract()?;
                if self.bfs_successors[i].0.as_ref(py).compare(other_value.0)?
                    != std::cmp::Ordering::Equal
                {
                    return Ok(false);
                }
                for (index, obj) in self.bfs_successors[i].1.iter().enumerate()
                {
                    if obj.as_ref(py).compare(&other_value.1[index])?
                        != std::cmp::Ordering::Equal
                    {
                        return Ok(false);
                    }
                }
            }
            Ok(true)
        };
        match op {
            pyo3::basic::CompareOp::Eq => compare(other),
            pyo3::basic::CompareOp::Ne => match compare(other) {
                Ok(res) => Ok(!res),
                Err(err) => Err(err),
            },
            _ => Err(PyNotImplementedError::new_err(
                "Comparison not implemented",
            )),
        }
    }

    fn __str__(&self) -> PyResult<String> {
        let gil = Python::acquire_gil();
        let py = gil.python();
        let mut str_vec: Vec<String> =
            Vec::with_capacity(self.bfs_successors.len());
        for node in &self.bfs_successors {
            let mut successor_list: Vec<String> =
                Vec::with_capacity(node.1.len());
            for succ in &node.1 {
                successor_list.push(format!("{}", succ.as_ref(py).str()?));
            }
            str_vec.push(format!(
                "({}, [{}])",
                node.0.as_ref(py).str()?,
                successor_list.join(", ")
            ));
        }
        Ok(format!("BFSSuccessors[{}]", str_vec.join(", ")))
    }

    fn __hash__(&self) -> PyResult<u64> {
        let mut hasher = DefaultHasher::new();
        let gil = Python::acquire_gil();
        let py = gil.python();
        for index in &self.bfs_successors {
            hasher.write_isize(index.0.as_ref(py).hash()?);
            for succ in &index.1 {
                hasher.write_isize(succ.as_ref(py).hash()?);
            }
        }
        Ok(hasher.finish())
    }
}

#[pyproto]
impl PySequenceProtocol for BFSSuccessors {
    fn __len__(&self) -> PyResult<usize> {
        Ok(self.bfs_successors.len())
    }

    fn __getitem__(
        &'p self,
        idx: isize,
    ) -> PyResult<(PyObject, Vec<PyObject>)> {
        if idx >= self.bfs_successors.len().try_into().unwrap() {
            Err(PyIndexError::new_err(format!("Invalid index, {}", idx)))
        } else {
            Ok(self.bfs_successors[idx as usize].clone())
        }
    }
}

#[pyproto]
impl PyGCProtocol for BFSSuccessors {
    fn __traverse__(&self, visit: PyVisit) -> Result<(), PyTraverseError> {
        for node in &self.bfs_successors {
            visit.call(&node.0)?;
            for succ in &node.1 {
                visit.call(succ)?;
            }
        }
        Ok(())
    }

    fn __clear__(&mut self) {
        self.bfs_successors = Vec::new();
    }
}

/// A custom class for the return of node indices
///
/// This class is a container class for the results of functions that
/// return a list of node indices. It implements the Python sequence
/// protocol. So you can treat the return as a read-only sequence/list
/// that is integer indexed. If you want to use it as an iterator you
/// can by wrapping it in an ``iter()`` that will yield the results in
/// order.
///
/// For example::
///
///     import retworkx
///
///     graph = retworkx.generators.directed_path_graph(5)
///     nodes = retworkx.node_indexes(0)
///     # Index based access
///     third_element = nodes[2]
///     # Use as iterator
///     nodes_iter = iter(node)
///     first_element = next(nodes_iter)
///     second_element = next(nodes_iter)
///
#[pyclass(module = "retworkx", gc)]
pub struct NodeIndices {
    pub nodes: Vec<usize>,
}

#[pymethods]
impl NodeIndices {
    #[new]
    fn new() -> NodeIndices {
        NodeIndices { nodes: Vec::new() }
    }

    fn __getstate__(&self) -> Vec<usize> {
        self.nodes.clone()
    }

    fn __setstate__(&mut self, state: Vec<usize>) {
        self.nodes = state;
    }
}

#[pyproto]
impl<'p> PyObjectProtocol<'p> for NodeIndices {
    fn __richcmp__(
        &self,
        other: &'p PySequence,
        op: pyo3::basic::CompareOp,
    ) -> PyResult<bool> {
        let compare = |other: &PySequence| -> PyResult<bool> {
            if other.len()? as usize != self.nodes.len() {
                return Ok(false);
            }
            for i in 0..self.nodes.len() {
                let other_raw = other.get_item(i.try_into().unwrap())?;
                let other_value: usize = other_raw.extract()?;
                if other_value != self.nodes[i] {
                    return Ok(false);
                }
            }
            Ok(true)
        };
        match op {
            pyo3::basic::CompareOp::Eq => compare(other),
            pyo3::basic::CompareOp::Ne => match compare(other) {
                Ok(res) => Ok(!res),
                Err(err) => Err(err),
            },
            _ => Err(PyNotImplementedError::new_err(
                "Comparison not implemented",
            )),
        }
    }

    fn __str__(&self) -> PyResult<String> {
        let str_vec: Vec<String> =
            self.nodes.iter().map(|n| format!("{}", n)).collect();
        Ok(format!("NodeIndices[{}]", str_vec.join(", ")))
    }

    fn __hash__(&self) -> PyResult<u64> {
        let mut hasher = DefaultHasher::new();
        for index in &self.nodes {
            hasher.write_usize(*index);
        }
        Ok(hasher.finish())
    }
}

#[pyproto]
impl PySequenceProtocol for NodeIndices {
    fn __len__(&self) -> PyResult<usize> {
        Ok(self.nodes.len())
    }

    fn __getitem__(&'p self, idx: isize) -> PyResult<usize> {
        if idx >= self.nodes.len().try_into().unwrap() {
            Err(PyIndexError::new_err(format!("Invalid index, {}", idx)))
        } else {
            Ok(self.nodes[idx as usize])
        }
    }
}

#[pyproto]
impl PyGCProtocol for NodeIndices {
    fn __traverse__(&self, _visit: PyVisit) -> Result<(), PyTraverseError> {
        Ok(())
    }

    fn __clear__(&mut self) {}
}

/// A custom class for the return of edge lists
///
/// This class is a container class for the results of functions that
/// return a list of edges. It implements the Python sequence
/// protocol. So you can treat the return as a read-only sequence/list
/// that is integer indexed. If you want to use it as an iterator you
/// can by wrapping it in an ``iter()`` that will yield the results in
/// order.
///
/// For example::
///
///     import retworkx
///
///     graph = retworkx.generators.directed_path_graph(5)
///     edges = graph.edge_list()
///     # Index based access
///     third_element = edges[2]
///     # Use as iterator
///     edges_iter = iter(edges)
///     first_element = next(edges_iter)
///     second_element = next(edges_iter)
///
#[pyclass(module = "retworkx", gc)]
pub struct EdgeList {
    pub edges: Vec<(usize, usize)>,
}

#[pymethods]
impl EdgeList {
    #[new]
    fn new() -> EdgeList {
        EdgeList { edges: Vec::new() }
    }

    fn __getstate__(&self) -> Vec<(usize, usize)> {
        self.edges.clone()
    }

    fn __setstate__(&mut self, state: Vec<(usize, usize)>) {
        self.edges = state;
    }
}

#[pyproto]
impl<'p> PyObjectProtocol<'p> for EdgeList {
    fn __richcmp__(
        &self,
        other: &'p PySequence,
        op: pyo3::basic::CompareOp,
    ) -> PyResult<bool> {
        let compare = |other: &PySequence| -> PyResult<bool> {
            if other.len()? as usize != self.edges.len() {
                return Ok(false);
            }
            for i in 0..self.edges.len() {
                let other_raw = other.get_item(i.try_into().unwrap())?;
                let other_value: (usize, usize) = other_raw.extract()?;
                if other_value != self.edges[i] {
                    return Ok(false);
                }
            }
            Ok(true)
        };
        match op {
            pyo3::basic::CompareOp::Eq => compare(other),
            pyo3::basic::CompareOp::Ne => match compare(other) {
                Ok(res) => Ok(!res),
                Err(err) => Err(err),
            },
            _ => Err(PyNotImplementedError::new_err(
                "Comparison not implemented",
            )),
        }
    }

    fn __str__(&self) -> PyResult<String> {
        let str_vec: Vec<String> = self
            .edges
            .iter()
            .map(|e| format!("({}, {})", e.0, e.1))
            .collect();
        Ok(format!("EdgeList[{}]", str_vec.join(", ")))
    }

    fn __hash__(&self) -> PyResult<u64> {
        let mut hasher = DefaultHasher::new();
        for edge in &self.edges {
            hasher.write_usize(edge.0);
            hasher.write_usize(edge.1);
        }
        Ok(hasher.finish())
    }
}

#[pyproto]
impl PySequenceProtocol for EdgeList {
    fn __len__(&self) -> PyResult<usize> {
        Ok(self.edges.len())
    }

    fn __getitem__(&'p self, idx: isize) -> PyResult<(usize, usize)> {
        if idx >= self.edges.len().try_into().unwrap() {
            Err(PyIndexError::new_err(format!("Invalid index, {}", idx)))
        } else {
            Ok(self.edges[idx as usize])
        }
    }
}

#[pyproto]
impl PyGCProtocol for EdgeList {
    fn __traverse__(&self, _visit: PyVisit) -> Result<(), PyTraverseError> {
        Ok(())
    }

    fn __clear__(&mut self) {}
}

/// A custom class for the return of edge lists with weights
///
/// This class is a container class for the results of functions that
/// return a list of edges with weights. It implements the Python sequence
/// protocol. So you can treat the return as a read-only sequence/list
/// that is integer indexed. If you want to use it as an iterator you
/// can by wrapping it in an ``iter()`` that will yield the results in
/// order.
///
/// For example::
///
///     import retworkx
///
///     graph = retworkx.generators.directed_path_graph(5)
///     edges = graph.weighted_edge_list()
///     # Index based access
///     third_element = edges[2]
///     # Use as iterator
///     edges_iter = iter(edges)
///     first_element = next(edges_iter)
///     second_element = next(edges_iter)
///
#[pyclass(module = "retworkx", gc)]
pub struct WeightedEdgeList {
    pub edges: Vec<(usize, usize, PyObject)>,
}

#[pymethods]
impl WeightedEdgeList {
    #[new]
    fn new() -> WeightedEdgeList {
        WeightedEdgeList { edges: Vec::new() }
    }

    fn __getstate__(&self) -> Vec<(usize, usize, PyObject)> {
        self.edges.clone()
    }

    fn __setstate__(&mut self, state: Vec<(usize, usize, PyObject)>) {
        self.edges = state;
    }
}

#[pyproto]
impl<'p> PyObjectProtocol<'p> for WeightedEdgeList {
    fn __richcmp__(
        &self,
        other: &'p PySequence,
        op: pyo3::basic::CompareOp,
    ) -> PyResult<bool> {
        let compare = |other: &PySequence| -> PyResult<bool> {
            if other.len()? as usize != self.edges.len() {
                return Ok(false);
            }
            let gil = Python::acquire_gil();
            let py = gil.python();
            for i in 0..self.edges.len() {
                let other_raw = other.get_item(i.try_into().unwrap())?;
                let other_value: (usize, usize, PyObject) =
                    other_raw.extract()?;
                if other_value.0 != self.edges[i].0
                    || other_value.1 != self.edges[i].1
                    || self.edges[i].2.as_ref(py).compare(other_value.2)?
                        != std::cmp::Ordering::Equal
                {
                    return Ok(false);
                }
            }
            Ok(true)
        };
        match op {
            pyo3::basic::CompareOp::Eq => compare(other),
            pyo3::basic::CompareOp::Ne => match compare(other) {
                Ok(res) => Ok(!res),
                Err(err) => Err(err),
            },
            _ => Err(PyNotImplementedError::new_err(
                "Comparison not implemented",
            )),
        }
    }

    fn __str__(&self) -> PyResult<String> {
        let gil = Python::acquire_gil();
        let py = gil.python();
        let mut str_vec: Vec<String> = Vec::with_capacity(self.edges.len());
        for edge in &self.edges {
            str_vec.push(format!(
                "({}, {}, {})",
                edge.0,
                edge.1,
                edge.2.as_ref(py).str()?
            ));
        }
        Ok(format!("WeightedEdgeList[{}]", str_vec.join(", ")))
    }

    fn __hash__(&self) -> PyResult<u64> {
        let mut hasher = DefaultHasher::new();
        let gil = Python::acquire_gil();
        let py = gil.python();
        for index in &self.edges {
            hasher.write_usize(index.0);
            hasher.write_usize(index.1);
            hasher.write_isize(index.2.as_ref(py).hash()?);
        }
        Ok(hasher.finish())
    }
}

#[pyproto]
impl PySequenceProtocol for WeightedEdgeList {
    fn __len__(&self) -> PyResult<usize> {
        Ok(self.edges.len())
    }

    fn __getitem__(&'p self, idx: isize) -> PyResult<(usize, usize, PyObject)> {
        if idx >= self.edges.len().try_into().unwrap() {
            Err(PyIndexError::new_err(format!("Invalid index, {}", idx)))
        } else {
            Ok(self.edges[idx as usize].clone())
        }
    }
}

#[pyproto]
impl PyGCProtocol for WeightedEdgeList {
    fn __traverse__(&self, visit: PyVisit) -> Result<(), PyTraverseError> {
        for edge in &self.edges {
            visit.call(&edge.2)?;
        }
        Ok(())
    }

    fn __clear__(&mut self) {
        self.edges = Vec::new();
    }
}

<<<<<<< HEAD
#[pyclass(module = "retworkx", gc)]
pub struct Pos2DMapping {
    pub pos_map: HashMap<usize, (f64, f64)>,
=======
/// A class representing a mapping of node indices to 2D positions
///
/// This class is equivalent to having a dict of the form::
///
///     {1: [0, 1], 3: [0.5, 1.2]}
///
/// It is used to efficiently represent a retworkx generated 2D layout for a
/// graph. It behaves as a drop in replacement for a readonly ``dict``.
#[pyclass(module = "retworkx", gc)]
pub struct Pos2DMapping {
    pub pos_map: HashMap<usize, [f64; 2]>,
>>>>>>> 693faebb
}

#[pymethods]
impl Pos2DMapping {
    #[new]
    fn new() -> Pos2DMapping {
        Pos2DMapping {
            pos_map: HashMap::new(),
        }
    }

<<<<<<< HEAD
    fn __getstate__(&self) -> HashMap<usize, (f64, f64)> {
        self.pos_map.clone()
    }

    fn __setstate__(&mut self, state: HashMap<usize, (f64, f64)>) {
=======
    fn __getstate__(&self) -> HashMap<usize, [f64; 2]> {
        self.pos_map.clone()
    }

    fn __setstate__(&mut self, state: HashMap<usize, [f64; 2]>) {
>>>>>>> 693faebb
        self.pos_map = state;
    }

    fn keys(&self) -> Pos2DMappingKeys {
        Pos2DMappingKeys {
            pos_keys: self.pos_map.keys().copied().collect(),
            iter_pos: 0,
        }
    }

    fn values(&self) -> Pos2DMappingValues {
        Pos2DMappingValues {
            pos_values: self.pos_map.values().copied().collect(),
            iter_pos: 0,
        }
    }

    fn items(&self) -> Pos2DMappingItems {
<<<<<<< HEAD
        let items: Vec<(usize, (f64, f64))> =
=======
        let items: Vec<(usize, [f64; 2])> =
>>>>>>> 693faebb
            self.pos_map.iter().map(|(k, v)| (*k, *v)).collect();
        Pos2DMappingItems {
            pos_items: items,
            iter_pos: 0,
        }
    }
}

#[pyproto]
impl<'p> PyObjectProtocol<'p> for Pos2DMapping {
    fn __richcmp__(
        &self,
        other: PyObject,
        op: pyo3::basic::CompareOp,
    ) -> PyResult<bool> {
        let compare = |other: PyObject| -> PyResult<bool> {
            let gil = Python::acquire_gil();
            let py = gil.python();
            let other_ref = other.as_ref(py);
            if other_ref.len()? != self.pos_map.len() {
                return Ok(false);
            }
            for (key, value) in &self.pos_map {
                match other_ref.get_item(key) {
                    Ok(other_raw) => {
<<<<<<< HEAD
                        let other_value: (f64, f64) = other_raw.extract()?;
=======
                        let other_value: [f64; 2] = other_raw.extract()?;
>>>>>>> 693faebb
                        if other_value != *value {
                            return Ok(false);
                        }
                    }
                    Err(ref err)
                        if Python::with_gil(|py| {
                            err.is_instance::<PyKeyError>(py)
                        }) =>
                    {
                        return Ok(false);
                    }
                    Err(err) => return Err(err),
                }
            }
            Ok(true)
        };
        match op {
            pyo3::basic::CompareOp::Eq => compare(other),
            pyo3::basic::CompareOp::Ne => match compare(other) {
                Ok(res) => Ok(!res),
                Err(err) => Err(err),
            },
            _ => Err(PyNotImplementedError::new_err(
                "Comparison not implemented",
            )),
        }
    }

    fn __str__(&self) -> PyResult<String> {
        let mut str_vec: Vec<String> = Vec::with_capacity(self.pos_map.len());
        for path in &self.pos_map {
<<<<<<< HEAD
            str_vec.push(format!(
                "{}: ({}, {})",
                path.0,
                (path.1).0,
                ((path.1).1)
            ));
=======
            str_vec.push(format!("{}: ({}, {})", path.0, path.1[0], path.1[1]));
>>>>>>> 693faebb
        }
        Ok(format!("Pos2DMapping{{{}}}", str_vec.join(", ")))
    }

    fn __hash__(&self) -> PyResult<u64> {
        let mut hasher = DefaultHasher::new();
        for index in &self.pos_map {
            hasher.write_usize(*index.0);
<<<<<<< HEAD
            hasher.write(&(index.1).0.to_be_bytes());
            hasher.write(&(index.1).1.to_be_bytes());
=======
            hasher.write(&index.1[0].to_be_bytes());
            hasher.write(&index.1[1].to_be_bytes());
>>>>>>> 693faebb
        }
        Ok(hasher.finish())
    }
}

#[pyproto]
impl PySequenceProtocol for Pos2DMapping {
    fn __len__(&self) -> PyResult<usize> {
        Ok(self.pos_map.len())
    }

    fn __contains__(&self, index: usize) -> PyResult<bool> {
        Ok(self.pos_map.contains_key(&index))
    }
}

#[pyproto]
impl PyMappingProtocol for Pos2DMapping {
    /// Return the number of nodes in the graph
    fn __len__(&self) -> PyResult<usize> {
        Ok(self.pos_map.len())
    }
<<<<<<< HEAD
    fn __getitem__(&'p self, idx: usize) -> PyResult<(f64, f64)> {
=======
    fn __getitem__(&'p self, idx: usize) -> PyResult<[f64; 2]> {
>>>>>>> 693faebb
        match self.pos_map.get(&idx) {
            Some(data) => Ok(*data),
            None => Err(PyIndexError::new_err("No node found for index")),
        }
    }
}

#[pyproto]
impl PyIterProtocol for Pos2DMapping {
    fn __iter__(slf: PyRef<Self>) -> Pos2DMappingKeys {
        Pos2DMappingKeys {
            pos_keys: slf.pos_map.keys().copied().collect(),
            iter_pos: 0,
        }
    }
}

#[pyproto]
impl PyGCProtocol for Pos2DMapping {
    fn __traverse__(&self, _visit: PyVisit) -> Result<(), PyTraverseError> {
        Ok(())
    }

    fn __clear__(&mut self) {}
}

#[pyclass(module = "retworkx")]
pub struct Pos2DMappingKeys {
    pub pos_keys: Vec<usize>,
    iter_pos: usize,
}

#[pyproto]
impl PyIterProtocol for Pos2DMappingKeys {
    fn __iter__(slf: PyRef<Self>) -> Py<Pos2DMappingKeys> {
        slf.into()
    }
    fn __next__(
        mut slf: PyRefMut<Self>,
    ) -> IterNextOutput<usize, &'static str> {
        if slf.iter_pos < slf.pos_keys.len() {
            let res = IterNextOutput::Yield(slf.pos_keys[slf.iter_pos]);
            slf.iter_pos += 1;
            res
        } else {
            IterNextOutput::Return("Ended")
        }
    }
}

#[pyclass(module = "retworkx")]
pub struct Pos2DMappingValues {
<<<<<<< HEAD
    pub pos_values: Vec<(f64, f64)>,
=======
    pub pos_values: Vec<[f64; 2]>,
>>>>>>> 693faebb
    iter_pos: usize,
}

#[pyproto]
impl PyIterProtocol for Pos2DMappingValues {
    fn __iter__(slf: PyRef<Self>) -> Py<Pos2DMappingValues> {
        slf.into()
    }
    fn __next__(
        mut slf: PyRefMut<Self>,
<<<<<<< HEAD
    ) -> IterNextOutput<(f64, f64), &'static str> {
=======
    ) -> IterNextOutput<[f64; 2], &'static str> {
>>>>>>> 693faebb
        if slf.iter_pos < slf.pos_values.len() {
            let res = IterNextOutput::Yield(slf.pos_values[slf.iter_pos]);
            slf.iter_pos += 1;
            res
        } else {
            IterNextOutput::Return("Ended")
        }
    }
}

#[pyclass(module = "retworkx")]
pub struct Pos2DMappingItems {
<<<<<<< HEAD
    pub pos_items: Vec<(usize, (f64, f64))>,
=======
    pub pos_items: Vec<(usize, [f64; 2])>,
>>>>>>> 693faebb
    iter_pos: usize,
}

#[pyproto]
impl PyIterProtocol for Pos2DMappingItems {
    fn __iter__(slf: PyRef<Self>) -> Py<Pos2DMappingItems> {
        slf.into()
    }
    fn __next__(
        mut slf: PyRefMut<Self>,
<<<<<<< HEAD
    ) -> IterNextOutput<(usize, (f64, f64)), &'static str> {
=======
    ) -> IterNextOutput<(usize, [f64; 2]), &'static str> {
>>>>>>> 693faebb
        if slf.iter_pos < slf.pos_items.len() {
            let res = IterNextOutput::Yield(slf.pos_items[slf.iter_pos]);
            slf.iter_pos += 1;
            res
        } else {
            IterNextOutput::Return("Ended")
        }
    }
}<|MERGE_RESOLUTION|>--- conflicted
+++ resolved
@@ -556,11 +556,6 @@
     }
 }
 
-<<<<<<< HEAD
-#[pyclass(module = "retworkx", gc)]
-pub struct Pos2DMapping {
-    pub pos_map: HashMap<usize, (f64, f64)>,
-=======
 /// A class representing a mapping of node indices to 2D positions
 ///
 /// This class is equivalent to having a dict of the form::
@@ -572,7 +567,6 @@
 #[pyclass(module = "retworkx", gc)]
 pub struct Pos2DMapping {
     pub pos_map: HashMap<usize, [f64; 2]>,
->>>>>>> 693faebb
 }
 
 #[pymethods]
@@ -584,19 +578,11 @@
         }
     }
 
-<<<<<<< HEAD
-    fn __getstate__(&self) -> HashMap<usize, (f64, f64)> {
-        self.pos_map.clone()
-    }
-
-    fn __setstate__(&mut self, state: HashMap<usize, (f64, f64)>) {
-=======
     fn __getstate__(&self) -> HashMap<usize, [f64; 2]> {
         self.pos_map.clone()
     }
 
     fn __setstate__(&mut self, state: HashMap<usize, [f64; 2]>) {
->>>>>>> 693faebb
         self.pos_map = state;
     }
 
@@ -615,11 +601,7 @@
     }
 
     fn items(&self) -> Pos2DMappingItems {
-<<<<<<< HEAD
-        let items: Vec<(usize, (f64, f64))> =
-=======
         let items: Vec<(usize, [f64; 2])> =
->>>>>>> 693faebb
             self.pos_map.iter().map(|(k, v)| (*k, *v)).collect();
         Pos2DMappingItems {
             pos_items: items,
@@ -645,11 +627,7 @@
             for (key, value) in &self.pos_map {
                 match other_ref.get_item(key) {
                     Ok(other_raw) => {
-<<<<<<< HEAD
-                        let other_value: (f64, f64) = other_raw.extract()?;
-=======
                         let other_value: [f64; 2] = other_raw.extract()?;
->>>>>>> 693faebb
                         if other_value != *value {
                             return Ok(false);
                         }
@@ -681,16 +659,7 @@
     fn __str__(&self) -> PyResult<String> {
         let mut str_vec: Vec<String> = Vec::with_capacity(self.pos_map.len());
         for path in &self.pos_map {
-<<<<<<< HEAD
-            str_vec.push(format!(
-                "{}: ({}, {})",
-                path.0,
-                (path.1).0,
-                ((path.1).1)
-            ));
-=======
             str_vec.push(format!("{}: ({}, {})", path.0, path.1[0], path.1[1]));
->>>>>>> 693faebb
         }
         Ok(format!("Pos2DMapping{{{}}}", str_vec.join(", ")))
     }
@@ -699,13 +668,8 @@
         let mut hasher = DefaultHasher::new();
         for index in &self.pos_map {
             hasher.write_usize(*index.0);
-<<<<<<< HEAD
-            hasher.write(&(index.1).0.to_be_bytes());
-            hasher.write(&(index.1).1.to_be_bytes());
-=======
             hasher.write(&index.1[0].to_be_bytes());
             hasher.write(&index.1[1].to_be_bytes());
->>>>>>> 693faebb
         }
         Ok(hasher.finish())
     }
@@ -728,11 +692,7 @@
     fn __len__(&self) -> PyResult<usize> {
         Ok(self.pos_map.len())
     }
-<<<<<<< HEAD
-    fn __getitem__(&'p self, idx: usize) -> PyResult<(f64, f64)> {
-=======
     fn __getitem__(&'p self, idx: usize) -> PyResult<[f64; 2]> {
->>>>>>> 693faebb
         match self.pos_map.get(&idx) {
             Some(data) => Ok(*data),
             None => Err(PyIndexError::new_err("No node found for index")),
@@ -785,11 +745,7 @@
 
 #[pyclass(module = "retworkx")]
 pub struct Pos2DMappingValues {
-<<<<<<< HEAD
-    pub pos_values: Vec<(f64, f64)>,
-=======
     pub pos_values: Vec<[f64; 2]>,
->>>>>>> 693faebb
     iter_pos: usize,
 }
 
@@ -800,11 +756,7 @@
     }
     fn __next__(
         mut slf: PyRefMut<Self>,
-<<<<<<< HEAD
-    ) -> IterNextOutput<(f64, f64), &'static str> {
-=======
     ) -> IterNextOutput<[f64; 2], &'static str> {
->>>>>>> 693faebb
         if slf.iter_pos < slf.pos_values.len() {
             let res = IterNextOutput::Yield(slf.pos_values[slf.iter_pos]);
             slf.iter_pos += 1;
@@ -817,11 +769,7 @@
 
 #[pyclass(module = "retworkx")]
 pub struct Pos2DMappingItems {
-<<<<<<< HEAD
-    pub pos_items: Vec<(usize, (f64, f64))>,
-=======
     pub pos_items: Vec<(usize, [f64; 2])>,
->>>>>>> 693faebb
     iter_pos: usize,
 }
 
@@ -832,11 +780,7 @@
     }
     fn __next__(
         mut slf: PyRefMut<Self>,
-<<<<<<< HEAD
-    ) -> IterNextOutput<(usize, (f64, f64)), &'static str> {
-=======
     ) -> IterNextOutput<(usize, [f64; 2]), &'static str> {
->>>>>>> 693faebb
         if slf.iter_pos < slf.pos_items.len() {
             let res = IterNextOutput::Yield(slf.pos_items[slf.iter_pos]);
             slf.iter_pos += 1;
