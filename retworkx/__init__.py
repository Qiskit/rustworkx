# This code is licensed under the Apache License, Version 2.0. You may
# obtain a copy of this license in the LICENSE.txt file in the root directory
# of this source tree or at http://www.apache.org/licenses/LICENSE-2.0.
#
# Any modifications or derivative works of this code must retain this
# copyright notice, and modified files need to carry a notice indicating
# that they have been altered from the originals.


import sys
import functools

from .retworkx import *
sys.modules['retworkx.generators'] = generators


class PyDAG(PyDiGraph):
    """A class for creating direct acyclic graphs.

    PyDAG is just an alias of the PyDiGraph class and behaves identically to
    the :class:`~retworkx.PyDiGraph` class and can be used interchangably
    with ``PyDiGraph``. It currently exists solely as a backwards
    compatibility alias for users of retworkx from prior to the
    0.4.0 release when there was no PyDiGraph class.

    The PyDAG class is used to create a directed graph. It can be a
    multigraph (have multiple edges between nodes). Each node and edge
    (although rarely used for edges) is indexed by an integer id. Additionally,
    each node and edge contains an arbitrary Python object as a weight/data
    payload.

    You can use the index for access to the data payload as in the
    following example:

    .. jupyter-execute::

        import retworkx

        graph = retworkx.PyDAG()
        data_payload = "An arbitrary Python object"
        node_index = graph.add_node(data_payload)
        print("Node Index: %s" % node_index)
        print(graph[node_index])

    The PyDAG class implements the Python mapping protocol for nodes so in
    addition to access you can also update the data payload with:

    .. jupyter-execute::

        import retworkx

        graph = retworkx.PyDAG()
        data_payload = "An arbitrary Python object"
        node_index = graph.add_node(data_payload)
        graph[node_index] = "New Payload"
        print("Node Index: %s" % node_index)
        print(graph[node_index])

    The PyDAG class has an option for real time cycle checking which can
    be used to ensure any edges added to the graph does not introduce a cycle.
    By default the real time cycle checking feature is disabled for
    performance, however you can enable it by setting the ``check_cycle``
    attribute to True. For example::

        import retworkx
        dag = retworkx.PyDAG()
        dag.check_cycle = True

    or at object creation::

        import retworkx
        dag = retworkx.PyDAG(check_cycle=True)

    With check_cycle set to true any calls to :meth:`PyDAG.add_edge` will
    ensure that no cycles are added, ensuring that the PyDAG class truly
    represents a directed acyclic graph. Do note that this cycle checking on
    :meth:`~PyDAG.add_edge`, :meth:`~PyDigraph.add_edges_from`,
    :meth:`~PyDAG.add_edges_from_no_data`,
    :meth:`~PyDAG.extend_from_edge_list`,  and
    :meth:`~PyDAG.extend_from_weighted_edge_list` comes with a performance
    penalty that grows as the graph does.  If you're adding a node and edge at
    the same time, leveraging :meth:`PyDAG.add_child` or
    :meth:`PyDAG.add_parent` will avoid this overhead.
    """
    pass


@functools.singledispatch
def distance_matrix(graph, parallel_threshold=300):
    """Get the distance matrix for a graph

    This differs from functions like :func:`~retworkx.floyd_warshall_numpy` in
    that the edge weight/data payload is not used and each edge is treated as a
    distance of 1.

    This function is also multithreaded and will run in parallel if the number
    of nodes in the graph is above the value of ``parallel_threshold`` (it
    defaults to 300). If the function will be running in parallel the env var
    ``RAYON_NUM_THREADS`` can be used to adjust how many threads will be used.

    :param graph: The graph to get the distance matrix for, can be either a
        :class:`~retworkx.PyGraph` or :class:`~retworkx.PyDiGraph`.
    :param int parallel_threshold: The number of nodes to calculate the
        the distance matrix in parallel at. It defaults to 300, but this can
        be tuned
    :param bool as_undirected: If set to ``True`` the input directed graph
        will be treat as if each edge was bidirectional/undirected in the
        output distance matrix.

    :returns: The distance matrix
    :rtype: numpy.ndarray
    """
    raise TypeError("Invalid Input Type %s for graph" % type(graph))


@distance_matrix.register(PyDiGraph)
def _digraph_distance_matrix(graph, parallel_threshold=300,
                             as_undirected=False):
    return digraph_distance_matrix(graph,
                                   parallel_threshold=parallel_threshold,
                                   as_undirected=as_undirected)


@distance_matrix.register(PyGraph)
def _graph_distance_matrix(graph, parallel_threshold=300):
    return graph_distance_matrix(graph, parallel_threshold=parallel_threshold)


@functools.singledispatch
def adjacency_matrix(graph, weight_fn=None, default_weight=1.0):
    """Return the adjacency matrix for a graph object

    In the case where there are multiple edges between nodes the value in the
    output matrix will be the sum of the edges' weights.

    :param graph: The graph used to generate the adjacency matrix from. Can
        either be a :class:`~retworkx.PyGraph` or :class:`~retworkx.PyDiGraph`
    :param callable weight_fn: A callable object (function, lambda, etc) which
        will be passed the edge object and expected to return a ``float``. This
        tells retworkx/rust how to extract a numerical weight as a ``float``
        for edge object. Some simple examples are::

            adjacency_matrix(graph, weight_fn: lambda x: 1)

        to return a weight of 1 for all edges. Also::

            adjacency_matrix(graph, weight_fn: lambda x: float(x))

        to cast the edge object as a float as the weight. If this is not
        specified a default value (either ``default_weight`` or 1) will be used
        for all edges.
    :param float default_weight: If ``weight_fn`` is not used this can be
        optionally used to specify a default weight to use for all edges.

     :return: The adjacency matrix for the input dag as a numpy array
     :rtype: numpy.ndarray
    """
    raise TypeError("Invalid Input Type %s for graph" % type(graph))


@adjacency_matrix.register(PyDiGraph)
def _digraph_adjacency_matrix(graph, weight_fn=None, default_weight=1.0):
    return digraph_adjacency_matrix(graph, weight_fn=weight_fn,
                                    default_weight=default_weight)


@adjacency_matrix.register(PyGraph)
def _graph_adjacency_matrix(graph, weight_fn=None, default_weight=1.0):
    return graph_adjacency_matrix(graph, weight_fn=weight_fn,
                                  default_weight=default_weight)


@functools.singledispatch
def all_simple_paths(graph, from_, to, min_depth=None, cutoff=None):
    """Return all simple paths between 2 nodes in a PyGraph object

    A simple path is a path with no repeated nodes.

    :param graph: The graph to find the path in. Can either be a
        class:`~retworkx.PyGraph` or :class:`~retworkx.PyDiGraph`
    :param int from_: The node index to find the paths from
    :param int to: The node index to find the paths to
    :param int min_depth: The minimum depth of the path to include in the
        output list of paths. By default all paths are included regardless of
        depth, setting to 0 will behave like the default.
    :param int cutoff: The maximum depth of path to include in the output list
        of paths. By default includes all paths regardless of depth, setting to
        0 will behave like default.

    :returns: A list of lists where each inner list is a path of node indices
    :rtype: list
    """
    raise TypeError("Invalid Input Type %s for graph" % type(graph))


@all_simple_paths.register(PyDiGraph)
def _digraph_all_simple_paths(graph, from_, to, min_depth=None, cutoff=None):
    return digraph_all_simple_paths(graph, from_, to, min_depth=min_depth,
                                    cutoff=cutoff)


@all_simple_paths.register(PyGraph)
def _graph_all_simple_paths(graph, from_, to, min_depth=None, cutoff=None):
    return graph_all_simple_paths(graph, from_, to, min_depth=min_depth,
                                  cutoff=cutoff)


@functools.singledispatch
def floyd_warshall_numpy(
    graph, weight_fn=None, default_weight=1.0, parallel_threshold=300,
):
    """Find all-pairs shortest path lengths using Floyd's algorithm

    Floyd's algorithm is used for finding shortest paths in dense graphs
    or graphs with negative weights (where Dijkstra's algorithm fails).

    This function is multithreaded and will launch a pool with threads equal
    to the number of CPUs by default if the number of nodes in the graph is
    above the value of ``parallel_threshold`` (it defaults to 300).
    You can tune the number of threads with the ``RAYON_NUM_THREADS``
    environment variable. For example, setting ``RAYON_NUM_THREADS=4`` would
    limit the thread pool to 4 threads if parallelization was enabled.

    :param graph: The graph to run Floyd's algorithm on. Can
        either be a :class:`~retworkx.PyGraph` or :class:`~retworkx.PyDiGraph`
    :param callable weight_fn: A callable object (function, lambda, etc) which
        will be passed the edge object and expected to return a ``float``. This
        tells retworkx/rust how to extract a numerical weight as a ``float``
        for edge object. Some simple examples are::

            floyd_warshall_numpy(graph, weight_fn: lambda x: 1)

        to return a weight of 1 for all edges. Also::

            floyd_warshall_numpy(graph, weight_fn: lambda x: float(x))

        to cast the edge object as a float as the weight. If this is not
        specified a default value (either ``default_weight`` or 1) will be used
        for all edges.
    :param float default_weight: If ``weight_fn`` is not used this can be
        optionally used to specify a default weight to use for all edges.
    :param int parallel_threshold: The number of nodes to execute
        the algorithm in parallel at. It defaults to 300, but this can
        be tuned

    :returns: A matrix of shortest path distances between nodes. If there is no
        path between two nodes then the corresponding matrix entry will be
        ``np.inf``.
    :rtype: numpy.ndarray
    """
    raise TypeError("Invalid Input Type %s for graph" % type(graph))


@floyd_warshall_numpy.register(PyDiGraph)
def _digraph_floyd_warshall_numpy(
    graph, weight_fn=None, default_weight=1.0, parallel_threshold=300
):
    return digraph_floyd_warshall_numpy(
        graph,
        weight_fn=weight_fn,
        default_weight=default_weight,
        parallel_threshold=parallel_threshold,
    )


@floyd_warshall_numpy.register(PyGraph)
def _graph_floyd_warshall_numpy(
    graph, weight_fn=None, default_weight=1.0, parallel_threshold=300
):
    return graph_floyd_warshall_numpy(
        graph,
        weight_fn=weight_fn,
        default_weight=default_weight,
        parallel_threshold=parallel_threshold,
    )


@functools.singledispatch
def astar_shortest_path(graph, node, goal_fn, edge_cost_fn, estimate_cost_fn):
    """Compute the A* shortest path for a graph

    :param graph: The input graph to use. Can
        either be a :class:`~retworkx.PyGraph` or :class:`~retworkx.PyDiGraph`
    :param int node: The node index to compute the path from
    :param goal_fn: A python callable that will take in 1 parameter, a node's
        data object and will return a boolean which will be True if it is the
        finish node.
    :param edge_cost_fn: A python callable that will take in 1 parameter, an
        edge's data object and will return a float that represents the cost
        of that edge. It must be non-negative.
    :param estimate_cost_fn: A python callable that will take in 1 parameter, a
        node's data object and will return a float which represents the
        estimated cost for the next node. The return must be non-negative. For
        the algorithm to find the actual shortest path, it should be
        admissible, meaning that it should never overestimate the actual cost
        to get to the nearest goal node.

    :returns: The computed shortest path between node and finish as a list
        of node indices.
    :rtype: NodeIndices
    """
    raise TypeError("Invalid Input Type %s for graph" % type(graph))


@astar_shortest_path.register(PyDiGraph)
def _digraph_astar_shortest_path(graph, node, goal_fn, edge_cost_fn,
                                 estimate_cost_fn):
    return digraph_astar_shortest_path(graph, node, goal_fn, edge_cost_fn,
                                       estimate_cost_fn)


@astar_shortest_path.register(PyGraph)
def _graph_astar_shortest_path(graph, node, goal_fn, edge_cost_fn,
                               estimate_cost_fn):
    return graph_astar_shortest_path(graph, node, goal_fn, edge_cost_fn,
                                     estimate_cost_fn)


@functools.singledispatch
def dijkstra_shortest_paths(graph, source, target=None, weight_fn=None,
                            default_weight=1.0, as_undirected=False):
    """Find the shortest path from a node

    This function will generate the shortest path from a source node using
    Dijkstra's algorithm.

    :param graph: The input graph to use. Can either be a
        :class:`~retworkx.PyGraph` or :class:`~retworkx.PyDiGraph`
    :param int source: The node index to find paths from
    :param int target: An optional target to find a path to
    :param weight_fn: An optional weight function for an edge. It will accept
        a single argument, the edge's weight object and will return a float
        which will be used to represent the weight/cost of the edge
    :param float default_weight: If ``weight_fn`` isn't specified this optional
        float value will be used for the weight/cost of each edge.
    :param bool as_undirected: If set to true the graph will be treated as
        undirected for finding the shortest path. This only works with a
        :class:`~retworkx.PyDiGraph` input for ``graph``

    :return: Dictionary of paths. The keys are destination node indices and
        the dict values are lists of node indices making the path.
    :rtype: dict
    """
    raise TypeError("Invalid Input Type %s for graph" % type(graph))


@dijkstra_shortest_paths.register(PyDiGraph)
def _digraph_dijkstra_shortest_path(graph, source, target=None, weight_fn=None,
                                    default_weight=1.0, as_undirected=False):
    return digraph_dijkstra_shortest_paths(graph, source, target=target,
                                           weight_fn=weight_fn,
                                           default_weight=default_weight,
                                           as_undirected=as_undirected)


@dijkstra_shortest_paths.register(PyGraph)
def _graph_dijkstra_shortest_path(graph, source, target=None, weight_fn=None,
                                  default_weight=1.0):
    return graph_dijkstra_shortest_paths(graph, source, target=target,
                                         weight_fn=weight_fn,
                                         default_weight=default_weight)


@functools.singledispatch
def dijkstra_shortest_path_lengths(graph, node, edge_cost_fn, goal=None):
    """Compute the lengths of the shortest paths for a graph object using
    Dijkstra's algorithm.

    :param graph: The input graph to use. Can either be a
        :class:`~retworkx.PyGraph` or :class:`~retworkx.PyDiGraph`
    :param int node: The node index to use as the source for finding the
        shortest paths from
    :param edge_cost_fn: A python callable that will take in 1 parameter, an
        edge's data object and will return a float that represents the
        cost/weight of that edge. It must be non-negative
    :param int goal: An optional node index to use as the end of the path.
        When specified the traversal will stop when the goal is reached and
        the output dictionary will only have a single entry with the length
        of the shortest path to the goal node.

    :returns: A dictionary of the shortest paths from the provided node where
        the key is the node index of the end of the path and the value is the
        cost/sum of the weights of path
    :rtype: dict
    """
    raise TypeError("Invalid Input Type %s for graph" % type(graph))


@dijkstra_shortest_path_lengths.register(PyDiGraph)
def _digraph_dijkstra_shortest_path_lengths(graph, node, edge_cost_fn,
                                            goal=None):
    return digraph_dijkstra_shortest_path_lengths(graph, node, edge_cost_fn,
                                                  goal=goal)


@dijkstra_shortest_path_lengths.register(PyGraph)
def _graph_dijkstra_shortest_path_lengths(graph, node, edge_cost_fn,
                                          goal=None):
    return graph_dijkstra_shortest_path_lengths(graph, node, edge_cost_fn,
                                                goal=goal)


@functools.singledispatch
def k_shortest_path_lengths(graph, start, k, edge_cost, goal=None):
    """Compute the length of the kth shortest path

    Computes the lengths of the kth shortest path from ``start`` to every
    reachable node.

    Computes in :math:`O(k * (|E| + |V|*log(|V|)))` time (average).

    :param graph: The graph to find the shortest paths in. Can either be a
        :class:`~retworkx.PyGraph` or :class:`~retworkx.PyDiGraph`
    :param int start: The node index to find the shortest paths from
    :param int k: The kth shortest path to find the lengths of
    :param edge_cost: A python callable that will receive an edge payload and
        return a float for the cost of that eedge
    :param int goal: An optional goal node index, if specified the output
        dictionary

    :returns: A dict of lengths where the key is the destination node index and
        the value is the length of the path.
    :rtype: dict
    """
    raise TypeError("Invalid Input Type %s for graph" % type(graph))


@k_shortest_path_lengths.register(PyDiGraph)
def _digraph_k_shortest_path_lengths(graph, start, k, edge_cost, goal=None):
    return digraph_k_shortest_path_lengths(graph, start, k, edge_cost,
                                           goal=goal)


@k_shortest_path_lengths.register(PyGraph)
def _graph_k_shortest_path_lengths(graph, start, k, edge_cost, goal=None):
    return graph_k_shortest_path_lengths(graph, start, k, edge_cost,
                                         goal=goal)


@functools.singledispatch
def dfs_edges(graph, source):
    """Get edge list in depth first order

    :param PyGraph graph: The graph to get the DFS edge list from
    :param int source: An optional node index to use as the starting node
        for the depth-first search. The edge list will only return edges in
        the components reachable from this index. If this is not specified
        then a source will be chosen arbitrarly and repeated until all
        components of the graph are searched.

    :returns: A list of edges as a tuple of the form ``(source, target)`` in
        depth-first order
    :rtype: EdgeList
        raise TypeError("Invalid Input Type %s for graph" % type(graph))
    """
    raise TypeError("Invalid Input Type %s for graph" % type(graph))


@dfs_edges.register(PyDiGraph)
def _digraph_dfs_edges(graph, source):
    return digraph_dfs_edges(graph, source)


@dfs_edges.register(PyGraph)
def _graph_dfs_edges(graph, source):
    return graph_dfs_edges(graph, source)


@functools.singledispatch
def is_isomorphic(first, second, node_matcher=None, edge_matcher=None):
    """Determine if 2 graphs are isomorphic

    This checks if 2 graphs are isomorphic both structurally and also
    comparing the node and edge data using the provided matcher functions.
    The matcher functions take in 2 data objects and will compare them. A
    simple example that checks if they're just equal would be::

            graph_a = retworkx.PyGraph()
            graph_b = retworkx.PyGraph()
            retworkx.is_isomorphic(graph_a, graph_b,
                                lambda x, y: x == y)

    :param first: The first graph to compare. Can either be a
        :class:`~retworkx.PyGraph` or :class:`~retworkx.PyDiGraph`.
    :param second: The second graph to compare. Can either be a
        :class:`~retworkx.PyGraph` or :class:`~retworkx.PyDiGraph`.
        It should be the same type as the first graph.
    :param callable node_matcher: A python callable object that takes 2
        positional one for each node data object. If the return of this
        function evaluates to True then the nodes passed to it are viewed
        as matching.
    :param callable edge_matcher: A python callable object that takes 2
        positional one for each edge data object. If the return of this
        function evaluates to True then the edges passed to it are viewed
        as matching.

    :returns: ``True`` if the 2 graphs are isomorphic, ``False`` if they are
        not.
    :rtype: bool
    """
    raise TypeError("Invalid Input Type %s for graph" % type(first))


@is_isomorphic.register(PyDiGraph)
def _digraph_is_isomorphic(first, second, node_matcher=None,
                           edge_matcher=None):
    return digraph_is_isomorphic(first, second, node_matcher, edge_matcher)


@is_isomorphic.register(PyGraph)
def _graph_is_isomorphic(first, second, node_matcher=None, edge_matcher=None):
    return graph_is_isomorphic(first, second, node_matcher, edge_matcher)


@functools.singledispatch
def is_isomorphic_node_match(first, second, matcher):
    """Determine if 2 graphs are isomorphic

    This checks if 2 graphs are isomorphic both structurally and also
    comparing the node data using the provided matcher function. The matcher
    function takes in 2 node data objects and will compare them. A simple
    example that checks if they're just equal would be::

        graph_a = retworkx.PyDAG()
        graph_b = retworkx.PyDAG()
        retworkx.is_isomorphic_node_match(graph_a, graph_b,
                                        lambda x, y: x == y)

    :param first: The first graph to compare. Can either be a
        :class:`~retworkx.PyGraph` or :class:`~retworkx.PyDiGraph`.
    :param second: The second graph to compare. Can either be a
        :class:`~retworkx.PyGraph` or :class:`~retworkx.PyDiGraph`.
        It should be the same type as the first graph.
    :param callable matcher: A python callable object that takes 2 positional
        one for each node data object. If the return of this
        function evaluates to True then the nodes passed to it are vieded
        as matching.

    :returns: ``True`` if the 2 graphs are isomorphic ``False`` if they are
        not.
    :rtype: bool
    """
    raise TypeError("Invalid Input Type %s for graph" % type(first))


@is_isomorphic_node_match.register(PyDiGraph)
def _digraph_is_isomorphic_node_match(first, second, matcher):
    return digraph_is_isomorphic(first, second, matcher)


@is_isomorphic_node_match.register(PyGraph)
def _graph_is_isomorphic_node_match(first, second, matcher):
    return graph_is_isomorphic(first, second, matcher)


@functools.singledispatch
def transitivity(graph):
    """Compute the transitivity of a graph.

    This function is multithreaded and will run
    launch a thread pool with threads equal to the number of CPUs by default.
    You can tune the number of threads with the ``RAYON_NUM_THREADS``
    environment variable. For example, setting ``RAYON_NUM_THREADS=4`` would
    limit the thread pool to 4 threads.

    .. note::

        The function implicitly assumes that there are no parallel edges
        or self loops. It may produce incorrect/unexpected results if the
        input graph has self loops or parallel edges.

    :param graph: The graph to be used. Can either be a
        :class:`~retworkx.PyGraph` or :class:`~retworkx.PyDiGraph`.

    :returns: Transitivity of the graph.
    :rtype: float
        raise TypeError("Invalid Input Type %s for graph" % type(graph))
    """
    raise TypeError("Invalid Input Type %s for graph" % type(graph))


@transitivity.register(PyDiGraph)
def _digraph_transitivity(graph):
    return digraph_transitivity(graph)


@transitivity.register(PyGraph)
def _graph_transitivity(graph):
    return graph_transitivity(graph)


@functools.singledispatch
def core_number(graph):
    """Return the core number for each node in the graph.

    A k-core is a maximal subgraph that contains nodes of degree k or more.

    .. note::

        The function implicitly assumes that there are no parallel edges
        or self loops. It may produce incorrect/unexpected results if the
        input graph has self loops or parallel edges.

    :param graph: The graph to get core numbers. Can either be a
        :class:`~retworkx.PyGraph` or :class:`~retworkx.PyDiGraph`

    :returns: A dictionary keyed by node index to the core number
    :rtype: dict
        raise TypeError("Invalid Input Type %s for graph" % type(graph))
    """
    raise TypeError("Invalid Input Type %s for graph" % type(graph))


@core_number.register(PyDiGraph)
def _digraph_core_number(graph):
    return digraph_core_number(graph)


@core_number.register(PyGraph)
def _graph_core_number(graph):
    return graph_core_number(graph)


@functools.singledispatch
def complement(graph):
    """Compute the complement of a graph.

    :param graph: The graph to be used, can be either a
        :class:`~retworkx.PyGraph` or :class:`~retworkx.PyDiGraph`.

    :returns: The complement of the graph.
    :rtype: :class:`~retworkx.PyGraph` or :class:`~retworkx.PyDiGraph`

    .. note::
        Parallel edges and self-loops are never created,
        even if the ``multigraph`` is set to ``True``
    """
    raise TypeError("Invalid Input Type %s for graph" % type(graph))


@complement.register(PyDiGraph)
def _digraph_complement(graph):
    return digraph_complement(graph)


@complement.register(PyGraph)
def _graph_complement(graph):
    return graph_complement(graph)


<<<<<<< HEAD
def networkx_converter(graph):
    """Convert a networkx graph object into a retworkx graph object.

    .. note::

        networkx is **not** a dependency of retworkx and this function
        is provided as a convenience method for users of both networkx and
        retworkx. This function will not work unless you install networkx
        independently.

    :param networkx.Graph graph: The networkx graph to convert.

    :returns: A retworkx graph, either a :class:`~retworkx.PyDiGraph` or a
        :class:`~retworkx.PyGraph` based on whether the input graph is directed
        or not.
    :rtype: :class:`~retworkx.PyDiGraph` or :class:`~retworkx.PyGraph`
    """
    if graph.is_directed():
        new_graph = PyDiGraph(multigraph=graph.is_multigraph())
    else:
        new_graph = PyGraph(multigraph=graph.is_multigraph())
    nodes = list(graph.nodes)
    node_indices = dict(zip(nodes, new_graph.add_nodes_from(nodes)))
    new_graph.add_edges_from(
        [(node_indices[x[0]],
          node_indices[x[1]],
          x[2]) for x in graph.edges(data=True)])
    return new_graph
=======
@functools.singledispatch
def random_layout(graph, center=None, seed=None):
    """Generate a random layout

    :param PyGraph graph: The graph to generate the layout for
    :param tuple center: An optional center position. This is a 2 tuple of two
        ``float`` values for the center position
    :param int seed: An optional seed to set for the random number generator.

    :returns: The random layout of the graph.
    :rtype: Pos2DMapping
    """
    raise TypeError("Invalid Input Type %s for graph" % type(graph))


@random_layout.register(PyDiGraph)
def _digraph_random_layout(graph, center=None, seed=None):
    return digraph_random_layout(graph, center=center, seed=seed)


@random_layout.register(PyGraph)
def _graph_random_layout(graph, center=None, seed=None):
    return graph_random_layout(graph, center=center, seed=seed)
>>>>>>> d89e57c9
<|MERGE_RESOLUTION|>--- conflicted
+++ resolved
@@ -648,7 +648,31 @@
     return graph_complement(graph)
 
 
-<<<<<<< HEAD
+@functools.singledispatch
+def random_layout(graph, center=None, seed=None):
+    """Generate a random layout
+
+    :param PyGraph graph: The graph to generate the layout for
+    :param tuple center: An optional center position. This is a 2 tuple of two
+        ``float`` values for the center position
+    :param int seed: An optional seed to set for the random number generator.
+
+    :returns: The random layout of the graph.
+    :rtype: Pos2DMapping
+    """
+    raise TypeError("Invalid Input Type %s for graph" % type(graph))
+
+
+@random_layout.register(PyDiGraph)
+def _digraph_random_layout(graph, center=None, seed=None):
+    return digraph_random_layout(graph, center=center, seed=seed)
+
+
+@random_layout.register(PyGraph)
+def _graph_random_layout(graph, center=None, seed=None):
+    return graph_random_layout(graph, center=center, seed=seed)
+
+
 def networkx_converter(graph):
     """Convert a networkx graph object into a retworkx graph object.
 
@@ -676,29 +700,4 @@
         [(node_indices[x[0]],
           node_indices[x[1]],
           x[2]) for x in graph.edges(data=True)])
-    return new_graph
-=======
-@functools.singledispatch
-def random_layout(graph, center=None, seed=None):
-    """Generate a random layout
-
-    :param PyGraph graph: The graph to generate the layout for
-    :param tuple center: An optional center position. This is a 2 tuple of two
-        ``float`` values for the center position
-    :param int seed: An optional seed to set for the random number generator.
-
-    :returns: The random layout of the graph.
-    :rtype: Pos2DMapping
-    """
-    raise TypeError("Invalid Input Type %s for graph" % type(graph))
-
-
-@random_layout.register(PyDiGraph)
-def _digraph_random_layout(graph, center=None, seed=None):
-    return digraph_random_layout(graph, center=center, seed=seed)
-
-
-@random_layout.register(PyGraph)
-def _graph_random_layout(graph, center=None, seed=None):
-    return graph_random_layout(graph, center=center, seed=seed)
->>>>>>> d89e57c9
+    return new_graph