// Licensed under the Apache License, Version 2.0 (the "License"); you may
// not use this file except in compliance with the License. You may obtain
// a copy of the License at
//
//     http://www.apache.org/licenses/LICENSE-2.0
//
// Unless required by applicable law or agreed to in writing, software
// distributed under the License is distributed on an "AS IS" BASIS, WITHOUT
// WARRANTIES OR CONDITIONS OF ANY KIND, either express or implied. See the
// License for the specific language governing permissions and limitations
// under the License.

mod cartesian_product;
mod centrality;
mod coloring;
mod connectivity;
mod dag_algo;
mod digraph;
mod dot_utils;
mod generators;
mod graph;
mod isomorphism;
mod iterators;
mod layout;
mod matching;
mod random_graph;
mod shortest_path;
mod steiner_tree;
<<<<<<< HEAD
mod tensor_product;
=======
mod toposort;
>>>>>>> 05dba638
mod transitivity;
mod traversal;
mod tree;
mod union;

use cartesian_product::*;
use centrality::*;
use coloring::*;
use connectivity::*;
use dag_algo::*;
use isomorphism::*;
use layout::*;
use matching::*;
use random_graph::*;
use shortest_path::*;
use steiner_tree::*;
use tensor_product::*;
use transitivity::*;
use traversal::*;
use tree::*;
use union::*;

use hashbrown::HashMap;
use indexmap::map::Entry::{Occupied, Vacant};
use num_complex::Complex64;

use pyo3::create_exception;
use pyo3::exceptions::PyException;
use pyo3::exceptions::PyValueError;
use pyo3::import_exception;
use pyo3::prelude::*;
use pyo3::wrap_pyfunction;
use pyo3::wrap_pymodule;
use pyo3::Python;

use petgraph::graph::NodeIndex;
use petgraph::prelude::*;
use petgraph::visit::{
    Data, GraphBase, GraphProp, IntoEdgeReferences, IntoNodeIdentifiers, NodeCount, NodeIndexable,
};
use petgraph::EdgeType;

use std::convert::TryFrom;
use std::hash::Hash;

use retworkx_core::dictmap::*;

use crate::generators::PyInit_generators;

trait IsNan {
    fn is_nan(&self) -> bool;
}

/// https://doc.rust-lang.org/nightly/src/core/num/f64.rs.html#441
impl IsNan for f64 {
    #[inline]
    #[allow(clippy::eq_op)]
    fn is_nan(&self) -> bool {
        self != self
    }
}

/// https://docs.rs/num-complex/0.4.0/src/num_complex/lib.rs.html#572-574
impl IsNan for Complex64 {
    #[inline]
    fn is_nan(&self) -> bool {
        self.re.is_nan() || self.im.is_nan()
    }
}
pub type StablePyGraph<Ty> = StableGraph<PyObject, PyObject, Ty>;

pub trait NodesRemoved {
    fn nodes_removed(&self) -> bool;
}

impl<'a, Ty> NodesRemoved for &'a StablePyGraph<Ty>
where
    Ty: EdgeType,
{
    fn nodes_removed(&self) -> bool {
        self.node_bound() != self.node_count()
    }
}

pub fn get_edge_iter_with_weights<G>(graph: G) -> impl Iterator<Item = (usize, usize, PyObject)>
where
    G: GraphBase
        + IntoEdgeReferences
        + IntoNodeIdentifiers
        + NodeIndexable
        + NodeCount
        + GraphProp
        + NodesRemoved,
    G: Data<NodeWeight = PyObject, EdgeWeight = PyObject>,
{
    let node_map: Option<HashMap<NodeIndex, usize>> = if graph.nodes_removed() {
        let mut node_hash_map: HashMap<NodeIndex, usize> =
            HashMap::with_capacity(graph.node_count());
        for (count, node) in graph.node_identifiers().enumerate() {
            let index = NodeIndex::new(graph.to_index(node));
            node_hash_map.insert(index, count);
        }
        Some(node_hash_map)
    } else {
        None
    };

    graph.edge_references().map(move |edge| {
        let i: usize;
        let j: usize;
        match &node_map {
            Some(map) => {
                let source_index = NodeIndex::new(graph.to_index(edge.source()));
                let target_index = NodeIndex::new(graph.to_index(edge.target()));
                i = *map.get(&source_index).unwrap();
                j = *map.get(&target_index).unwrap();
            }
            None => {
                i = graph.to_index(edge.source());
                j = graph.to_index(edge.target());
            }
        }
        (i, j, edge.weight().clone())
    })
}

fn weight_callable<'p, T>(
    py: Python<'p>,
    weight_fn: &'p Option<PyObject>,
    weight: &PyObject,
    default: T,
) -> PyResult<T>
where
    T: FromPyObject<'p>,
{
    match weight_fn {
        Some(weight_fn) => {
            let res = weight_fn.as_ref(py).call1((weight,))?;
            res.extract()
        }
        None => Ok(default),
    }
}

#[inline]
fn is_valid_weight(val: f64) -> PyResult<f64> {
    if val.is_sign_negative() {
        return Err(PyValueError::new_err("Negative weights not supported."));
    }

    if val.is_nan() {
        return Err(PyValueError::new_err("NaN weights not supported."));
    }

    Ok(val)
}

pub enum CostFn {
    Default(f64),
    PyFunction(PyObject),
}

impl From<PyObject> for CostFn {
    fn from(obj: PyObject) -> Self {
        CostFn::PyFunction(obj)
    }
}

impl TryFrom<f64> for CostFn {
    type Error = PyErr;

    fn try_from(val: f64) -> Result<Self, Self::Error> {
        let val = is_valid_weight(val)?;
        Ok(CostFn::Default(val))
    }
}

impl TryFrom<(Option<PyObject>, f64)> for CostFn {
    type Error = PyErr;

    fn try_from(func_or_default: (Option<PyObject>, f64)) -> Result<Self, Self::Error> {
        let (obj, val) = func_or_default;
        match obj {
            Some(obj) => Ok(CostFn::PyFunction(obj)),
            None => CostFn::try_from(val),
        }
    }
}

impl CostFn {
    fn call(&self, py: Python, arg: &PyObject) -> PyResult<f64> {
        match self {
            CostFn::Default(val) => Ok(*val),
            CostFn::PyFunction(obj) => {
                let raw = obj.call1(py, (arg,))?;
                let val: f64 = raw.extract(py)?;
                is_valid_weight(val)
            }
        }
    }
}

fn find_node_by_weight<Ty: EdgeType>(
    py: Python,
    graph: &StablePyGraph<Ty>,
    obj: &PyObject,
) -> PyResult<Option<NodeIndex>> {
    let mut index = None;
    for node in graph.node_indices() {
        let weight = graph.node_weight(node).unwrap();
        if obj
            .as_ref(py)
            .rich_compare(weight, pyo3::basic::CompareOp::Eq)?
            .is_true()?
        {
            index = Some(node);
            break;
        }
    }
    Ok(index)
}

fn merge_duplicates<K, V, F, E>(xs: Vec<(K, V)>, mut merge_fn: F) -> Result<Vec<(K, V)>, E>
where
    K: Hash + Eq,
    F: FnMut(&V, &V) -> Result<V, E>,
{
    let mut kvs = DictMap::with_capacity(xs.len());
    for (k, v) in xs {
        match kvs.entry(k) {
            Occupied(entry) => {
                *entry.into_mut() = merge_fn(&v, entry.get())?;
            }
            Vacant(entry) => {
                entry.insert(v);
            }
        }
    }
    Ok(kvs.into_iter().collect::<Vec<_>>())
}

// The provided node is invalid.
create_exception!(retworkx, InvalidNode, PyException);
// Performing this operation would result in trying to add a cycle to a DAG.
create_exception!(retworkx, DAGWouldCycle, PyException);
// There is no edge present between the provided nodes.
create_exception!(retworkx, NoEdgeBetweenNodes, PyException);
// The specified Directed Graph has a cycle and can't be treated as a DAG.
create_exception!(retworkx, DAGHasCycle, PyException);
// No neighbors found matching the provided predicate.
create_exception!(retworkx, NoSuitableNeighbors, PyException);
// Invalid operation on a null graph
create_exception!(retworkx, NullGraph, PyException);
// No path was found between the specified nodes.
create_exception!(retworkx, NoPathFound, PyException);
// Prune part of the search tree while traversing a graph.
import_exception!(retworkx.visit, PruneSearch);
// Stop graph traversal.
import_exception!(retworkx.visit, StopSearch);

#[pymodule]
fn retworkx(py: Python<'_>, m: &PyModule) -> PyResult<()> {
    m.add("__version__", env!("CARGO_PKG_VERSION"))?;
    m.add("InvalidNode", py.get_type::<InvalidNode>())?;
    m.add("DAGWouldCycle", py.get_type::<DAGWouldCycle>())?;
    m.add("NoEdgeBetweenNodes", py.get_type::<NoEdgeBetweenNodes>())?;
    m.add("DAGHasCycle", py.get_type::<DAGHasCycle>())?;
    m.add("NoSuitableNeighbors", py.get_type::<NoSuitableNeighbors>())?;
    m.add("NoPathFound", py.get_type::<NoPathFound>())?;
    m.add("NullGraph", py.get_type::<NullGraph>())?;
    m.add_wrapped(wrap_pyfunction!(bfs_successors))?;
    m.add_wrapped(wrap_pyfunction!(graph_bfs_search))?;
    m.add_wrapped(wrap_pyfunction!(digraph_bfs_search))?;
    m.add_wrapped(wrap_pyfunction!(graph_dijkstra_search))?;
    m.add_wrapped(wrap_pyfunction!(digraph_dijkstra_search))?;
    m.add_wrapped(wrap_pyfunction!(dag_longest_path))?;
    m.add_wrapped(wrap_pyfunction!(dag_longest_path_length))?;
    m.add_wrapped(wrap_pyfunction!(dag_weighted_longest_path))?;
    m.add_wrapped(wrap_pyfunction!(dag_weighted_longest_path_length))?;
    m.add_wrapped(wrap_pyfunction!(number_connected_components))?;
    m.add_wrapped(wrap_pyfunction!(connected_components))?;
    m.add_wrapped(wrap_pyfunction!(is_connected))?;
    m.add_wrapped(wrap_pyfunction!(node_connected_component))?;
    m.add_wrapped(wrap_pyfunction!(number_weakly_connected_components))?;
    m.add_wrapped(wrap_pyfunction!(weakly_connected_components))?;
    m.add_wrapped(wrap_pyfunction!(is_weakly_connected))?;
    m.add_wrapped(wrap_pyfunction!(is_directed_acyclic_graph))?;
    m.add_wrapped(wrap_pyfunction!(digraph_is_isomorphic))?;
    m.add_wrapped(wrap_pyfunction!(graph_is_isomorphic))?;
    m.add_wrapped(wrap_pyfunction!(digraph_is_subgraph_isomorphic))?;
    m.add_wrapped(wrap_pyfunction!(graph_is_subgraph_isomorphic))?;
    m.add_wrapped(wrap_pyfunction!(digraph_vf2_mapping))?;
    m.add_wrapped(wrap_pyfunction!(graph_vf2_mapping))?;
    m.add_wrapped(wrap_pyfunction!(digraph_union))?;
    m.add_wrapped(wrap_pyfunction!(graph_union))?;
    m.add_wrapped(wrap_pyfunction!(digraph_cartesian_product))?;
    m.add_wrapped(wrap_pyfunction!(graph_cartesian_product))?;
    m.add_wrapped(wrap_pyfunction!(topological_sort))?;
    m.add_wrapped(wrap_pyfunction!(descendants))?;
    m.add_wrapped(wrap_pyfunction!(ancestors))?;
    m.add_wrapped(wrap_pyfunction!(lexicographical_topological_sort))?;
    m.add_wrapped(wrap_pyfunction!(graph_floyd_warshall))?;
    m.add_wrapped(wrap_pyfunction!(digraph_floyd_warshall))?;
    m.add_wrapped(wrap_pyfunction!(graph_floyd_warshall_numpy))?;
    m.add_wrapped(wrap_pyfunction!(digraph_floyd_warshall_numpy))?;
    m.add_wrapped(wrap_pyfunction!(collect_runs))?;
    m.add_wrapped(wrap_pyfunction!(collect_bicolor_runs))?;
    m.add_wrapped(wrap_pyfunction!(layers))?;
    m.add_wrapped(wrap_pyfunction!(graph_distance_matrix))?;
    m.add_wrapped(wrap_pyfunction!(digraph_distance_matrix))?;
    m.add_wrapped(wrap_pyfunction!(digraph_adjacency_matrix))?;
    m.add_wrapped(wrap_pyfunction!(graph_adjacency_matrix))?;
    m.add_wrapped(wrap_pyfunction!(graph_all_simple_paths))?;
    m.add_wrapped(wrap_pyfunction!(digraph_all_simple_paths))?;
    m.add_wrapped(wrap_pyfunction!(graph_dijkstra_shortest_paths))?;
    m.add_wrapped(wrap_pyfunction!(digraph_dijkstra_shortest_paths))?;
    m.add_wrapped(wrap_pyfunction!(graph_dijkstra_shortest_path_lengths))?;
    m.add_wrapped(wrap_pyfunction!(digraph_dijkstra_shortest_path_lengths))?;
    m.add_wrapped(wrap_pyfunction!(digraph_all_pairs_dijkstra_path_lengths))?;
    m.add_wrapped(wrap_pyfunction!(digraph_all_pairs_dijkstra_shortest_paths))?;
    m.add_wrapped(wrap_pyfunction!(graph_all_pairs_dijkstra_path_lengths))?;
    m.add_wrapped(wrap_pyfunction!(graph_all_pairs_dijkstra_shortest_paths))?;
    m.add_wrapped(wrap_pyfunction!(graph_betweenness_centrality))?;
    m.add_wrapped(wrap_pyfunction!(digraph_betweenness_centrality))?;
    m.add_wrapped(wrap_pyfunction!(graph_astar_shortest_path))?;
    m.add_wrapped(wrap_pyfunction!(digraph_astar_shortest_path))?;
    m.add_wrapped(wrap_pyfunction!(graph_greedy_color))?;
    m.add_wrapped(wrap_pyfunction!(graph_tensor_product))?;
    m.add_wrapped(wrap_pyfunction!(digraph_tensor_product))?;
    m.add_wrapped(wrap_pyfunction!(directed_gnp_random_graph))?;
    m.add_wrapped(wrap_pyfunction!(undirected_gnp_random_graph))?;
    m.add_wrapped(wrap_pyfunction!(directed_gnm_random_graph))?;
    m.add_wrapped(wrap_pyfunction!(undirected_gnm_random_graph))?;
    m.add_wrapped(wrap_pyfunction!(random_geometric_graph))?;
    m.add_wrapped(wrap_pyfunction!(cycle_basis))?;
    m.add_wrapped(wrap_pyfunction!(strongly_connected_components))?;
    m.add_wrapped(wrap_pyfunction!(digraph_dfs_edges))?;
    m.add_wrapped(wrap_pyfunction!(graph_dfs_edges))?;
    m.add_wrapped(wrap_pyfunction!(digraph_find_cycle))?;
    m.add_wrapped(wrap_pyfunction!(digraph_k_shortest_path_lengths))?;
    m.add_wrapped(wrap_pyfunction!(graph_k_shortest_path_lengths))?;
    m.add_wrapped(wrap_pyfunction!(is_matching))?;
    m.add_wrapped(wrap_pyfunction!(is_maximal_matching))?;
    m.add_wrapped(wrap_pyfunction!(max_weight_matching))?;
    m.add_wrapped(wrap_pyfunction!(minimum_spanning_edges))?;
    m.add_wrapped(wrap_pyfunction!(minimum_spanning_tree))?;
    m.add_wrapped(wrap_pyfunction!(graph_transitivity))?;
    m.add_wrapped(wrap_pyfunction!(digraph_transitivity))?;
    m.add_wrapped(wrap_pyfunction!(graph_core_number))?;
    m.add_wrapped(wrap_pyfunction!(digraph_core_number))?;
    m.add_wrapped(wrap_pyfunction!(graph_complement))?;
    m.add_wrapped(wrap_pyfunction!(digraph_complement))?;
    m.add_wrapped(wrap_pyfunction!(graph_random_layout))?;
    m.add_wrapped(wrap_pyfunction!(digraph_random_layout))?;
    m.add_wrapped(wrap_pyfunction!(graph_bipartite_layout))?;
    m.add_wrapped(wrap_pyfunction!(digraph_bipartite_layout))?;
    m.add_wrapped(wrap_pyfunction!(graph_circular_layout))?;
    m.add_wrapped(wrap_pyfunction!(digraph_circular_layout))?;
    m.add_wrapped(wrap_pyfunction!(graph_shell_layout))?;
    m.add_wrapped(wrap_pyfunction!(digraph_shell_layout))?;
    m.add_wrapped(wrap_pyfunction!(graph_spiral_layout))?;
    m.add_wrapped(wrap_pyfunction!(digraph_spiral_layout))?;
    m.add_wrapped(wrap_pyfunction!(graph_spring_layout))?;
    m.add_wrapped(wrap_pyfunction!(digraph_spring_layout))?;
    m.add_wrapped(wrap_pyfunction!(digraph_num_shortest_paths_unweighted))?;
    m.add_wrapped(wrap_pyfunction!(graph_num_shortest_paths_unweighted))?;
    m.add_wrapped(wrap_pyfunction!(
        digraph_unweighted_average_shortest_path_length
    ))?;
    m.add_wrapped(wrap_pyfunction!(
        graph_unweighted_average_shortest_path_length
    ))?;
    m.add_wrapped(wrap_pyfunction!(metric_closure))?;
    m.add_wrapped(wrap_pyfunction!(steiner_tree))?;
    m.add_wrapped(wrap_pyfunction!(digraph_dfs_search))?;
    m.add_wrapped(wrap_pyfunction!(graph_dfs_search))?;
    m.add_wrapped(wrap_pyfunction!(articulation_points))?;
    m.add_wrapped(wrap_pyfunction!(biconnected_components))?;
    m.add_wrapped(wrap_pyfunction!(chain_decomposition))?;
    m.add_class::<digraph::PyDiGraph>()?;
    m.add_class::<graph::PyGraph>()?;
    m.add_class::<toposort::TopologicalSorter>()?;
    m.add_class::<iterators::BFSSuccessors>()?;
    m.add_class::<iterators::Chains>()?;
    m.add_class::<iterators::NodeIndices>()?;
    m.add_class::<iterators::EdgeIndices>()?;
    m.add_class::<iterators::EdgeList>()?;
    m.add_class::<iterators::EdgeIndexMap>()?;
    m.add_class::<iterators::WeightedEdgeList>()?;
    m.add_class::<iterators::PathMapping>()?;
    m.add_class::<iterators::PathLengthMapping>()?;
    m.add_class::<iterators::CentralityMapping>()?;
    m.add_class::<iterators::Pos2DMapping>()?;
    m.add_class::<iterators::AllPairsPathLengthMapping>()?;
    m.add_class::<iterators::AllPairsPathMapping>()?;
    m.add_class::<iterators::NodesCountMapping>()?;
    m.add_class::<iterators::NodeMap>()?;
    m.add_class::<iterators::ProductNodeMap>()?;
    m.add_class::<iterators::BiconnectedComponents>()?;
    m.add_wrapped(wrap_pymodule!(generators))?;
    Ok(())
}<|MERGE_RESOLUTION|>--- conflicted
+++ resolved
@@ -26,11 +26,8 @@
 mod random_graph;
 mod shortest_path;
 mod steiner_tree;
-<<<<<<< HEAD
 mod tensor_product;
-=======
 mod toposort;
->>>>>>> 05dba638
 mod transitivity;
 mod traversal;
 mod tree;
