--- conflicted
+++ resolved
@@ -52,13 +52,8 @@
     EdgeIndexMap, EdgeIndices, EdgeList, NodeIndices, NodeMap, WeightedEdgeList,
 };
 use super::{
-<<<<<<< HEAD
-    DAGHasCycle, DAGWouldCycle, IsNan, NoEdgeBetweenNodes, NoSuitableNeighbors,
-    NodesRemoved,
-=======
-    find_node_by_weight, DAGHasCycle, DAGWouldCycle, NoEdgeBetweenNodes,
+    find_node_by_weight, DAGHasCycle, DAGWouldCycle, IsNan, NoEdgeBetweenNodes,
     NoSuitableNeighbors, NodesRemoved,
->>>>>>> 0a58b856
 };
 
 use super::dag_algo::is_directed_acyclic_graph;
