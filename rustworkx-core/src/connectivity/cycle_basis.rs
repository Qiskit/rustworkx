// Licensed under the Apache License, Version 2.0 (the "License"); you may
// not use this file except in compliance with the License. You may obtain
// a copy of the License at
//
//     http://www.apache.org/licenses/LICENSE-2.0
//
// Unless required by applicable law or agreed to in writing, software
// distributed under the License is distributed on an "AS IS" BASIS, WITHOUT
// WARRANTIES OR CONDITIONS OF ANY KIND, either express or implied. See the
// License for the specific language governing permissions and limitations
// under the License.

use hashbrown::{HashMap, HashSet};
use petgraph::visit::{EdgeRef, IntoEdges, IntoNeighbors, IntoNodeIdentifiers, NodeCount};
use std::hash::Hash;

/// Inner private function for `cycle_basis` and `cycle_basis_edges`.
/// Returns a list of cycles which forms a basis of cycles of a given
/// graph.
///
/// A basis for cycles of a graph is a minimal collection of
/// cycles such that any cycle in the graph can be written
/// as a sum of cycles in the basis.  Here summation of cycles
/// is defined as the exclusive-or of the edges.
///
/// This is adapted from
///    Paton, K. An algorithm for finding a fundamental set of
///    cycles of a graph. Comm. ACM 12, 9 (Sept 1969), 514-518.
///
/// The function implicitly assumes that there are no parallel edges.
/// It may produce incorrect/unexpected results if the input graph has
/// parallel edges.
///
/// Arguments:
///
/// * `graph` - The graph in which to find the basis.
/// * `root` - Optional node index for starting the basis search. If not
<<<<<<< HEAD
///     specified, an arbitrary node is chosen.
/// * `edges` - bool for when the user requests the edges instead
///     of the nodes of the cycles.

fn inner_cycle_basis<G>(
    graph: G,
    root: Option<G::NodeId>,
    edges: bool,
) -> EdgesOrNodes<G::NodeId, G::EdgeId>
=======
///   specified, an arbitrary node is chosen.
///
/// # Example
/// ```rust
/// use petgraph::prelude::*;
/// use rustworkx_core::connectivity::cycle_basis;
///
/// let edge_list = [(0, 1), (0, 3), (0, 5), (1, 2), (2, 3), (3, 4), (4, 5)];
/// let graph = UnGraph::<i32, i32>::from_edges(&edge_list);
/// let mut res: Vec<Vec<NodeIndex>> = cycle_basis(&graph, Some(NodeIndex::new(0)));
/// ```
pub fn cycle_basis<G>(graph: G, root: Option<G::NodeId>) -> Vec<Vec<G::NodeId>>
>>>>>>> 08c21ece
where
    G: NodeCount,
    G: IntoNeighbors,
    G: IntoEdges,
    G: IntoNodeIdentifiers,
    G::NodeId: Eq + Hash,
    G::EdgeId: Eq + Hash,
{
    let mut root_node: Option<G::NodeId> = root;
    let mut graph_nodes: HashSet<G::NodeId> = graph.node_identifiers().collect();
    let mut cycles_edges: Vec<Vec<G::EdgeId>> = Vec::new();
    let mut cycles_nodes: Vec<Vec<G::NodeId>> = Vec::new();

    /// Method used to retrieve all the edges between an origin node and a target node.
    fn get_edge_between<G>(orig_graph: G, origin: G::NodeId, target: G::NodeId) -> G::EdgeId
    where
        G: IntoEdges,
    {
        orig_graph
            .edges(origin)
            .filter(|edge: &G::EdgeRef| edge.target() == target)
            .map(|edge: G::EdgeRef| edge.id())
            .next()
            .unwrap()
    }

    while !graph_nodes.is_empty() {
        let temp_value: G::NodeId;
        // If root_node is not set get an arbitrary node from the set of graph
        // nodes we've not "examined"
        let root_index = match root_node {
            Some(root_node) => root_node,
            None => {
                temp_value = *graph_nodes.iter().next().unwrap();
                graph_nodes.remove(&temp_value);
                temp_value
            }
        };
        // Stack (ie "pushdown list") of vertices already in the spanning tree
        let mut stack: Vec<G::NodeId> = vec![root_index];
        // Map of node index to predecessor node index
        let mut pred: HashMap<G::NodeId, G::NodeId> = HashMap::new();
        pred.insert(root_index, root_index);
        // Set of examined nodes during this iteration
        let mut used: HashMap<G::NodeId, HashSet<G::NodeId>> = HashMap::new();
        used.insert(root_index, HashSet::new());
        // Walk the spanning tree
        while let Some(z) = stack.pop() {
            // Use the last element added so that cycles are easier to find
            for neighbor in graph.neighbors(z) {
                // A new node was encountered:
                if !used.contains_key(&neighbor) {
                    pred.insert(neighbor, z);
                    stack.push(neighbor);
                    let mut temp_set: HashSet<G::NodeId> = HashSet::new();
                    temp_set.insert(z);
                    used.insert(neighbor, temp_set);
                // A self loop:
                } else if z == neighbor {
                    if edges {
                        let cycle_edge: Vec<G::EdgeId> = vec![get_edge_between(graph, z, z)];
                        cycles_edges.push(cycle_edge);
                    } else {
                        let cycle: Vec<G::NodeId> = vec![z];
                        cycles_nodes.push(cycle);
                    }
                // A cycle was found:
                } else if !used.get(&z).unwrap().contains(&neighbor) {
<<<<<<< HEAD
                    let pn = used.get(&neighbor).unwrap();
                    let mut p = pred.get(&z).unwrap();
                    if edges {
                        let mut cycle: Vec<G::EdgeId> = Vec::new();
                        // Retreive all edges from z to neighbor and push to cycle
                        cycle.push(get_edge_between(graph, z, neighbor));

                        // Make last p_node == z
                        let mut prev_p: &G::NodeId = &z;
                        // While p is in the neighborhood of neighbor
                        while !pn.contains(p) {
                            // Retrieve all edges from prev_p to p and vice versa append to cycle
                            cycle.push(get_edge_between(graph, *prev_p, *p));
                            // Update prev_p to p
                            prev_p = p;
                            // Retreive a new predecessor node from p and replace p
                            p = pred.get(p).unwrap();
                        }
                        // When loop ends add remaining edges from prev_p to p.
                        cycle.push(get_edge_between(graph, *prev_p, *p));
                        // Also retreive all edges between the last p and neighbor
                        cycle.push(get_edge_between(graph, *p, neighbor));
                        // Once all edges within cycle have been found, push to cycle list.
                        cycles_edges.push(cycle);
                    } else {
                        // Append neighbor and z to cycle.
                        let mut cycle: Vec<G::NodeId> = vec![neighbor, z];
                        while !pn.contains(p) {
                            cycle.push(*p);
                            p = pred.get(p).unwrap();
                        }
=======
                    let prev_n = used.get(&neighbor).unwrap();
                    let mut cycle: Vec<G::NodeId> = vec![neighbor, z];
                    let mut p = pred.get(&z).unwrap();
                    while !prev_n.contains(p) {
>>>>>>> 08c21ece
                        cycle.push(*p);
                        cycles_nodes.push(cycle);
                    }
                    let neighbor_set: &mut HashSet<G::NodeId> = used.get_mut(&neighbor).unwrap();
                    neighbor_set.insert(z);
                }
            }
        }
        let mut temp_hashset: HashSet<G::NodeId> = HashSet::new();
        for key in pred.keys() {
            temp_hashset.insert(*key);
        }
        graph_nodes = graph_nodes.difference(&temp_hashset).copied().collect();
        root_node = None;
    }
    if edges {
        EdgesOrNodes::Edges(cycles_edges)
    } else {
        EdgesOrNodes::Nodes(cycles_nodes)
    }
}

/// Enum for custom return types of `cycle_basis()`.
enum EdgesOrNodes<N, E> {
    Nodes(Vec<Vec<N>>),
    Edges(Vec<Vec<E>>),
}
/// Functions used to unwrap the desired datatype of `EdgesOrNodes`.
impl<N, E> EdgesOrNodes<N, E> {
    fn unwrap_nodes(self) -> Vec<Vec<N>> {
        match self {
            Self::Nodes(x) => x,
            Self::Edges(_) => unreachable!(
                "Function should only return instances of {}.",
                std::any::type_name::<N>()
            ),
        }
    }
    fn unwrap_edges(self) -> Vec<Vec<E>> {
        match self {
            Self::Edges(x) => x,
            Self::Nodes(_) => unreachable!(
                "Function should only return instances of {}.",
                std::any::type_name::<E>()
            ),
        }
    }
}

/// Returns lists of `NodeIndex` representing cycles which form
/// a basis for cycles of a given graph.
///
/// A basis for cycles of a graph is a minimal collection of
/// cycles such that any cycle in the graph can be written
/// as a sum of cycles in the basis.  Here summation of cycles
/// is defined as the exclusive-or of the edges.
///
/// This is adapted from
///    Paton, K. An algorithm for finding a fundamental set of
///    cycles of a graph. Comm. ACM 12, 9 (Sept 1969), 514-518.
///
/// The function implicitly assumes that there are no parallel edges.
/// It may produce incorrect/unexpected results if the input graph has
/// parallel edges.
///
///
/// Arguments:
///
/// * `graph` - The graph in which to find the basis.
/// * `root` - Optional node index for starting the basis search. If not
///     specified, an arbitrary node is chosen.
///
/// # Example
/// ```rust
/// use petgraph::prelude::*;
/// use rustworkx_core::connectivity::cycle_basis;
///
/// let edge_list = [(0, 1), (0, 3), (0, 5), (1, 2), (2, 3), (3, 4), (4, 5)];
/// let graph = UnGraph::<i32, i32>::from_edges(&edge_list);
/// let mut res: Vec<Vec<NodeIndex>> = cycle_basis(&graph, Some(NodeIndex::new(0)));
/// ```
pub fn cycle_basis<G>(graph: G, root: Option<G::NodeId>) -> Vec<Vec<G::NodeId>>
where
    G: NodeCount,
    G: IntoEdges,
    G: IntoNodeIdentifiers,
    G::NodeId: Eq + Hash,
    G::EdgeId: Eq + Hash,
{
    inner_cycle_basis(graph, root, false).unwrap_nodes()
}

/// Returns lists of `EdgeIndex` representing cycles which form
/// a basis for cycles of a given graph.
///
/// A basis for cycles of a graph is a minimal collection of
/// cycles such that any cycle in the graph can be written
/// as a sum of cycles in the basis.  Here summation of cycles
/// is defined as the exclusive-or of the edges.
///
/// This is adapted from
///    Paton, K. An algorithm for finding a fundamental set of
///    cycles of a graph. Comm. ACM 12, 9 (Sept 1969), 514-518.
///
/// The function implicitly assumes that there are no parallel edges.
/// It may produce incorrect/unexpected results if the input graph has
/// parallel edges.
///
///
/// Arguments:
///
/// * `graph` - The graph in which to find the basis.
/// * `root` - Optional node index for starting the basis search. If not
///     specified, an arbitrary node is chosen.
///
/// # Example
/// ```rust
/// use petgraph::prelude::*;
/// use rustworkx_core::connectivity::cycle_basis_edges;
///
/// let edge_list = [(0, 1), (0, 3), (0, 5), (1, 2), (2, 3), (3, 4), (4, 5)];
/// let graph = UnGraph::<i32, i32>::from_edges(&edge_list);
/// let mut res: Vec<Vec<EdgeIndex>> = cycle_basis_edges(&graph, Some(NodeIndex::new(0)));
/// ```
pub fn cycle_basis_edges<G>(graph: G, root: Option<G::NodeId>) -> Vec<Vec<G::EdgeId>>
where
    G: NodeCount,
    G: IntoEdges,
    G: IntoNodeIdentifiers,
    G::NodeId: Eq + Hash,
    G::EdgeId: Eq + Hash,
{
    inner_cycle_basis(graph, root, true).unwrap_edges()
}

#[cfg(test)]
mod tests {
    use crate::connectivity::cycle_basis;
    use crate::connectivity::cycle_basis_edges;
    use petgraph::prelude::*;
    use petgraph::stable_graph::GraphIndex;

    fn sorted_cycle<T>(cycles: Vec<Vec<T>>) -> Vec<Vec<usize>>
    where
        T: GraphIndex,
    {
        let mut sorted_cycles: Vec<Vec<usize>> = vec![];
        for cycle in cycles {
            let mut cycle: Vec<usize> = cycle.iter().map(|x: &T| x.index()).collect();
            cycle.sort();
            sorted_cycles.push(cycle);
        }
        sorted_cycles.sort();
        sorted_cycles
    }

    #[test]
    fn test_cycle_basis_source() {
        let edge_list = vec![
            (0, 1),
            (0, 3),
            (0, 5),
            (0, 8),
            (1, 2),
            (1, 6),
            (2, 3),
            (3, 4),
            (4, 5),
            (6, 7),
            (7, 8),
            (8, 9),
        ];
        let graph = UnGraph::<i32, i32>::from_edges(edge_list);
        let expected = vec![vec![0, 1, 2, 3], vec![0, 1, 6, 7, 8], vec![0, 3, 4, 5]];
        let res_0 = cycle_basis(&graph, Some(NodeIndex::new(0)));
        assert_eq!(sorted_cycle(res_0), expected);
        let res_1 = cycle_basis(&graph, Some(NodeIndex::new(1)));
        assert_eq!(sorted_cycle(res_1), expected);
        let res_9 = cycle_basis(&graph, Some(NodeIndex::new(9)));
        assert_eq!(sorted_cycle(res_9), expected);
    }

    #[test]
    fn test_cycle_edge_basis_source() {
        let edge_list = vec![
            (0, 0),
            (0, 1),
            (1, 2),
            (2, 3),
            (2, 5),
            (5, 6),
            (3, 6),
            (3, 4),
        ];
        let graph = UnGraph::<i32, i32>::from_edges(&edge_list);
        let expected = vec![vec![0], vec![3, 4, 5, 6]];
        let res_0 = cycle_basis_edges(&graph, Some(NodeIndex::new(0)));
        assert_eq!(sorted_cycle(res_0), expected);
        let res_1 = cycle_basis_edges(&graph, Some(NodeIndex::new(2)));
        assert_eq!(sorted_cycle(res_1), expected);
        let res_9 = cycle_basis_edges(&graph, Some(NodeIndex::new(6)));
        assert_eq!(sorted_cycle(res_9), expected);
    }

    #[test]
    fn test_self_loop() {
        let edge_list = vec![
            (0, 1),
            (0, 3),
            (0, 5),
            (0, 8),
            (1, 2),
            (1, 6),
            (2, 3),
            (3, 4),
            (4, 5),
            (6, 7),
            (7, 8),
            (8, 9),
        ];
        let mut graph = UnGraph::<i32, i32>::from_edges(edge_list);
        graph.add_edge(NodeIndex::new(1), NodeIndex::new(1), 0);
        let res_0 = cycle_basis(&graph, Some(NodeIndex::new(0)));
        assert_eq!(
            sorted_cycle(res_0),
            vec![
                vec![0, 1, 2, 3],
                vec![0, 1, 6, 7, 8],
                vec![0, 3, 4, 5],
                vec![1]
            ]
        );
    }

    #[test]
    fn test_self_loop_edges() {
        let edge_list = vec![
            (0, 1),
            (0, 3),
            (0, 5),
            (0, 8),
            (1, 2),
            (1, 6),
            (2, 3),
            (3, 4),
            (4, 5),
            (6, 7),
            (7, 8),
            (8, 9),
        ];
        let mut graph = UnGraph::<i32, i32>::from_edges(&edge_list);
        graph.add_edge(NodeIndex::new(1), NodeIndex::new(1), 0);
        let res_0 = cycle_basis_edges(&graph, Some(NodeIndex::new(0)));
        assert_eq!(
            sorted_cycle(res_0),
            vec![
                vec![0, 1, 4, 6],
                vec![0, 3, 5, 9, 10],
                vec![1, 2, 7, 8],
                vec![12],
            ]
        );
    }
}<|MERGE_RESOLUTION|>--- conflicted
+++ resolved
@@ -35,7 +35,6 @@
 ///
 /// * `graph` - The graph in which to find the basis.
 /// * `root` - Optional node index for starting the basis search. If not
-<<<<<<< HEAD
 ///     specified, an arbitrary node is chosen.
 /// * `edges` - bool for when the user requests the edges instead
 ///     of the nodes of the cycles.
@@ -45,20 +44,6 @@
     root: Option<G::NodeId>,
     edges: bool,
 ) -> EdgesOrNodes<G::NodeId, G::EdgeId>
-=======
-///   specified, an arbitrary node is chosen.
-///
-/// # Example
-/// ```rust
-/// use petgraph::prelude::*;
-/// use rustworkx_core::connectivity::cycle_basis;
-///
-/// let edge_list = [(0, 1), (0, 3), (0, 5), (1, 2), (2, 3), (3, 4), (4, 5)];
-/// let graph = UnGraph::<i32, i32>::from_edges(&edge_list);
-/// let mut res: Vec<Vec<NodeIndex>> = cycle_basis(&graph, Some(NodeIndex::new(0)));
-/// ```
-pub fn cycle_basis<G>(graph: G, root: Option<G::NodeId>) -> Vec<Vec<G::NodeId>>
->>>>>>> 08c21ece
 where
     G: NodeCount,
     G: IntoNeighbors,
@@ -127,8 +112,7 @@
                     }
                 // A cycle was found:
                 } else if !used.get(&z).unwrap().contains(&neighbor) {
-<<<<<<< HEAD
-                    let pn = used.get(&neighbor).unwrap();
+                    let prev_n = used.get(&neighbor).unwrap();
                     let mut p = pred.get(&z).unwrap();
                     if edges {
                         let mut cycle: Vec<G::EdgeId> = Vec::new();
@@ -138,7 +122,7 @@
                         // Make last p_node == z
                         let mut prev_p: &G::NodeId = &z;
                         // While p is in the neighborhood of neighbor
-                        while !pn.contains(p) {
+                        while !prev_n.contains(p) {
                             // Retrieve all edges from prev_p to p and vice versa append to cycle
                             cycle.push(get_edge_between(graph, *prev_p, *p));
                             // Update prev_p to p
@@ -155,16 +139,10 @@
                     } else {
                         // Append neighbor and z to cycle.
                         let mut cycle: Vec<G::NodeId> = vec![neighbor, z];
-                        while !pn.contains(p) {
+                        while !prev_n.contains(p) {
                             cycle.push(*p);
                             p = pred.get(p).unwrap();
                         }
-=======
-                    let prev_n = used.get(&neighbor).unwrap();
-                    let mut cycle: Vec<G::NodeId> = vec![neighbor, z];
-                    let mut p = pred.get(&z).unwrap();
-                    while !prev_n.contains(p) {
->>>>>>> 08c21ece
                         cycle.push(*p);
                         cycles_nodes.push(cycle);
                     }
@@ -235,7 +213,7 @@
 ///
 /// * `graph` - The graph in which to find the basis.
 /// * `root` - Optional node index for starting the basis search. If not
-///     specified, an arbitrary node is chosen.
+///   specified, an arbitrary node is chosen.
 ///
 /// # Example
 /// ```rust
