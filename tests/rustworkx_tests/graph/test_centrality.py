--- conflicted
+++ resolved
@@ -134,7 +134,6 @@
             rustworkx.eigenvector_centrality(graph, max_iter=0)
 
 
-<<<<<<< HEAD
 class TestKatzCentrality(unittest.TestCase):
     def test_complete_graph(self):
         graph = rustworkx.generators.complete_graph(5)
@@ -174,7 +173,8 @@
         graph = rustworkx.generators.generalized_petersen_graph(5, 2)
         with self.assertRaises(ValueError):
             rustworkx.katz_centrality(graph, beta={0: 0.25})
-=======
+
+
 class TestEdgeBetweennessCentrality(unittest.TestCase):
     def test_complete_graph(self):
         graph = rustworkx.generators.mesh_graph(5)
@@ -229,5 +229,4 @@
         centrality = rustworkx.edge_betweenness_centrality(graph, normalized=False)
         expected = {0: 9, 1: 9, 2: 12, 3: 15, 4: 11, 5: 14, 6: 10, 7: 13, 8: 9, 9: 9}
         for k, v in centrality.items():
-            self.assertAlmostEqual(v, expected[k])
->>>>>>> bdf55bdd
+            self.assertAlmostEqual(v, expected[k])