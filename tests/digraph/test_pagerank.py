# Licensed under the Apache License, Version 2.0 (the "License"); you may
# not use this file except in compliance with the License. You may obtain
# a copy of the License at
#
#     http://www.apache.org/licenses/LICENSE-2.0
#
# Unless required by applicable law or agreed to in writing, software
# distributed under the License is distributed on an "AS IS" BASIS, WITHOUT
# WARRANTIES OR CONDITIONS OF ANY KIND, either express or implied. See the
# License for the specific language governing permissions and limitations
# under the License.
#
# NetworkX is distributed with the 3-clause BSD license.
#
#   Copyright (C) 2004-2020, NetworkX Developers
#   Aric Hagberg <hagberg@lanl.gov>
#   Dan Schult <dschult@colgate.edu>
#   Pieter Swart <swart@lanl.gov>
#   All rights reserved.
#
#   Redistribution and use in source and binary forms, with or without
#   modification, are permitted provided that the following conditions are
#   met:
#
#     * Redistributions of source code must retain the above copyright
#       notice, this list of conditions and the following disclaimer.
#
#     * Redistributions in binary form must reproduce the above
#       copyright notice, this list of conditions and the following
#       disclaimer in the documentation and/or other materials provided
#       with the distribution.
#
#     * Neither the name of the NetworkX Developers nor the names of its
#       contributors may be used to endorse or promote products derived
#       from this software without specific prior written permission.
#
#   THIS SOFTWARE IS PROVIDED BY THE COPYRIGHT HOLDERS AND CONTRIBUTORS
#   "AS IS" AND ANY EXPRESS OR IMPLIED WARRANTIES, INCLUDING, BUT NOT
#   LIMITED TO, THE IMPLIED WARRANTIES OF MERCHANTABILITY AND FITNESS FOR
#   A PARTICULAR PURPOSE ARE DISCLAIMED. IN NO EVENT SHALL THE COPYRIGHT
#   OWNER OR CONTRIBUTORS BE LIABLE FOR ANY DIRECT, INDIRECT, INCIDENTAL,
#   SPECIAL, EXEMPLARY, OR CONSEQUENTIAL DAMAGES (INCLUDING, BUT NOT
#   LIMITED TO, PROCUREMENT OF SUBSTITUTE GOODS OR SERVICES; LOSS OF USE,
#   DATA, OR PROFITS; OR BUSINESS INTERRUPTION) HOWEVER CAUSED AND ON ANY
#   THEORY OF LIABILITY, WHETHER IN CONTRACT, STRICT LIABILITY, OR TORT
#   (INCLUDING NEGLIGENCE OR OTHERWISE) ARISING IN ANY WAY OUT OF THE USE
#   OF THIS SOFTWARE, EVEN IF ADVISED OF THE POSSIBILITY OF SUCH DAMAGE.
#
# These tests are adapated from the networkx test cases:
# https://github.com/networkx/networkx/blob/cea310f9066efc0d5ff76f63d33dbc3eefe61f6b/networkx/algorithms/link_analysis/tests/test_pagerank.py

import unittest

import rustworkx
import networkx as nx


def pagerank_python(
    G,
    alpha=0.85,
    personalization=None,
    max_iter=100,
    tol=1.0e-6,
    nstart=None,
    weight="weight",
    dangling=None,
):
    if len(G) == 0:
        return {}

    D = G.to_directed()

    # Create a copy in (right) stochastic form
    W = nx.stochastic_graph(D, weight=weight)
    N = W.number_of_nodes()

    # Choose fixed starting vector if not given
    if nstart is None:
        x = dict.fromkeys(W, 1.0 / N)
    else:
        # Normalized nstart vector
        s = sum(nstart.values())
        x = {k: v / s for k, v in nstart.items()}

    if personalization is None:
        # Assign uniform personalization vector if not given
        p = dict.fromkeys(W, 1.0 / N)
    else:
        s = sum(personalization.values())
        p = {k: v / s for k, v in personalization.items()}

    if dangling is None:
        # Use personalization vector if dangling vector not specified
        dangling_weights = p
    else:
        s = sum(dangling.values())
        dangling_weights = {k: v / s for k, v in dangling.items()}
    dangling_nodes = [n for n in W if W.out_degree(n, weight=weight) == 0.0]

    # power iteration: make up to max_iter iterations
    for _ in range(max_iter):
        xlast = x
        x = dict.fromkeys(xlast.keys(), 0)
        danglesum = alpha * sum(xlast[n] for n in dangling_nodes)
        for n in x:
            # this matrix multiply looks odd because it is
            # doing a left multiply x^T=xlast^T*W
            for _, nbr, wt in W.edges(n, data=weight):
                x[nbr] += alpha * xlast[n] * wt
            x[n] += danglesum * dangling_weights.get(n, 0) + (1.0 - alpha) * p.get(n, 0)
        # check convergence, l1 norm
        err = sum(abs(x[n] - xlast[n]) for n in x)
        if err < N * tol:
            return x
<<<<<<< HEAD
    raise nx.PowerIterationFailedConvergence(max_iter)
=======
    raise ValueError(max_iter)
>>>>>>> 3faede2a


class TestPageRank(unittest.TestCase):
    def test_with_dangling_node(self):
        edges = [
            (0, 1),
            (0, 2),
            (2, 0),
            (2, 1),
            (2, 4),
            (3, 4),
            (3, 5),
            (4, 3),
            (4, 5),
            (5, 4),
        ]  # node 1 is dangling because it does not point to anyone

        rx_graph = rustworkx.PyDiGraph()
        nx_graph = nx.DiGraph()

        rx_graph.extend_from_edge_list(edges)
        nx_graph.add_edges_from(edges)

        alpha = 0.9
        tol = 1.0e-8

        rx_ranks = rustworkx.pagerank(rx_graph, alpha=alpha, tol=tol)
        nx_ranks = pagerank_python(nx_graph, alpha=alpha, tol=tol)

        for v in rx_graph.node_indices():
            self.assertAlmostEqual(rx_ranks[v], nx_ranks[v], delta=1.0e-4)

    def test_with_dangling_node_and_argument(self):
        edges = [
            (0, 1),
            (0, 2),
            (2, 0),
            (2, 1),
            (2, 4),
            (3, 4),
            (3, 5),
            (4, 3),
            (4, 5),
            (5, 4),
        ]  # node 1 is dangling because it does not point to anyone

        rx_graph = rustworkx.PyDiGraph()
        nx_graph = nx.DiGraph()

        rx_graph.extend_from_edge_list(edges)
        nx_graph.add_edges_from(edges)

        dangling = {0: 0, 1: 1, 2: 2, 3: 0, 5: 0}

        alpha = 0.85
        tol = 1.0e-8

        rx_ranks = rustworkx.pagerank(rx_graph, alpha=alpha, tol=tol, dangling=dangling)
        nx_ranks = pagerank_python(nx_graph, alpha=alpha, tol=tol, dangling=dangling)

        for v in rx_graph.node_indices():
            self.assertAlmostEqual(rx_ranks[v], nx_ranks[v], delta=1.0e-4)

    def test_empty(self):
        graph = rustworkx.PyDiGraph()
        ranks = rustworkx.pagerank(graph)
        self.assertEqual({}, ranks)

    def test_one_node(self):
        graph = rustworkx.PyDiGraph()
        graph.add_node(0)
        ranks = rustworkx.pagerank(graph)
        self.assertEqual({0: 1}, ranks)

    def test_cycle_graph(self):
        graph = rustworkx.generators.directed_cycle_graph(100)
        ranks = rustworkx.pagerank(graph)

        for v in graph.node_indices():
            self.assertAlmostEqual(ranks[v], 1 / 100.0, delta=1.0e-4)

    def test_with_removed_node(self):
        graph = rustworkx.PyDiGraph()

        edges = [
            (0, 1),
            (1, 2),
            (2, 3),
            (3, 0),
            (4, 0),
            (4, 1),
            (4, 2),
            (0, 4),
        ]
        graph.extend_from_edge_list(edges)
        graph.remove_node(3)

        ranks = rustworkx.pagerank(graph)

        expected_ranks = {
            0: 0.17401467654615052,
            1: 0.2479710438690554,
            2: 0.3847906219106203,
            4: 0.19322365767417365,
        }

        for v in graph.node_indices():
            self.assertAlmostEqual(ranks[v], expected_ranks[v], delta=1.0e-4)

    def test_pagerank_with_nstart(self):
        rx_graph = rustworkx.generators.directed_complete_graph(4)
        nstart = {0: 0.5, 1: 0.5, 2: 0, 3: 0}
        alpha = 0.85
        rx_ranks = rustworkx.pagerank(rx_graph, alpha=alpha, nstart=nstart)
        nx_graph = nx.DiGraph(list(rx_graph.edge_list()))
        nx_ranks = pagerank_python(nx_graph, alpha=alpha, nstart=nstart)

        for v in rx_graph.node_indices():
            self.assertAlmostEqual(rx_ranks[v], nx_ranks[v], delta=1.0e-4)

    def test_pagerank_with_personalize(self):
        rx_graph = rustworkx.generators.directed_complete_graph(4)
        personalize = {0: 0, 1: 0, 2: 0, 3: 1}
        alpha = 0.85
        rx_ranks = rustworkx.pagerank(rx_graph, alpha=alpha, personalization=personalize)
        nx_graph = nx.DiGraph(list(rx_graph.edge_list()))
        nx_ranks = pagerank_python(nx_graph, alpha=alpha, personalization=personalize)

        for v in rx_graph.node_indices():
            self.assertAlmostEqual(rx_ranks[v], nx_ranks[v], delta=1.0e-4)

    def test_pagerank_with_personalize_missing(self):
        rx_graph = rustworkx.generators.directed_complete_graph(4)
        personalize = {3: 1}
        alpha = 0.85
        rx_ranks = rustworkx.pagerank(rx_graph, alpha=alpha, personalization=personalize)
        nx_graph = nx.DiGraph(list(rx_graph.edge_list()))
        nx_ranks = pagerank_python(nx_graph, alpha=alpha, personalization=personalize)

        for v in rx_graph.node_indices():
            self.assertAlmostEqual(rx_ranks[v], nx_ranks[v], delta=1.0e-4)

    def test_multi_digraph(self):
        rx_graph = rustworkx.PyDiGraph()
        rx_graph.extend_from_edge_list(
            [
                (0, 1),
                (1, 0),
                (0, 1),
                (1, 0),
                (0, 1),
                (1, 0),
                (1, 2),
                (2, 1),
                (1, 2),
                (2, 1),
                (2, 3),
                (3, 2),
                (2, 3),
                (3, 2),
            ]
        )
        nx_graph = nx.MultiDiGraph(list(rx_graph.edge_list()))

        alpha = 0.9
        rx_ranks = rustworkx.pagerank(rx_graph, alpha=alpha)
        nx_ranks = pagerank_python(nx_graph, alpha=alpha)

        for v in rx_graph.node_indices():
            self.assertAlmostEqual(rx_ranks[v], nx_ranks[v], delta=1.0e-4)

    def test_no_convergence(self):
        graph = rustworkx.generators.directed_complete_graph(4)
        with self.assertRaises(rustworkx.FailedToConverge):
            rustworkx.pagerank(graph, max_iter=0)

    def test_multi_digraph_versus_weighted(self):
        multi_graph = rustworkx.PyDiGraph()
        multi_graph.extend_from_edge_list(
            [
                (0, 1),
                (1, 0),
                (0, 1),
                (1, 0),
                (0, 1),
                (1, 0),
                (1, 2),
                (2, 1),
                (1, 2),
                (2, 1),
                (2, 3),
                (3, 2),
                (2, 3),
                (3, 2),
            ]
        )

        weighted_graph = rustworkx.PyDiGraph()
        weighted_graph.extend_from_weighted_edge_list(
            [(0, 1, 3), (1, 0, 3), (1, 2, 2), (2, 1, 2), (2, 3, 2), (3, 2, 2)]
        )

        alpha = 0.85
        ranks_multi = rustworkx.pagerank(multi_graph, alpha=alpha, weight_fn=lambda _: 1.0)
        ranks_weight = rustworkx.pagerank(weighted_graph, alpha=alpha, weight_fn=float)

        for v in multi_graph.node_indices():
            self.assertAlmostEqual(ranks_multi[v], ranks_weight[v], delta=1.0e-4)<|MERGE_RESOLUTION|>--- conflicted
+++ resolved
@@ -112,11 +112,7 @@
         err = sum(abs(x[n] - xlast[n]) for n in x)
         if err < N * tol:
             return x
-<<<<<<< HEAD
-    raise nx.PowerIterationFailedConvergence(max_iter)
-=======
     raise ValueError(max_iter)
->>>>>>> 3faede2a
 
 
 class TestPageRank(unittest.TestCase):
