--- conflicted
+++ resolved
@@ -1010,7 +1010,6 @@
     Ok(PyList::new(py, output).into())
 }
 
-<<<<<<< HEAD
 /// Get the distance matrix for a directed graph
 ///
 /// This differs from functions like digraph_floyd_warshall_numpy in that the
@@ -1165,7 +1164,8 @@
             .for_each(|(index, row)| bfs_traversal(index, row));
     }
     Ok(matrix.into_pyarray(py).into())
-=======
+}
+
 fn weight_callable(
     py: Python,
     weight_fn: &Option<PyObject>,
@@ -1179,7 +1179,6 @@
         }
         None => Ok(default),
     }
->>>>>>> 54cc35c5
 }
 
 /// Return the adjacency matrix for a PyDiGraph object
