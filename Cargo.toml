--- conflicted
+++ resolved
@@ -26,19 +26,11 @@
 rayon = "1.5"
 num-traits = "0.2"
 num-bigint = "0.4"
-<<<<<<< HEAD
+num-complex = "0.2"
 
 [dependencies.pyo3]
 version = "0.14.5"
-features = ["extension-module", "hashbrown", "num-bigint", "indexmap"]
-=======
-num-complex = "0.2"
-indexmap = "1.6.2"
-
-[dependencies.pyo3]
-version = "0.14.5"
-features = ["extension-module", "hashbrown", "num-bigint", "num-complex"]
->>>>>>> d257f3dc
+features = ["extension-module", "hashbrown", "num-bigint", "num-complex", "indexmap"]
 
 [dependencies.hashbrown]
 version = "0.11"
