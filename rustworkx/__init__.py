--- conflicted
+++ resolved
@@ -1245,28 +1245,7 @@
     """
 
 
-<<<<<<< HEAD
-@rustworkx_dispatch
-=======
-@eigenvector_centrality.register(PyDiGraph)
-def _digraph_eigenvector_centrality(
-    graph, weight_fn=None, default_weight=1.0, max_iter=100, tol=1e-6
-):
-    return digraph_eigenvector_centrality(
-        graph, weight_fn=weight_fn, default_weight=default_weight, max_iter=max_iter, tol=tol
-    )
-
-
-@eigenvector_centrality.register(PyGraph)
-def _graph_eigenvector_centrality(
-    graph, weight_fn=None, default_weight=1.0, max_iter=100, tol=1e-6
-):
-    return graph_eigenvector_centrality(
-        graph, weight_fn=weight_fn, default_weight=default_weight, max_iter=max_iter, tol=tol
-    )
-
-
-@functools.singledispatch
+@rustworkx_dispatch
 def katz_centrality(
     graph, alpha=0.1, beta=1.0, weight_fn=None, default_weight=1.0, max_iter=100, tol=1e-6
 ):
@@ -1311,39 +1290,7 @@
     :rtype: CentralityMapping
     """
 
-
-@katz_centrality.register(PyDiGraph)
-def _digraph_katz_centrality(
-    graph, alpha=0.1, beta=1.0, weight_fn=None, default_weight=1.0, max_iter=1000, tol=1e-6
-):
-    return digraph_katz_centrality(
-        graph,
-        alpha=alpha,
-        beta=beta,
-        weight_fn=weight_fn,
-        default_weight=default_weight,
-        max_iter=max_iter,
-        tol=tol,
-    )
-
-
-@katz_centrality.register(PyGraph)
-def _graph_katz_centrality(
-    graph, alpha=0.1, beta=1.0, weight_fn=None, default_weight=1.0, max_iter=1000, tol=1e-6
-):
-    return graph_katz_centrality(
-        graph,
-        alpha=alpha,
-        beta=beta,
-        weight_fn=weight_fn,
-        default_weight=default_weight,
-        max_iter=max_iter,
-        tol=tol,
-    )
-
-
-@functools.singledispatch
->>>>>>> c4f0c2e2
+@rustworkx_dispatch
 def vf2_mapping(
     first,
     second,
