// Licensed under the Apache License, Version 2.0 (the "License"); you may
// not use this file except in compliance with the License. You may obtain
// a copy of the License at
//
//     http://www.apache.org/licenses/LICENSE-2.0
//
// Unless required by applicable law or agreed to in writing, software
// distributed under the License is distributed on an "AS IS" BASIS, WITHOUT
// WARRANTIES OR CONDITIONS OF ANY KIND, either express or implied. See the
// License for the specific language governing permissions and limitations
// under the License.

// This module was originally copied and forked from the upstream petgraph
// repository, specifically:
// https://github.com/petgraph/petgraph/blob/0.5.1/src/dijkstra.rs
// this was necessary to modify the error handling to allow python callables
// to be use for the input functions for edge_cost and return any exceptions
// raised in Python instead of panicking

use std::collections::BinaryHeap;

use crate::dictmap::*;
use indexmap::map::Entry::{Occupied, Vacant};

use petgraph::algo::Measure;
use petgraph::stable_graph::{DefaultIx, EdgeReference, NodeIndex};
use petgraph::visit::{EdgeRef, VisitMap, Visitable};
use petgraph::EdgeType;

use pyo3::prelude::*;

use super::astar::MinScored;

use crate::StablePyGraph;

/// \[Generic\] Dijkstra's shortest path algorithm.
///
/// Compute the length of the shortest path from `start` to every reachable
/// node.
///
/// The graph should be `Visitable` and implement `IntoEdges`. The function
/// `edge_cost` should return the cost for a particular edge, which is used
/// to compute path costs. Edge costs must be non-negative.
///
/// If `goal` is not `None`, then the algorithm terminates once the `goal` node's
/// cost is calculated.
///
/// If `path` is not `None`, then the algorithm will mutate the input
/// hashbrown::HashMap to insert an entry where the index is the dest node index
/// the value is a Vec of node indices of the path starting with `start` and
/// ending at the index.
///
/// Returns a `HashMap` that maps `NodeId` to path cost.
/// # Example
/// ```rust
/// use petgraph::Graph;
/// use petgraph::algo::dijkstra;
/// use petgraph::prelude::*;
/// use std::collections::HashMap;
///
/// let mut graph : Graph<(),(),Directed>= Graph::new();
/// let a = graph.add_node(()); // node with no weight
/// let b = graph.add_node(());
/// let c = graph.add_node(());
/// let d = graph.add_node(());
/// let e = graph.add_node(());
/// let f = graph.add_node(());
/// let g = graph.add_node(());
/// let h = graph.add_node(());
/// // z will be in another connected component
/// let z = graph.add_node(());
///
/// graph.extend_with_edges(&[
///     (a, b),
///     (b, c),
///     (c, d),
///     (d, a),
///     (e, f),
///     (b, e),
///     (f, g),
///     (g, h),
///     (h, e)
/// ]);
/// // a ----> b ----> e ----> f
/// // ^       |       ^       |
/// // |       v       |       v
/// // d <---- c       h <---- g
///
/// let expected_res: HashMap<NodeIndex, usize> = [
///      (a, 3),
///      (b, 0),
///      (c, 1),
///      (d, 2),
///      (e, 1),
///      (f, 2),
///      (g, 3),
///      (h, 4)
///     ].iter().cloned().collect();
/// let res = dijkstra(&graph,b,None, |_| 1);
/// assert_eq!(res, expected_res);
/// // z is not inside res because there is not path from b to z.
/// ```
pub fn dijkstra<Ty, F, K>(
    graph: &StablePyGraph<Ty>,
    start: NodeIndex,
    goal: Option<NodeIndex>,
    mut edge_cost: F,
<<<<<<< HEAD
    mut path: Option<&mut HashMap<NodeIndex, Vec<NodeIndex>>>,
) -> PyResult<HashMap<NodeIndex, K>>
=======
    mut path: Option<&mut DictMap<G::NodeId, Vec<G::NodeId>>>,
) -> PyResult<DictMap<G::NodeId, K>>
>>>>>>> 747a4f6d
where
    Ty: EdgeType,
    F: FnMut(EdgeReference<PyObject, DefaultIx>) -> PyResult<K>,
    K: Measure + Copy,
{
    let mut visited = graph.visit_map();
    let mut scores = DictMap::new();
    let mut visit_next = BinaryHeap::new();
    let zero_score = K::default();
    scores.insert(start, zero_score);
    visit_next.push(MinScored(zero_score, start));
    if path.is_some() {
        path.as_mut().unwrap().insert(start, vec![start]);
    }
    while let Some(MinScored(node_score, node)) = visit_next.pop() {
        if visited.is_visited(&node) {
            continue;
        }
        if goal.as_ref() == Some(&node) {
            break;
        }
        for edge in graph.edges(node) {
            let next = edge.target();
            if visited.is_visited(&next) {
                continue;
            }
            let cost = edge_cost(edge)?;
            let next_score = node_score + cost;
            match scores.entry(next) {
                Occupied(ent) => {
                    if next_score < *ent.get() {
                        *ent.into_mut() = next_score;
                        visit_next.push(MinScored(next_score, next));
                        if path.is_some() {
                            let mut node_path = path
                                .as_mut()
                                .unwrap()
                                .get(&node)
                                .unwrap()
                                .clone();
                            node_path.push(next);
                            path.as_mut().unwrap().entry(next).and_modify(
                                |new_vec| {
                                    *new_vec = node_path;
                                },
                            );
                        }
                    }
                }
                Vacant(ent) => {
                    ent.insert(next_score);
                    visit_next.push(MinScored(next_score, next));
                    if path.is_some() {
                        let mut node_path =
                            path.as_mut().unwrap().get(&node).unwrap().clone();
                        node_path.push(next);
                        path.as_mut().unwrap().entry(next).or_insert(node_path);
                    }
                }
            }
        }
        visited.visit(node);
    }
    Ok(scores)
}<|MERGE_RESOLUTION|>--- conflicted
+++ resolved
@@ -105,13 +105,8 @@
     start: NodeIndex,
     goal: Option<NodeIndex>,
     mut edge_cost: F,
-<<<<<<< HEAD
-    mut path: Option<&mut HashMap<NodeIndex, Vec<NodeIndex>>>,
-) -> PyResult<HashMap<NodeIndex, K>>
-=======
-    mut path: Option<&mut DictMap<G::NodeId, Vec<G::NodeId>>>,
-) -> PyResult<DictMap<G::NodeId, K>>
->>>>>>> 747a4f6d
+    mut path: Option<&mut DictMap<NodeIndex, Vec<NodeIndex>>>,
+) -> PyResult<DictMap<NodeIndex, K>>
 where
     Ty: EdgeType,
     F: FnMut(EdgeReference<PyObject, DefaultIx>) -> PyResult<K>,
