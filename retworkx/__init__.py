--- conflicted
+++ resolved
@@ -1759,16 +1759,6 @@
     merge_nodes=False,
     merge_edges=False,
 ):
-<<<<<<< HEAD
-    return graph_union(first, second, merge_nodes=False, merge_edges=False)
-
-
-@functools.singledispatch
-def dfs_search(graph, source, visitor):
-    """Depth-first traversal of a directed/undirected graph.
-
-    The pseudo-code for the DFS algorithm is listed below, with the annotated
-=======
     return graph_union(
         first, second, merge_nodes=merge_nodes, merge_edges=merge_edges
     )
@@ -1825,37 +1815,11 @@
     """Breadth-first traversal of a directed/undirected graph.
 
     The pseudo-code for the BFS algorithm is listed below, with the annotated
->>>>>>> 2dc35524
     event points, for which the given visitor object will be called with the
     appropriate method.
 
     ::
 
-<<<<<<< HEAD
-        DFS(G)
-          for each vertex u in V
-              color[u] := WHITE                 initialize vertex u
-          end for
-          time := 0
-          call DFS-VISIT(G, source)             start vertex s
-
-        DFS-VISIT(G, u)
-          color[u] := GRAY                      discover vertex u
-          for each v in Adj[u]                  examine edge (u,v)
-              if (color[v] = WHITE)             (u,v) is a tree edge
-                  all DFS-VISIT(G, v)
-              else if (color[v] = GRAY)         (u,v) is a back edge
-              ...
-             else if (color[v] = BLACK)         (u,v) is a cross or forward edge
-             ...
-          end for
-          color[u] := BLACK                     finish vertex u
-
-    If an exception is raised inside the callback function, the graph traversal
-    will be stopped immediately. You can exploit this to exit early by raising a
-    :class:`~retworkx.visit.StopSearch` exception. You can also prune part of the
-    search tree by raising :class:`~retworkx.visit.PruneSearch`.
-=======
         BFS(G, s)
           for each vertex u in V
               color[u] := WHITE
@@ -1881,42 +1845,11 @@
     :class:`~retworkx.visit.StopSearch` exception, in which case the search function
     will return but without raising back the exception. You can also prune part of
     the search tree by raising :class:`~retworkx.visit.PruneSearch`.
->>>>>>> 2dc35524
 
     In the following example we keep track of the tree edges:
 
     .. jupyter-execute::
 
-<<<<<<< HEAD
-           import retworkx
-           from retworkx.visit import DFSVisitor
-
-           class TreeEdgesRecorder(DFSVisitor):
-
-               def __init__(self):
-                   self.edges = []
-
-               def tree_edge(self, edge):
-                   self.edges.append(edge)
-
-           graph = retworkx.PyGraph()
-           graph.extend_from_edge_list([(1, 3), (0, 1), (2, 1), (0, 2)])
-           vis = TreeEdgesRecorder()
-           retworkx.dfs_search(graph, [0], vis)
-           print('Tree edges:', vis.edges)
-
-    .. note::
-
-        Graph can *not* be mutated while traversing.
-
-    :param PyGraph graph: The graph to be used.
-    :param List[int] source: An optional list of node indices to use as the starting
-        nodes for the depth-first search. If this is not specified then a source
-        will be chosen arbitrarly and repeated until all components of the
-        graph are searched.
-    :param visitor: A visitor object that is invoked at the event points inside the
-        algorithm. This should be a subclass of :class:`~retworkx.visit.DFSVisitor`.
-=======
         import retworkx
         from retworkx.visit import BFSVisitor
 
@@ -1947,12 +1880,90 @@
         graph are searched.
     :param visitor: A visitor object that is invoked at the event points inside the
         algorithm. This should be a subclass of :class:`~retworkx.visit.BFSVisitor`.
->>>>>>> 2dc35524
-    """
-    raise TypeError("Invalid Input Type %s for graph" % type(graph))
-
-
-<<<<<<< HEAD
+    """
+    raise TypeError("Invalid Input Type %s for graph" % type(graph))
+
+
+@bfs_search.register(PyDiGraph)
+def _digraph_bfs_search(graph, source, visitor):
+    return digraph_bfs_search(graph, source, visitor)
+
+
+@bfs_search.register(PyGraph)
+def _graph_bfs_search(graph, source, visitor):
+    return graph_bfs_search(graph, source, visitor)
+
+
+@functools.singledispatch
+def dfs_search(graph, source, visitor):
+    """Depth-first traversal of a directed/undirected graph.
+
+    The pseudo-code for the DFS algorithm is listed below, with the annotated
+    event points, for which the given visitor object will be called with the
+    appropriate method.
+
+    ::
+
+        DFS(G)
+          for each vertex u in V
+              color[u] := WHITE                 initialize vertex u
+          end for
+          time := 0
+          call DFS-VISIT(G, source)             start vertex s
+
+        DFS-VISIT(G, u)
+          color[u] := GRAY                      discover vertex u
+          for each v in Adj[u]                  examine edge (u,v)
+              if (color[v] = WHITE)             (u,v) is a tree edge
+                  all DFS-VISIT(G, v)
+              else if (color[v] = GRAY)         (u,v) is a back edge
+              ...
+             else if (color[v] = BLACK)         (u,v) is a cross or forward edge
+             ...
+          end for
+          color[u] := BLACK                     finish vertex u
+
+    If an exception is raised inside the callback function, the graph traversal
+    will be stopped immediately. You can exploit this to exit early by raising a
+    :class:`~retworkx.visit.StopSearch` exception. You can also prune part of the
+    search tree by raising :class:`~retworkx.visit.PruneSearch`.
+
+    In the following example we keep track of the tree edges:
+
+    .. jupyter-execute::
+
+           import retworkx
+           from retworkx.visit import DFSVisitor
+
+           class TreeEdgesRecorder(DFSVisitor):
+
+               def __init__(self):
+                   self.edges = []
+
+               def tree_edge(self, edge):
+                   self.edges.append(edge)
+
+           graph = retworkx.PyGraph()
+           graph.extend_from_edge_list([(1, 3), (0, 1), (2, 1), (0, 2)])
+           vis = TreeEdgesRecorder()
+           retworkx.dfs_search(graph, [0], vis)
+           print('Tree edges:', vis.edges)
+
+    .. note::
+
+        Graph can *not* be mutated while traversing.
+
+    :param PyGraph graph: The graph to be used.
+    :param List[int] source: An optional list of node indices to use as the starting
+        nodes for the depth-first search. If this is not specified then a source
+        will be chosen arbitrarly and repeated until all components of the
+        graph are searched.
+    :param visitor: A visitor object that is invoked at the event points inside the
+        algorithm. This should be a subclass of :class:`~retworkx.visit.DFSVisitor`.
+    """
+    raise TypeError("Invalid Input Type %s for graph" % type(graph))
+
+
 @dfs_search.register(PyDiGraph)
 def _digraph_dfs_search(graph, source, visitor):
     return digraph_dfs_search(graph, source, visitor)
@@ -1960,14 +1971,4 @@
 
 @dfs_search.register(PyGraph)
 def _graph_dfs_search(graph, source, visitor):
-    return graph_dfs_search(graph, source, visitor)
-=======
-@bfs_search.register(PyDiGraph)
-def _digraph_bfs_search(graph, source, visitor):
-    return digraph_bfs_search(graph, source, visitor)
-
-
-@bfs_search.register(PyGraph)
-def _graph_bfs_search(graph, source, visitor):
-    return graph_bfs_search(graph, source, visitor)
->>>>>>> 2dc35524
+    return graph_dfs_search(graph, source, visitor)