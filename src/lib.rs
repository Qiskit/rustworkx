--- conflicted
+++ resolved
@@ -2780,68 +2780,6 @@
     })
 }
 
-<<<<<<< HEAD
-/// Find the edges in the minimum spanning tree or forest of a graph
-/// using Kruskal's algorithm.
-///
-/// :param PyGraph graph: Undirected weighted graph with comparable weights
-///
-/// :returns: The :math:`N - |c|` edges of the Minimum Spanning Tree (or Forest, if :math:`|c| > 1`)
-///     where :math:`N` is the number of nodes and :math:`|c|` is the number of connected components of the graph
-/// :rtype: WeightedEdgeList
-#[pyfunction]
-#[text_signature = "(graph,)"]
-pub fn minimum_spanning_edges(
-    py: Python,
-    graph: &graph::PyGraph,
-) -> WeightedEdgeList {
-    let mut subgraphs = UnionFind::<usize>::new(graph.graph.node_bound());
-    let mut edge_list: Vec<EdgeReference<PyObject>> =
-        graph.graph.edge_references().collect();
-
-    edge_list.sort_by(|a, b| {
-        let weight_a = a.weight().as_ref(py);
-        let weight_b = b.weight().as_ref(py);
-        weight_a.compare(weight_b).unwrap()
-    });
-
-    let mut answer: Vec<(usize, usize, PyObject)> = Vec::new();
-    for edge in edge_list.iter() {
-        let u = edge.source().index();
-        let v = edge.target().index();
-        let w = edge.weight().clone();
-        if subgraphs.union(u, v) {
-            answer.push((u, v, w));
-        }
-    }
-
-    WeightedEdgeList { edges: answer }
-}
-
-/// Find the minimum spanning tree or forest of a graph
-/// using Kruskal's algorithm.
-///
-/// :param PyGraph graph: Undirected weighted graph with comparable weights
-///
-/// :returns: A Minimum Spanning Tree (or Forest, if the graph is not connected).
-///
-///     Note: The new graph will keep the same node indexes, but edge indexes might differ.
-/// :rtype: PyGraph
-#[pyfunction]
-#[text_signature = "(graph,)"]
-pub fn minimum_spanning_tree(
-    py: Python,
-    graph: &graph::PyGraph,
-) -> PyResult<graph::PyGraph> {
-    let mut spanning_tree = (*graph).clone();
-    spanning_tree.graph.clear_edges();
-
-    for edge in minimum_spanning_edges(py, graph).edges.iter() {
-        spanning_tree.add_edge(edge.0, edge.1, edge.2.clone())?;
-    }
-
-    Ok(spanning_tree)
-=======
 fn _graph_triangles(graph: &graph::PyGraph, node: usize) -> (usize, usize) {
     let mut triangles: usize = 0;
 
@@ -3131,7 +3069,68 @@
     graph: &digraph::PyDiGraph,
 ) -> PyResult<PyObject> {
     _core_number(py, &graph.graph)
->>>>>>> 34a2cb01
+}
+
+/// Find the edges in the minimum spanning tree or forest of a graph
+/// using Kruskal's algorithm.
+///
+/// :param PyGraph graph: Undirected weighted graph with comparable weights
+///
+/// :returns: The :math:`N - |c|` edges of the Minimum Spanning Tree (or Forest, if :math:`|c| > 1`)
+///     where :math:`N` is the number of nodes and :math:`|c|` is the number of connected components of the graph
+/// :rtype: WeightedEdgeList
+#[pyfunction]
+#[text_signature = "(graph,)"]
+pub fn minimum_spanning_edges(
+    py: Python,
+    graph: &graph::PyGraph,
+) -> WeightedEdgeList {
+    let mut subgraphs = UnionFind::<usize>::new(graph.graph.node_bound());
+    let mut edge_list: Vec<EdgeReference<PyObject>> =
+        graph.graph.edge_references().collect();
+
+    edge_list.sort_by(|a, b| {
+        let weight_a = a.weight().as_ref(py);
+        let weight_b = b.weight().as_ref(py);
+        weight_a.compare(weight_b).unwrap()
+    });
+
+    let mut answer: Vec<(usize, usize, PyObject)> = Vec::new();
+    for edge in edge_list.iter() {
+        let u = edge.source().index();
+        let v = edge.target().index();
+        let w = edge.weight().clone();
+        if subgraphs.union(u, v) {
+            answer.push((u, v, w));
+        }
+    }
+
+    WeightedEdgeList { edges: answer }
+}
+
+/// Find the minimum spanning tree or forest of a graph
+/// using Kruskal's algorithm.
+///
+/// :param PyGraph graph: Undirected weighted graph with comparable weights
+///
+/// :returns: A Minimum Spanning Tree (or Forest, if the graph is not connected).
+///
+///     Note: The new graph will keep the same node indexes, but edge indexes might differ.
+/// :rtype: PyGraph
+#[pyfunction]
+#[text_signature = "(graph,)"]
+pub fn minimum_spanning_tree(
+    py: Python,
+    graph: &graph::PyGraph,
+) -> PyResult<graph::PyGraph> {
+    let mut spanning_tree = (*graph).clone();
+    spanning_tree.graph.clear_edges();
+
+    for edge in minimum_spanning_edges(py, graph).edges.iter() {
+        spanning_tree.add_edge(edge.0, edge.1, edge.2.clone())?;
+    }
+
+    Ok(spanning_tree)
 }
 
 // The provided node is invalid.
@@ -3205,15 +3204,12 @@
     m.add_wrapped(wrap_pyfunction!(is_matching))?;
     m.add_wrapped(wrap_pyfunction!(is_maximal_matching))?;
     m.add_wrapped(wrap_pyfunction!(max_weight_matching))?;
-<<<<<<< HEAD
     m.add_wrapped(wrap_pyfunction!(minimum_spanning_edges))?;
     m.add_wrapped(wrap_pyfunction!(minimum_spanning_tree))?;
-=======
     m.add_wrapped(wrap_pyfunction!(graph_transitivity))?;
     m.add_wrapped(wrap_pyfunction!(digraph_transitivity))?;
     m.add_wrapped(wrap_pyfunction!(graph_core_number))?;
     m.add_wrapped(wrap_pyfunction!(digraph_core_number))?;
->>>>>>> 34a2cb01
     m.add_class::<digraph::PyDiGraph>()?;
     m.add_class::<graph::PyGraph>()?;
     m.add_class::<iterators::BFSSuccessors>()?;
