--- conflicted
+++ resolved
@@ -28,13 +28,8 @@
 num-bigint = "0.4"
 
 [dependencies.pyo3]
-<<<<<<< HEAD
-version = "0.14.2"
+version = "0.14.3"
 features = ["extension-module", "hashbrown", "num-bigint", "indexmap"]
-=======
-version = "0.14.3"
-features = ["extension-module", "hashbrown", "num-bigint"]
->>>>>>> 77507ceb
 
 [dependencies.hashbrown]
 version = "0.11"
