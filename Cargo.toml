[package]
name = "retworkx"
description = "A python graph library implemented in Rust"
version = "0.11.0"
authors = ["Matthew Treinish <mtreinish@kortar.org>"]
license = "Apache-2.0"
readme = "README.md"
repository = "https://github.com/Qiskit/retworkx"
keywords = ["python", "graph"]
edition = "2018"

[badges]
travis-ci = {repository = "Qiskit/retworkx"}

[lib]
name = "retworkx"
crate-type = ["cdylib"]

[dependencies]
ahash = { version = "0.7.4", default-features = false }
petgraph = "0.6.0"
fixedbitset = "0.4.0"
numpy = "0.14.1"
rand = "0.8"
rand_pcg = "0.3"
rayon = "1.5"
num-traits = "0.2"
num-bigint = "0.4"
num-complex = "0.2"
indexmap = "1.6.2"

[dependencies.pyo3]
<<<<<<< HEAD
version = "0.14.4"
features = ["extension-module", "hashbrown", "num-bigint", "num-complex"]
=======
version = "0.14.5"
features = ["extension-module", "hashbrown", "num-bigint"]
>>>>>>> f2f3a098

[dependencies.hashbrown]
version = "0.11"
features = ["rayon"]

[dependencies.ndarray]
version = "^0.13.1"
features = ["rayon"]

[profile.release]
lto = 'fat'
codegen-units = 1<|MERGE_RESOLUTION|>--- conflicted
+++ resolved
@@ -30,13 +30,8 @@
 indexmap = "1.6.2"
 
 [dependencies.pyo3]
-<<<<<<< HEAD
-version = "0.14.4"
+version = "0.14.5"
 features = ["extension-module", "hashbrown", "num-bigint", "num-complex"]
-=======
-version = "0.14.5"
-features = ["extension-module", "hashbrown", "num-bigint"]
->>>>>>> f2f3a098
 
 [dependencies.hashbrown]
 version = "0.11"
