# Licensed under the Apache License, Version 2.0 (the "License"); you may
# not use this file except in compliance with the License. You may obtain
# a copy of the License at
#
#     http://www.apache.org/licenses/LICENSE-2.0
#
# Unless required by applicable law or agreed to in writing, software
# distributed under the License is distributed on an "AS IS" BASIS, WITHOUT
# WARRANTIES OR CONDITIONS OF ANY KIND, either express or implied. See the
# License for the specific language governing permissions and limitations
# under the License.

import math
import unittest

import rustworkx
import networkx as nx


class TestCentralityDiGraph(unittest.TestCase):
    def setUp(self):
        self.graph = rustworkx.PyDiGraph()
        self.a = self.graph.add_node("A")
        self.b = self.graph.add_node("B")
        self.c = self.graph.add_node("C")
        self.d = self.graph.add_node("D")
        edge_list = [
            (self.a, self.b, 1),
            (self.b, self.c, 1),
            (self.c, self.d, 1),
        ]
        self.graph.add_edges_from(edge_list)

    def test_betweenness_centrality(self):
        betweenness = rustworkx.digraph_betweenness_centrality(self.graph)
        expected = {
            0: 0.0,
            1: 0.3333333333333333,
            2: 0.3333333333333333,
            3: 0.0,
        }
        self.assertEqual(expected, betweenness)

    def test_betweenness_centrality_endpoints(self):
        betweenness = rustworkx.digraph_betweenness_centrality(self.graph, endpoints=True)
        expected = {
            0: 0.25,
            1: 0.41666666666666663,
            2: 0.41666666666666663,
            3: 0.25,
        }
        self.assertEqual(expected, betweenness)

    def test_betweenness_centrality_unnormalized(self):
        betweenness = rustworkx.digraph_betweenness_centrality(
            self.graph, endpoints=False, normalized=False
        )
        expected = {0: 0.0, 1: 2.0, 2: 2.0, 3: 0.0}
        self.assertEqual(expected, betweenness)

    def test_betweenness_centrality_parallel(self):
        betweenness = rustworkx.digraph_betweenness_centrality(self.graph, parallel_threshold=1)
        expected = {
            0: 0.0,
            1: 0.3333333333333333,
            2: 0.3333333333333333,
            3: 0.0,
        }
        self.assertEqual(expected, betweenness)

    def test_betweenness_centrality_endpoints_parallel(self):
        betweenness = rustworkx.digraph_betweenness_centrality(
            self.graph, endpoints=True, parallel_threshold=1
        )
        expected = {
            0: 0.25,
            1: 0.41666666666666663,
            2: 0.41666666666666663,
            3: 0.25,
        }
        self.assertEqual(expected, betweenness)

    def test_betweenness_centrality_unnormalized_parallel(self):
        betweenness = rustworkx.digraph_betweenness_centrality(
            self.graph, endpoints=False, normalized=False, parallel_threshold=1
        )
        expected = {0: 0.0, 1: 2.0, 2: 2.0, 3: 0.0}
        self.assertEqual(expected, betweenness)


class TestCentralityDiGraphDeletedNode(unittest.TestCase):
    def setUp(self):
        self.graph = rustworkx.PyDiGraph()
        self.a = self.graph.add_node("A")
        self.b = self.graph.add_node("B")
        self.c = self.graph.add_node("C")
        c0 = self.graph.add_node("C0")
        self.d = self.graph.add_node("D")
        edge_list = [
            (self.a, self.b, 1),
            (self.b, self.c, 1),
            (self.c, self.d, 1),
        ]
        self.graph.add_edges_from(edge_list)
        self.graph.remove_node(c0)

    def test_betweenness_centrality(self):
        betweenness = rustworkx.digraph_betweenness_centrality(self.graph)
        expected = {
            0: 0.0,
            1: 0.3333333333333333,
            2: 0.3333333333333333,
            4: 0.0,
        }
        self.assertEqual(expected, betweenness)

    def test_betweenness_centrality_endpoints(self):
        betweenness = rustworkx.digraph_betweenness_centrality(self.graph, endpoints=True)
        expected = {
            0: 0.25,
            1: 0.41666666666666663,
            2: 0.41666666666666663,
            4: 0.25,
        }
        self.assertEqual(expected, betweenness)

    def test_betweenness_centrality_unnormalized(self):
        betweenness = rustworkx.digraph_betweenness_centrality(
            self.graph, endpoints=False, normalized=False
        )
        expected = {0: 0.0, 1: 2.0, 2: 2.0, 4: 0.0}
        self.assertEqual(expected, betweenness)

    def test_closeness_centrality(self):
        closeness = rustworkx.digraph_closeness_centrality(self.graph)
        expected = {0: 0.0, 1: 1.0 / 3.0, 2: 4.0 / 9.0, 4: 0.5}
        self.assertEqual(expected, closeness)

    def test_closeness_centrality_wf_improved(self):
        closeness = rustworkx.digraph_closeness_centrality(self.graph, wf_improved=False)
        expected = {0: 0.0, 1: 1.0, 2: 2.0 / 3.0, 4: 0.5}
        self.assertEqual(expected, closeness)


class TestEigenvectorCentrality(unittest.TestCase):
    def test_complete_graph(self):
        graph = rustworkx.generators.directed_mesh_graph(5)
        centrality = rustworkx.eigenvector_centrality(graph)
        expected_value = math.sqrt(1.0 / 5.0)
        for value in centrality.values():
            self.assertAlmostEqual(value, expected_value)

    def test_path_graph(self):
        graph = rustworkx.generators.directed_path_graph(3, bidirectional=True)
        centrality = rustworkx.eigenvector_centrality(graph)
        expected = [0.5, 0.7071, 0.5]
        for k, v in centrality.items():
            self.assertAlmostEqual(v, expected[k], 4)

    def test_no_convergence(self):
        graph = rustworkx.PyDiGraph()
        with self.assertRaises(rustworkx.FailedToConverge):
            rustworkx.eigenvector_centrality(graph, max_iter=0)


<<<<<<< HEAD
class TestKatzCentrality(unittest.TestCase):
    def test_complete_graph(self):
        graph = rustworkx.generators.directed_complete_graph(5)
        centrality = rustworkx.digraph_katz_centrality(graph)
        expected_value = math.sqrt(1.0 / 5.0)
        for value in centrality.values():
            self.assertAlmostEqual(value, expected_value, delta=1e-4)

    def test_no_convergence(self):
        graph = rustworkx.generators.directed_complete_graph(5)
        with self.assertRaises(rustworkx.FailedToConverge):
            rustworkx.katz_centrality(graph, max_iter=0)

    def test_beta_scalar(self):
        rx_graph = rustworkx.generators.directed_grid_graph(5, 2)
        beta = 0.3

        rx_centrality = rustworkx.katz_centrality(rx_graph, alpha=0.25, beta=beta)

        nx_graph = nx.DiGraph()
        nx_graph.add_edges_from(rx_graph.edge_list())
        nx_centrality = nx.katz_centrality(nx_graph, alpha=0.25, beta=beta)

        for key in rx_centrality.keys():
            self.assertAlmostEqual(rx_centrality[key], nx_centrality[key], delta=1e-4)

    def test_beta_dictionary(self):
        rx_graph = rustworkx.generators.directed_grid_graph(5, 2)
        beta = {i: 0.1 * i**2 for i in range(10)}

        rx_centrality = rustworkx.katz_centrality(rx_graph, alpha=0.25, beta=beta)

        nx_graph = nx.DiGraph()
        nx_graph.add_edges_from(rx_graph.edge_list())
        nx_centrality = nx.katz_centrality(nx_graph, alpha=0.25, beta=beta)

        for key in rx_centrality.keys():
            self.assertAlmostEqual(rx_centrality[key], nx_centrality[key], delta=1e-4)

    def test_beta_incomplete(self):
        graph = rustworkx.generators.directed_grid_graph(5, 2)
        with self.assertRaises(ValueError):
            rustworkx.katz_centrality(graph, beta={0: 0.25})
=======
class TestEdgeBetweennessCentrality(unittest.TestCase):
    def test_complete_graph(self):
        graph = rustworkx.generators.directed_mesh_graph(5)
        centrality = rustworkx.edge_betweenness_centrality(graph)
        for value in centrality.values():
            self.assertAlmostEqual(value, 0.05)

    def test_path_graph(self):
        graph = rustworkx.generators.directed_path_graph(5)
        centrality = rustworkx.edge_betweenness_centrality(graph)
        expected = {0: 0.2, 1: 0.3, 2: 0.3, 3: 0.2}
        for k, v in centrality.items():
            self.assertAlmostEqual(v, expected[k])

    def test_cycle_graph(self):
        graph = rustworkx.generators.directed_cycle_graph(5)
        centrality = rustworkx.edge_betweenness_centrality(graph)
        for k, v in centrality.items():
            self.assertAlmostEqual(v, 0.5)

    def test_tree_unnormalized(self):
        graph = rustworkx.generators.full_rary_tree(2, 7).to_directed()
        centrality = rustworkx.edge_betweenness_centrality(graph, normalized=False)
        expected = {0: 12, 1: 12, 2: 12, 3: 12, 4: 6, 5: 6, 6: 6, 7: 6, 8: 6, 9: 6, 10: 6, 11: 6}
        for k, v in centrality.items():
            self.assertAlmostEqual(v, expected[k])

    def test_path_graph_unnormalized(self):
        graph = rustworkx.generators.directed_path_graph(5)
        centrality = rustworkx.edge_betweenness_centrality(graph, normalized=False)
        expected = {0: 4.0, 1: 6.0, 2: 6.0, 3: 4.0}
        for k, v in centrality.items():
            self.assertAlmostEqual(v, expected[k])
>>>>>>> bdf55bdd
<|MERGE_RESOLUTION|>--- conflicted
+++ resolved
@@ -163,7 +163,6 @@
             rustworkx.eigenvector_centrality(graph, max_iter=0)
 
 
-<<<<<<< HEAD
 class TestKatzCentrality(unittest.TestCase):
     def test_complete_graph(self):
         graph = rustworkx.generators.directed_complete_graph(5)
@@ -207,7 +206,8 @@
         graph = rustworkx.generators.directed_grid_graph(5, 2)
         with self.assertRaises(ValueError):
             rustworkx.katz_centrality(graph, beta={0: 0.25})
-=======
+
+
 class TestEdgeBetweennessCentrality(unittest.TestCase):
     def test_complete_graph(self):
         graph = rustworkx.generators.directed_mesh_graph(5)
@@ -240,5 +240,4 @@
         centrality = rustworkx.edge_betweenness_centrality(graph, normalized=False)
         expected = {0: 4.0, 1: 6.0, 2: 6.0, 3: 4.0}
         for k, v in centrality.items():
-            self.assertAlmostEqual(v, expected[k])
->>>>>>> bdf55bdd
+            self.assertAlmostEqual(v, expected[k])