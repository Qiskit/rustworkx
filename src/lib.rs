--- conflicted
+++ resolved
@@ -167,17 +167,12 @@
 /// :raises Exception: If an unexpected error occurs or a path can't be found
 /// :raises DAGHasCycle: If the input PyDiGraph has a cycle
 #[pyfunction]
-<<<<<<< HEAD
-#[text_signature = "(graph, /, weight_fn=None)"]
+#[pyo3(text_signature = "(graph, /, weight_fn=None)")]
 fn dag_longest_path(
     py: Python,
     graph: &digraph::PyDiGraph,
     weight_fn: Option<PyObject>,
 ) -> PyResult<NodeIndices> {
-=======
-#[pyo3(text_signature = "(graph, /)")]
-fn dag_longest_path(graph: &digraph::PyDiGraph) -> PyResult<NodeIndices> {
->>>>>>> cb568ee1
     Ok(NodeIndices {
         nodes: longest_path(py, graph, weight_fn)?.0,
     })
@@ -202,8 +197,7 @@
 /// :raises Exception: If an unexpected error occurs or a path can't be found
 /// :raises DAGHasCycle: If the input PyDiGraph has a cycle
 #[pyfunction]
-<<<<<<< HEAD
-#[text_signature = "(graph, /, weight_fn=None)"]
+#[pyo3(text_signature = "(graph, /, weight_fn=None)")]
 fn dag_longest_path_length(
     py: Python,
     graph: &digraph::PyDiGraph,
@@ -211,16 +205,6 @@
 ) -> PyResult<usize> {
     let (_, path_weight) = longest_path(py, graph, weight_fn)?;
     Ok(path_weight)
-=======
-#[pyo3(text_signature = "(graph, /)")]
-fn dag_longest_path_length(graph: &digraph::PyDiGraph) -> PyResult<usize> {
-    let path = longest_path(graph)?;
-    if path.is_empty() {
-        return Ok(0);
-    }
-    let path_length: usize = path.len() - 1;
-    Ok(path_length)
->>>>>>> cb568ee1
 }
 
 /// Find the number of weakly connected components in a DAG.
