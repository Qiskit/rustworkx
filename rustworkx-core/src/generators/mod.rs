--- conflicted
+++ resolved
@@ -12,11 +12,8 @@
 
 //! This module contains generator functions for building graphs
 
-<<<<<<< HEAD
 mod barbell_graph;
-=======
 mod binomial_tree_graph;
->>>>>>> f35c1aa7
 mod cycle_graph;
 mod grid_graph;
 mod heavy_hex_graph;
@@ -43,11 +40,8 @@
     }
 }
 
-<<<<<<< HEAD
 pub use barbell_graph::barbell_graph;
-=======
 pub use binomial_tree_graph::binomial_tree_graph;
->>>>>>> f35c1aa7
 pub use cycle_graph::cycle_graph;
 pub use grid_graph::grid_graph;
 pub use heavy_hex_graph::heavy_hex_graph;
