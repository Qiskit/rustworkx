[build-system]
requires = ["setuptools", "wheel", "setuptools-rust"]
build-backend = "setuptools.build_meta"

[tool.black]
line-length = 100
target-version = ['py38', 'py39', 'py310', 'py311']

[tool.ruff]
line-length = 105 # more lenient than black due to long function signatures
src = ["rustworkx", "setup.py", "retworkx", "tests"]
select = [
    "E",   # pycodestyle
    "F",   # pyflakes
    "UP",  # pyupgrade
    "PYI", # flake8-pyi
    "Q",   # flake8-quotes
]
target-version = "py38"
<<<<<<< HEAD
exclude = [
    ".venv",
    ".git",
    ".tox",
    ".nox",
    ".eggs",
    "dist",
    "doc",
    "build",
]
=======
extend-exclude = ["doc"]
>>>>>>> 6931377a

[tool.ruff.per-file-ignores]
"rustworkx/__init__.py" = ["F405", "F403"]
"*.pyi" = ["F403", "F405", "PYI001", "PYI002"]

[tool.cibuildwheel]
manylinux-x86_64-image = "manylinux2014"
manylinux-i686-image = "manylinux2014"
skip = "pp* cp36-* cp37-* *win32 *musllinux*i686"
test-requires = "networkx"
test-command = "python -m unittest discover {project}/tests/rustworkx_tests"
before-build = "pip install -U setuptools-rust"
test-skip = "cp38-*musllinux* *linux_s390x *ppc64le"

[tool.cibuildwheel.linux]
before-all = "yum install -y wget && {package}/tools/install_rust.sh"
environment = 'PATH="$PATH:$HOME/.cargo/bin" CARGO_NET_GIT_FETCH_WITH_CLI="true"'

[[tool.cibuildwheel.overrides]]
select = "*-musllinux*"
before-all = "apk add --no-cache curl gcc && curl https://sh.rustup.rs -sSf | sh -s -- -y && source $HOME/.cargo/env && rustup install stable && rustup default stable"

[[tool.cibuildwheel.overrides]]
select = "*i686"
before-test = 'python -m pip install numpy --config-settings=setup-args="-Dallow-noblas=true"'

[tool.cibuildwheel.macos]
environment = "MACOSX_DEPLOYMENT_TARGET=10.12"

[tool.tox]
legacy_tox_ini = """
    [tox]
    minversion = 4.4.0
    envlist = py38, py39, py310, py311, lint
    isolated_build = true

    [testenv]
    skip_install = true
    commands = python -c "import sys; print('rustworkx no longer supports tox. Please run the equivalent comand with nox: nox -e test'); sys.exit(1)"

    [testenv:lint]
    skip_install = true
    commands = python -c "import sys; print('rustworkx no longer supports tox. Please run the equivalent comand with nox: nox -e lint'); sys.exit(1)"

    [testenv:docs]
    skip_install = true
    commands = python -c "import sys; print('rustworkx no longer supports tox. Please run the equivalent comand with nox: nox -e docs'); sys.exit(1)"

    [testenv:black]
    skip_install = true
    commands = python -c "import sys; print('rustworkx no longer supports tox. Please run the equivalent comand with nox: nox -e black'); sys.exit(1)"


    [testenv:stubs]
    skip_install = true
    commands = python -c "import sys; print('rustworkx no longer supports tox. Please run the equivalent comand with nox: nox -e stubs'); sys.exit(1)"
"""<|MERGE_RESOLUTION|>--- conflicted
+++ resolved
@@ -17,20 +17,7 @@
     "Q",   # flake8-quotes
 ]
 target-version = "py38"
-<<<<<<< HEAD
-exclude = [
-    ".venv",
-    ".git",
-    ".tox",
-    ".nox",
-    ".eggs",
-    "dist",
-    "doc",
-    "build",
-]
-=======
 extend-exclude = ["doc"]
->>>>>>> 6931377a
 
 [tool.ruff.per-file-ignores]
 "rustworkx/__init__.py" = ["F405", "F403"]
