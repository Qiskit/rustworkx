--- conflicted
+++ resolved
@@ -595,7 +595,33 @@
     return graph_core_number(graph)
 
 
-<<<<<<< HEAD
+@functools.singledispatch
+def complement(graph):
+    """Compute the complement of a graph.
+
+    :param graph: The graph to be used, can be either a
+        :class:`~retworkx.PyGraph` or :class:`~retworkx.PyDiGraph`.
+
+    :returns: The complement of the graph.
+    :rtype: :class:`~retworkx.PyGraph` or :class:`~retworkx.PyDiGraph`
+
+    .. note::
+        Parallel edges and self-loops are never created,
+        even if the ``multigraph`` is set to ``True``
+    """
+    raise TypeError("Invalid Input Type %s for graph" % type(graph))
+
+
+@complement.register(PyDiGraph)
+def _digraph_complement(graph):
+    return digraph_complement(graph)
+
+
+@complement.register(PyGraph)
+def _graph_complement(graph):
+    return graph_complement(graph)
+
+
 def networkx_converter(graph):
     """Convert a networkx graph object into a retworkx graph object.
 
@@ -623,31 +649,4 @@
         [(node_indices[x[0]],
           node_indices[x[1]],
           x[2]) for x in graph.edges(data=True)])
-    return new_graph
-=======
-@functools.singledispatch
-def complement(graph):
-    """Compute the complement of a graph.
-
-    :param graph: The graph to be used, can be either a
-        :class:`~retworkx.PyGraph` or :class:`~retworkx.PyDiGraph`.
-
-    :returns: The complement of the graph.
-    :rtype: :class:`~retworkx.PyGraph` or :class:`~retworkx.PyDiGraph`
-
-    .. note::
-        Parallel edges and self-loops are never created,
-        even if the ``multigraph`` is set to ``True``
-    """
-    raise TypeError("Invalid Input Type %s for graph" % type(graph))
-
-
-@complement.register(PyDiGraph)
-def _digraph_complement(graph):
-    return digraph_complement(graph)
-
-
-@complement.register(PyGraph)
-def _graph_complement(graph):
-    return graph_complement(graph)
->>>>>>> 963704b9
+    return new_graph