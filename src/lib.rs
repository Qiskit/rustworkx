--- conflicted
+++ resolved
@@ -2024,14 +2024,10 @@
 create_exception!(retworkx, DAGHasCycle, PyException);
 // No neighbors found matching the provided predicate.
 create_exception!(retworkx, NoSuitableNeighbors, PyException);
+// Invalid operation on a null graph
+create_exception!(retworkx, NullGraph, PyException);
 // No path was found between the specified nodes.
-<<<<<<< HEAD
-create_exception!(retworkx, NoPathFound, Exception);
-// Invalid operation on a null graph
-create_exception!(retworkx, NullGraph, Exception);
-=======
 create_exception!(retworkx, NoPathFound, PyException);
->>>>>>> b25d7ad4
 
 #[pymodule]
 fn retworkx(py: Python<'_>, m: &PyModule) -> PyResult<()> {
