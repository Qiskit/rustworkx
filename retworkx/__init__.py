--- conflicted
+++ resolved
@@ -1719,9 +1719,6 @@
     merge_nodes=False,
     merge_edges=False,
 ):
-<<<<<<< HEAD
-    return graph_union(first, second, merge_nodes=False, merge_edges=False)
-=======
     return graph_union(first, second, merge_nodes=merge_nodes, merge_edges=merge_edges)
 
 
@@ -1899,7 +1896,6 @@
 @bfs_search.register(PyGraph)
 def _graph_bfs_search(graph, source, visitor):
     return graph_bfs_search(graph, source, visitor)
->>>>>>> 71e34d11
 
 
 @functools.singledispatch
@@ -1979,9 +1975,6 @@
 
 @dfs_search.register(PyGraph)
 def _graph_dfs_search(graph, source, visitor):
-<<<<<<< HEAD
-    return graph_dfs_search(graph, source, visitor)
-=======
     return graph_dfs_search(graph, source, visitor)
 
 
@@ -2049,5 +2042,4 @@
 
 @dijkstra_search.register(PyGraph)
 def _graph_dijkstra_search(graph, source, weight_fn, visitor):
-    return graph_dijkstra_search(graph, source, weight_fn, visitor)
->>>>>>> 71e34d11
+    return graph_dijkstra_search(graph, source, weight_fn, visitor)