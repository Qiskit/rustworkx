# Licensed under the Apache License, Version 2.0 (the "License"); you may
# not use this file except in compliance with the License. You may obtain
# a copy of the License at
#
#     http://www.apache.org/licenses/LICENSE-2.0
#
# Unless required by applicable law or agreed to in writing, software
# distributed under the License is distributed on an "AS IS" BASIS, WITHOUT
# WARRANTIES OR CONDITIONS OF ANY KIND, either express or implied. See the
# License for the specific language governing permissions and limitations
# under the License.
#
# NetworkX is distributed with the 3-clause BSD license.
#
#   Copyright (C) 2004-2020, NetworkX Developers
#   Aric Hagberg <hagberg@lanl.gov>
#   Dan Schult <dschult@colgate.edu>
#   Pieter Swart <swart@lanl.gov>
#   All rights reserved.
#
#   Redistribution and use in source and binary forms, with or without
#   modification, are permitted provided that the following conditions are
#   met:
#
#     * Redistributions of source code must retain the above copyright
#       notice, this list of conditions and the following disclaimer.
#
#     * Redistributions in binary form must reproduce the above
#       copyright notice, this list of conditions and the following
#       disclaimer in the documentation and/or other materials provided
#       with the distribution.
#
#     * Neither the name of the NetworkX Developers nor the names of its
#       contributors may be used to endorse or promote products derived
#       from this software without specific prior written permission.
#
#   THIS SOFTWARE IS PROVIDED BY THE COPYRIGHT HOLDERS AND CONTRIBUTORS
#   "AS IS" AND ANY EXPRESS OR IMPLIED WARRANTIES, INCLUDING, BUT NOT
#   LIMITED TO, THE IMPLIED WARRANTIES OF MERCHANTABILITY AND FITNESS FOR
#   A PARTICULAR PURPOSE ARE DISCLAIMED. IN NO EVENT SHALL THE COPYRIGHT
#   OWNER OR CONTRIBUTORS BE LIABLE FOR ANY DIRECT, INDIRECT, INCIDENTAL,
#   SPECIAL, EXEMPLARY, OR CONSEQUENTIAL DAMAGES (INCLUDING, BUT NOT
#   LIMITED TO, PROCUREMENT OF SUBSTITUTE GOODS OR SERVICES; LOSS OF USE,
#   DATA, OR PROFITS; OR BUSINESS INTERRUPTION) HOWEVER CAUSED AND ON ANY
#   THEORY OF LIABILITY, WHETHER IN CONTRACT, STRICT LIABILITY, OR TORT
#   (INCLUDING NEGLIGENCE OR OTHERWISE) ARISING IN ANY WAY OUT OF THE USE
#   OF THIS SOFTWARE, EVEN IF ADVISED OF THE POSSIBILITY OF SUCH DAMAGE.
#
# These tests are adapated from the networkx test cases:
# https://github.com/networkx/networkx/blob/cea310f9066efc0d5ff76f63d33dbc3eefe61f6b/networkx/algorithms/link_analysis/tests/test_pagerank.py

import unittest

import rustworkx
import networkx as nx


def hits_python(G, max_iter=100, tol=1.0e-8, nstart=None, normalized=True):
    if len(G) == 0:
        return {}, {}
    # choose fixed starting vector if not given
    if nstart is None:
        h = dict.fromkeys(G, 1.0 / G.number_of_nodes())
    else:
        h = nstart
        # normalize starting vector
        s = 1.0 / sum(h.values())
        for k in h:
            h[k] *= s
    for _ in range(max_iter):  # power iteration: make up to max_iter iterations
        hlast = h
        h = dict.fromkeys(hlast.keys(), 0)
        a = dict.fromkeys(hlast.keys(), 0)
        # this "matrix multiply" looks odd because it is
        # doing a left multiply a^T=hlast^T*G
        for n in h:
            for nbr in G[n]:
                a[nbr] += hlast[n] * G[n][nbr].get("weight", 1)
        # now multiply h=Ga
        for n in h:
            for nbr in G[n]:
                h[n] += a[nbr] * G[n][nbr].get("weight", 1)
        # normalize vector
        s = 1.0 / max(h.values())
        for n in h:
            h[n] *= s
        # normalize vector
        s = 1.0 / max(a.values())
        for n in a:
            a[n] *= s
        # check convergence, l1 norm
        err = sum(abs(h[n] - hlast[n]) for n in h)
        if err < tol:
            break
    else:
<<<<<<< HEAD
        raise nx.PowerIterationFailedConvergence(max_iter)
=======
        raise ValueError(max_iter)
>>>>>>> 3faede2a
    if normalized:
        s = 1.0 / sum(a.values())
        for n in a:
            a[n] *= s
        s = 1.0 / sum(h.values())
        for n in h:
            h[n] *= s
    return h, a


class TestHits(unittest.TestCase):
    def test_hits(self):
        edges = [(0, 2), (0, 4), (1, 0), (2, 4), (4, 3), (4, 2), (5, 4)]

        rx_graph = rustworkx.PyDiGraph()
        rx_graph.extend_from_edge_list(edges)

        nx_graph = nx.DiGraph()
        nx_graph.add_edges_from(edges)

        rx_h, rx_a = rustworkx.hits(rx_graph)
        nx_h, nx_a = hits_python(nx_graph)

        for v in rx_graph.node_indices():
            self.assertAlmostEqual(rx_h[v], nx_h[v], delta=1.0e-4)
            self.assertAlmostEqual(rx_a[v], nx_a[v], delta=1.0e-4)

    def test_no_convergence(self):
        graph = rustworkx.generators.directed_path_graph(4)
        with self.assertRaises(rustworkx.FailedToConverge):
            rustworkx.hits(graph, max_iter=0)

    def test_normalized(self):
        graph = rustworkx.generators.directed_complete_graph(2)
        h, a = rustworkx.hits(graph, normalized=False)
        self.assertEqual({0: 1, 1: 1}, h)
        self.assertEqual({0: 1, 1: 1}, a)

    def test_multi_digraph_versus_weighted(self):
        multi_graph = rustworkx.PyDiGraph()
        multi_graph.extend_from_edge_list(
            [
                (0, 1),
                (1, 0),
                (0, 1),
                (1, 0),
                (0, 1),
                (1, 0),
                (1, 2),
                (2, 1),
                (1, 2),
                (2, 1),
                (2, 3),
                (3, 2),
                (2, 3),
                (3, 2),
            ]
        )

        weighted_graph = rustworkx.PyDiGraph()
        weighted_graph.extend_from_weighted_edge_list(
            [(0, 1, 3), (1, 0, 3), (1, 2, 2), (2, 1, 2), (2, 3, 2), (3, 2, 2)]
        )

        h_multi, a_multi = rustworkx.hits(multi_graph, weight_fn=lambda _: 1.0)
        h_weight, a_weight = rustworkx.hits(weighted_graph, weight_fn=float)

        for v in multi_graph.node_indices():
            self.assertAlmostEqual(h_multi[v], h_weight[v], delta=1.0e-4)
            self.assertAlmostEqual(a_multi[v], a_weight[v], delta=1.0e-4)

    def test_nstart(self):
        graph = rustworkx.generators.directed_complete_graph(10)
        nstart = {5: 1, 6: 1}  # this guess is worse than the uniform guess =)
        h, a = rustworkx.hits(graph, nstart=nstart)

        for v in graph.node_indices():
            self.assertAlmostEqual(h[v], 1 / 10.0, delta=1.0e-4)
            self.assertAlmostEqual(a[v], 1 / 10.0, delta=1.0e-4)<|MERGE_RESOLUTION|>--- conflicted
+++ resolved
@@ -93,11 +93,7 @@
         if err < tol:
             break
     else:
-<<<<<<< HEAD
-        raise nx.PowerIterationFailedConvergence(max_iter)
-=======
         raise ValueError(max_iter)
->>>>>>> 3faede2a
     if normalized:
         s = 1.0 / sum(a.values())
         for n in a:
