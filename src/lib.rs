// Licensed under the Apache License, Version 2.0 (the "License"); you may
// not use this file except in compliance with the License. You may obtain
// a copy of the License at
//
//     http://www.apache.org/licenses/LICENSE-2.0
//
// Unless required by applicable law or agreed to in writing, software
// distributed under the License is distributed on an "AS IS" BASIS, WITHOUT
// WARRANTIES OR CONDITIONS OF ANY KIND, either express or implied. See the
// License for the specific language governing permissions and limitations
// under the License.

#![allow(clippy::float_cmp)]

mod centrality;
mod coloring;
mod connectivity;
mod dag_algo;
mod digraph;
mod dot_utils;
mod generators;
mod graph;
mod isomorphism;
mod iterators;
mod layout;
mod matching;
mod random_graph;
mod shortest_path;
mod steiner_tree;
mod transitivity;
mod traversal;
mod tree;
mod union;

use centrality::*;
use coloring::*;
use connectivity::*;
use dag_algo::*;
use isomorphism::*;
use layout::*;
use matching::*;
use random_graph::*;
use shortest_path::*;
use steiner_tree::*;
use transitivity::*;
use traversal::*;
use tree::*;
use union::*;

use hashbrown::HashMap;
use num_complex::Complex64;

use pyo3::create_exception;
use pyo3::exceptions::PyException;
use pyo3::prelude::*;
use pyo3::wrap_pyfunction;
use pyo3::wrap_pymodule;
use pyo3::Python;

use petgraph::graph::NodeIndex;
use petgraph::prelude::*;
use petgraph::visit::{
    Data, GraphBase, GraphProp, IntoEdgeReferences, IntoNodeIdentifiers,
    NodeCount, NodeIndexable,
};
use petgraph::EdgeType;

use crate::generators::PyInit_generators;

<<<<<<< HEAD
trait IsNan {
    fn is_nan(&self) -> bool;
}

/// https://doc.rust-lang.org/nightly/src/core/num/f64.rs.html#441
impl IsNan for f64 {
    #[inline]
    #[allow(clippy::eq_op)]
    fn is_nan(&self) -> bool {
        self != self
    }
}

/// https://docs.rs/num-complex/0.4.0/src/num_complex/lib.rs.html#572-574
impl IsNan for Complex64 {
    #[inline]
    fn is_nan(&self) -> bool {
        self.re.is_nan() || self.im.is_nan()
    }
}
=======
type StablePyGraph<Ty> = StableGraph<PyObject, PyObject, Ty>;
>>>>>>> 0a58b856

pub trait NodesRemoved {
    fn nodes_removed(&self) -> bool;
}

pub fn get_edge_iter_with_weights<G>(
    graph: G,
) -> impl Iterator<Item = (usize, usize, PyObject)>
where
    G: GraphBase
        + IntoEdgeReferences
        + IntoNodeIdentifiers
        + NodeIndexable
        + NodeCount
        + GraphProp
        + NodesRemoved,
    G: Data<NodeWeight = PyObject, EdgeWeight = PyObject>,
{
    let node_map: Option<HashMap<NodeIndex, usize>> = if graph.nodes_removed() {
        let mut node_hash_map: HashMap<NodeIndex, usize> =
            HashMap::with_capacity(graph.node_count());
        for (count, node) in graph.node_identifiers().enumerate() {
            let index = NodeIndex::new(graph.to_index(node));
            node_hash_map.insert(index, count);
        }
        Some(node_hash_map)
    } else {
        None
    };

    graph.edge_references().map(move |edge| {
        let i: usize;
        let j: usize;
        match &node_map {
            Some(map) => {
                let source_index =
                    NodeIndex::new(graph.to_index(edge.source()));
                let target_index =
                    NodeIndex::new(graph.to_index(edge.target()));
                i = *map.get(&source_index).unwrap();
                j = *map.get(&target_index).unwrap();
            }
            None => {
                i = graph.to_index(edge.source());
                j = graph.to_index(edge.target());
            }
        }
        (i, j, edge.weight().clone())
    })
}

fn weight_callable(
    py: Python,
    weight_fn: &Option<PyObject>,
    weight: &PyObject,
    default: f64,
) -> PyResult<f64> {
    match weight_fn {
        Some(weight_fn) => {
            let res = weight_fn.call1(py, (weight,))?;
            res.extract(py)
        }
        None => Ok(default),
    }
}

fn find_node_by_weight<Ty: EdgeType>(
    py: Python,
    graph: &StablePyGraph<Ty>,
    obj: &PyObject,
) -> PyResult<Option<NodeIndex>> {
    let mut index = None;
    for node in graph.node_indices() {
        let weight = graph.node_weight(node).unwrap();
        if obj
            .as_ref(py)
            .rich_compare(weight, pyo3::basic::CompareOp::Eq)?
            .is_true()?
        {
            index = Some(node);
            break;
        }
    }
    Ok(index)
}

// The provided node is invalid.
create_exception!(retworkx, InvalidNode, PyException);
// Performing this operation would result in trying to add a cycle to a DAG.
create_exception!(retworkx, DAGWouldCycle, PyException);
// There is no edge present between the provided nodes.
create_exception!(retworkx, NoEdgeBetweenNodes, PyException);
// The specified Directed Graph has a cycle and can't be treated as a DAG.
create_exception!(retworkx, DAGHasCycle, PyException);
// No neighbors found matching the provided predicate.
create_exception!(retworkx, NoSuitableNeighbors, PyException);
// Invalid operation on a null graph
create_exception!(retworkx, NullGraph, PyException);
// No path was found between the specified nodes.
create_exception!(retworkx, NoPathFound, PyException);

#[pymodule]
fn retworkx(py: Python<'_>, m: &PyModule) -> PyResult<()> {
    m.add("__version__", env!("CARGO_PKG_VERSION"))?;
    m.add("InvalidNode", py.get_type::<InvalidNode>())?;
    m.add("DAGWouldCycle", py.get_type::<DAGWouldCycle>())?;
    m.add("NoEdgeBetweenNodes", py.get_type::<NoEdgeBetweenNodes>())?;
    m.add("DAGHasCycle", py.get_type::<DAGHasCycle>())?;
    m.add("NoSuitableNeighbors", py.get_type::<NoSuitableNeighbors>())?;
    m.add("NoPathFound", py.get_type::<NoPathFound>())?;
    m.add("NullGraph", py.get_type::<NullGraph>())?;
    m.add_wrapped(wrap_pyfunction!(bfs_successors))?;
    m.add_wrapped(wrap_pyfunction!(dag_longest_path))?;
    m.add_wrapped(wrap_pyfunction!(dag_longest_path_length))?;
    m.add_wrapped(wrap_pyfunction!(dag_weighted_longest_path))?;
    m.add_wrapped(wrap_pyfunction!(dag_weighted_longest_path_length))?;
    m.add_wrapped(wrap_pyfunction!(number_weakly_connected_components))?;
    m.add_wrapped(wrap_pyfunction!(weakly_connected_components))?;
    m.add_wrapped(wrap_pyfunction!(is_weakly_connected))?;
    m.add_wrapped(wrap_pyfunction!(is_directed_acyclic_graph))?;
    m.add_wrapped(wrap_pyfunction!(digraph_is_isomorphic))?;
    m.add_wrapped(wrap_pyfunction!(graph_is_isomorphic))?;
    m.add_wrapped(wrap_pyfunction!(digraph_is_subgraph_isomorphic))?;
    m.add_wrapped(wrap_pyfunction!(graph_is_subgraph_isomorphic))?;
    m.add_wrapped(wrap_pyfunction!(digraph_vf2_mapping))?;
    m.add_wrapped(wrap_pyfunction!(graph_vf2_mapping))?;
    m.add_wrapped(wrap_pyfunction!(digraph_union))?;
    m.add_wrapped(wrap_pyfunction!(graph_union))?;
    m.add_wrapped(wrap_pyfunction!(topological_sort))?;
    m.add_wrapped(wrap_pyfunction!(descendants))?;
    m.add_wrapped(wrap_pyfunction!(ancestors))?;
    m.add_wrapped(wrap_pyfunction!(lexicographical_topological_sort))?;
    m.add_wrapped(wrap_pyfunction!(graph_floyd_warshall))?;
    m.add_wrapped(wrap_pyfunction!(digraph_floyd_warshall))?;
    m.add_wrapped(wrap_pyfunction!(graph_floyd_warshall_numpy))?;
    m.add_wrapped(wrap_pyfunction!(digraph_floyd_warshall_numpy))?;
    m.add_wrapped(wrap_pyfunction!(collect_runs))?;
    m.add_wrapped(wrap_pyfunction!(collect_bicolor_runs))?;
    m.add_wrapped(wrap_pyfunction!(layers))?;
    m.add_wrapped(wrap_pyfunction!(graph_distance_matrix))?;
    m.add_wrapped(wrap_pyfunction!(digraph_distance_matrix))?;
    m.add_wrapped(wrap_pyfunction!(digraph_adjacency_matrix))?;
    m.add_wrapped(wrap_pyfunction!(graph_adjacency_matrix))?;
    m.add_wrapped(wrap_pyfunction!(graph_all_simple_paths))?;
    m.add_wrapped(wrap_pyfunction!(digraph_all_simple_paths))?;
    m.add_wrapped(wrap_pyfunction!(graph_dijkstra_shortest_paths))?;
    m.add_wrapped(wrap_pyfunction!(digraph_dijkstra_shortest_paths))?;
    m.add_wrapped(wrap_pyfunction!(graph_dijkstra_shortest_path_lengths))?;
    m.add_wrapped(wrap_pyfunction!(digraph_dijkstra_shortest_path_lengths))?;
    m.add_wrapped(wrap_pyfunction!(digraph_all_pairs_dijkstra_path_lengths))?;
    m.add_wrapped(wrap_pyfunction!(digraph_all_pairs_dijkstra_shortest_paths))?;
    m.add_wrapped(wrap_pyfunction!(graph_all_pairs_dijkstra_path_lengths))?;
    m.add_wrapped(wrap_pyfunction!(graph_all_pairs_dijkstra_shortest_paths))?;
    m.add_wrapped(wrap_pyfunction!(graph_betweenness_centrality))?;
    m.add_wrapped(wrap_pyfunction!(digraph_betweenness_centrality))?;
    m.add_wrapped(wrap_pyfunction!(graph_astar_shortest_path))?;
    m.add_wrapped(wrap_pyfunction!(digraph_astar_shortest_path))?;
    m.add_wrapped(wrap_pyfunction!(graph_greedy_color))?;
    m.add_wrapped(wrap_pyfunction!(directed_gnp_random_graph))?;
    m.add_wrapped(wrap_pyfunction!(undirected_gnp_random_graph))?;
    m.add_wrapped(wrap_pyfunction!(directed_gnm_random_graph))?;
    m.add_wrapped(wrap_pyfunction!(undirected_gnm_random_graph))?;
    m.add_wrapped(wrap_pyfunction!(random_geometric_graph))?;
    m.add_wrapped(wrap_pyfunction!(cycle_basis))?;
    m.add_wrapped(wrap_pyfunction!(strongly_connected_components))?;
    m.add_wrapped(wrap_pyfunction!(digraph_dfs_edges))?;
    m.add_wrapped(wrap_pyfunction!(graph_dfs_edges))?;
    m.add_wrapped(wrap_pyfunction!(digraph_find_cycle))?;
    m.add_wrapped(wrap_pyfunction!(digraph_k_shortest_path_lengths))?;
    m.add_wrapped(wrap_pyfunction!(graph_k_shortest_path_lengths))?;
    m.add_wrapped(wrap_pyfunction!(is_matching))?;
    m.add_wrapped(wrap_pyfunction!(is_maximal_matching))?;
    m.add_wrapped(wrap_pyfunction!(max_weight_matching))?;
    m.add_wrapped(wrap_pyfunction!(minimum_spanning_edges))?;
    m.add_wrapped(wrap_pyfunction!(minimum_spanning_tree))?;
    m.add_wrapped(wrap_pyfunction!(graph_transitivity))?;
    m.add_wrapped(wrap_pyfunction!(digraph_transitivity))?;
    m.add_wrapped(wrap_pyfunction!(graph_core_number))?;
    m.add_wrapped(wrap_pyfunction!(digraph_core_number))?;
    m.add_wrapped(wrap_pyfunction!(graph_complement))?;
    m.add_wrapped(wrap_pyfunction!(digraph_complement))?;
    m.add_wrapped(wrap_pyfunction!(graph_random_layout))?;
    m.add_wrapped(wrap_pyfunction!(digraph_random_layout))?;
    m.add_wrapped(wrap_pyfunction!(graph_bipartite_layout))?;
    m.add_wrapped(wrap_pyfunction!(digraph_bipartite_layout))?;
    m.add_wrapped(wrap_pyfunction!(graph_circular_layout))?;
    m.add_wrapped(wrap_pyfunction!(digraph_circular_layout))?;
    m.add_wrapped(wrap_pyfunction!(graph_shell_layout))?;
    m.add_wrapped(wrap_pyfunction!(digraph_shell_layout))?;
    m.add_wrapped(wrap_pyfunction!(graph_spiral_layout))?;
    m.add_wrapped(wrap_pyfunction!(digraph_spiral_layout))?;
    m.add_wrapped(wrap_pyfunction!(graph_spring_layout))?;
    m.add_wrapped(wrap_pyfunction!(digraph_spring_layout))?;
    m.add_wrapped(wrap_pyfunction!(digraph_num_shortest_paths_unweighted))?;
    m.add_wrapped(wrap_pyfunction!(graph_num_shortest_paths_unweighted))?;
    m.add_wrapped(wrap_pyfunction!(
        digraph_unweighted_average_shortest_path_length
    ))?;
    m.add_wrapped(wrap_pyfunction!(
        graph_unweighted_average_shortest_path_length
    ))?;
    m.add_wrapped(wrap_pyfunction!(metric_closure))?;
    m.add_wrapped(wrap_pyfunction!(steiner_tree))?;
    m.add_class::<digraph::PyDiGraph>()?;
    m.add_class::<graph::PyGraph>()?;
    m.add_class::<iterators::BFSSuccessors>()?;
    m.add_class::<iterators::NodeIndices>()?;
    m.add_class::<iterators::EdgeIndices>()?;
    m.add_class::<iterators::EdgeList>()?;
    m.add_class::<iterators::EdgeIndexMap>()?;
    m.add_class::<iterators::WeightedEdgeList>()?;
    m.add_class::<iterators::PathMapping>()?;
    m.add_class::<iterators::PathLengthMapping>()?;
    m.add_class::<iterators::CentralityMapping>()?;
    m.add_class::<iterators::Pos2DMapping>()?;
    m.add_class::<iterators::AllPairsPathLengthMapping>()?;
    m.add_class::<iterators::AllPairsPathMapping>()?;
    m.add_class::<iterators::NodesCountMapping>()?;
    m.add_class::<iterators::NodeMap>()?;
    m.add_wrapped(wrap_pymodule!(generators))?;
    Ok(())
}<|MERGE_RESOLUTION|>--- conflicted
+++ resolved
@@ -67,7 +67,6 @@
 
 use crate::generators::PyInit_generators;
 
-<<<<<<< HEAD
 trait IsNan {
     fn is_nan(&self) -> bool;
 }
@@ -88,9 +87,7 @@
         self.re.is_nan() || self.im.is_nan()
     }
 }
-=======
 type StablePyGraph<Ty> = StableGraph<PyObject, PyObject, Ty>;
->>>>>>> 0a58b856
 
 pub trait NodesRemoved {
     fn nodes_removed(&self) -> bool;
