// Licensed under the Apache License, Version 2.0 (the "License"); you may
// not use this file except in compliance with the License. You may obtain
// a copy of the License at
//
//     http://www.apache.org/licenses/LICENSE-2.0
//
// Unless required by applicable law or agreed to in writing, software
// distributed under the License is distributed on an "AS IS" BASIS, WITHOUT
// WARRANTIES OR CONDITIONS OF ANY KIND, either express or implied. See the
// License for the specific language governing permissions and limitations
// under the License.

<<<<<<< HEAD
mod dfs_edges;
pub mod dfs_visit;
=======
use retworkx_core::dfs_edges;
>>>>>>> 1e570d1e

use super::{digraph, graph, iterators};
use dfs_visit::{depth_first_search, handler, PyDfsVisitor};

use hashbrown::HashSet;

use pyo3::prelude::*;
use pyo3::Python;

use petgraph::algo;
use petgraph::graph::NodeIndex;
use petgraph::visit::{Bfs, NodeCount, Reversed};

use crate::iterators::EdgeList;

/// Get edge list in depth first order
///
/// :param PyDiGraph graph: The graph to get the DFS edge list from
/// :param int source: An optional node index to use as the starting node
///     for the depth-first search. The edge list will only return edges in
///     the components reachable from this index. If this is not specified
///     then a source will be chosen arbitrarly and repeated until all
///     components of the graph are searched.
///
/// :returns: A list of edges as a tuple of the form ``(source, target)`` in
///     depth-first order
/// :rtype: EdgeList
#[pyfunction]
#[pyo3(text_signature = "(graph, /, source=None)")]
fn digraph_dfs_edges(
    graph: &digraph::PyDiGraph,
    source: Option<usize>,
) -> EdgeList {
    EdgeList {
        edges: dfs_edges::dfs_edges(&graph.graph, source.map(NodeIndex::new)),
    }
}

/// Get edge list in depth first order
///
/// :param PyGraph graph: The graph to get the DFS edge list from
/// :param int source: An optional node index to use as the starting node
///     for the depth-first search. The edge list will only return edges in
///     the components reachable from this index. If this is not specified
///     then a source will be chosen arbitrarly and repeated until all
///     components of the graph are searched.
///
/// :returns: A list of edges as a tuple of the form ``(source, target)`` in
///     depth-first order
/// :rtype: EdgeList
#[pyfunction]
#[pyo3(text_signature = "(graph, /, source=None)")]
fn graph_dfs_edges(graph: &graph::PyGraph, source: Option<usize>) -> EdgeList {
    EdgeList {
        edges: dfs_edges::dfs_edges(&graph.graph, source.map(NodeIndex::new)),
    }
}

/// Return successors in a breadth-first-search from a source node.
///
/// The return format is ``[(Parent Node, [Children Nodes])]`` in a bfs order
/// from the source node provided.
///
/// :param PyDiGraph graph: The DAG to get the bfs_successors from
/// :param int node: The index of the dag node to get the bfs successors for
///
/// :returns: A list of nodes's data and their children in bfs order. The
///     BFSSuccessors class that is returned is a custom container class that
///     implements the sequence protocol. This can be used as a python list
///     with index based access.
/// :rtype: BFSSuccessors
#[pyfunction]
#[pyo3(text_signature = "(graph, node, /)")]
fn bfs_successors(
    py: Python,
    graph: &digraph::PyDiGraph,
    node: usize,
) -> iterators::BFSSuccessors {
    let index = NodeIndex::new(node);
    let mut bfs = Bfs::new(&graph.graph, index);
    let mut out_list: Vec<(PyObject, Vec<PyObject>)> =
        Vec::with_capacity(graph.node_count());
    while let Some(nx) = bfs.next(&graph.graph) {
        let children = graph
            .graph
            .neighbors_directed(nx, petgraph::Direction::Outgoing);
        let mut succesors: Vec<PyObject> = Vec::new();
        for succ in children {
            succesors
                .push(graph.graph.node_weight(succ).unwrap().clone_ref(py));
        }
        if !succesors.is_empty() {
            out_list.push((
                graph.graph.node_weight(nx).unwrap().clone_ref(py),
                succesors,
            ));
        }
    }
    iterators::BFSSuccessors {
        bfs_successors: out_list,
    }
}

/// Return the ancestors of a node in a graph.
///
/// This differs from :meth:`PyDiGraph.predecessors` method  in that
/// ``predecessors`` returns only nodes with a direct edge into the provided
/// node. While this function returns all nodes that have a path into the
/// provided node.
///
/// :param PyDiGraph graph: The graph to get the descendants from
/// :param int node: The index of the graph node to get the ancestors for
///
/// :returns: A list of node indexes of ancestors of provided node.
/// :rtype: list
#[pyfunction]
#[pyo3(text_signature = "(graph, node, /)")]
fn ancestors(graph: &digraph::PyDiGraph, node: usize) -> HashSet<usize> {
    let index = NodeIndex::new(node);
    let mut out_set: HashSet<usize> = HashSet::new();
    let reverse_graph = Reversed(&graph.graph);
    let res = algo::dijkstra(reverse_graph, index, None, |_| 1);
    for n in res.keys() {
        let n_int = n.index();
        out_set.insert(n_int);
    }
    out_set.remove(&node);
    out_set
}

/// Return the descendants of a node in a graph.
///
/// This differs from :meth:`PyDiGraph.successors` method in that
/// ``successors``` returns only nodes with a direct edge out of the provided
/// node. While this function returns all nodes that have a path from the
/// provided node.
///
/// :param PyDiGraph graph: The graph to get the descendants from
/// :param int node: The index of the graph node to get the descendants for
///
/// :returns: A list of node indexes of descendants of provided node.
/// :rtype: list
#[pyfunction]
#[pyo3(text_signature = "(graph, node, /)")]
fn descendants(graph: &digraph::PyDiGraph, node: usize) -> HashSet<usize> {
    let index = NodeIndex::new(node);
    let mut out_set: HashSet<usize> = HashSet::new();
    let res = algo::dijkstra(&graph.graph, index, None, |_| 1);
    for n in res.keys() {
        let n_int = n.index();
        out_set.insert(n_int);
    }
    out_set.remove(&node);
    out_set
}

/// Depth-first traversal of a directed graph.
///
/// The pseudo-code for the DFS algorithm is listed below, with the annotated
/// event points, for which the given visitor object will be called with the
/// appropriate method.
///
/// ::
///
///     DFS(G)
///       for each vertex u in V
///           color[u] := WHITE                 initialize vertex u
///       end for
///       time := 0
///       call DFS-VISIT(G, source)           start vertex s
///
///     DFS-VISIT(G, u)
///       color[u] := GRAY                    discover vertex u
///       for each v in Adj[u]                examine edge (u,v)
///           if (color[v] = WHITE)             (u,v) is a tree edge
///               all DFS-VISIT(G, v)
///           else if (color[v] = GRAY)         (u,v) is a back edge
///           ...
///           else if (color[v] = BLACK)        (u,v) is a cross or forward edge
///           ...
///       end for
///       color[u] := BLACK                   finish vertex u
///
/// If an exception is raised inside the callback function, the graph traversal
/// will be stopped immediately. You can exploit this to exit early by raising a
/// :class:`~retworkx.visit.StopSearch` exception. You can also prune part of the
/// search tree by raising :class:`~retworkx.visit.PruneSearch`.
///
/// In the following example we keep track of the tree edges:
///
/// .. jupyter-execute::
///
///        import retworkx
///        from retworkx.visit import DFSVisitor
///   
///        class TreeEdgesRecorder(DFSVisitor):
///
///            def __init__(self):
///                self.edges = []
///
///            def tree_edge(self, edge):
///                self.edges.append(edge)
///
///        graph = retworkx.PyGraph()
///        graph.extend_from_edge_list([(1, 3), (0, 1), (2, 1), (0, 2)])
///        vis = TreeEdgesRecorder()
///        retworkx.dfs_search(graph, 0, vis)
///        print('Tree edges:', vis.edges)
///
/// .. note::
///
///     Graph can *not* be mutated while traversing.
///
/// :param PyDiGraph graph: The graph to be used.
/// :param int source: An optional node index to use as the starting node
///     for the depth-first search. If this is not specified then a source
///     will be chosen arbitrarly and repeated until all components of the
///     graph are searched.
/// :param visitor: A visitor object that is invoked at the event points inside the
///     algorithm. This should be a subclass of :class:`~retworkx.visit.DFSVisitor`.
#[pyfunction]
#[pyo3(text_signature = "(graph, source, visitor)")]
pub fn digraph_dfs_search(
    py: Python,
    graph: &digraph::PyDiGraph,
    source: Option<usize>,
    visitor: PyDfsVisitor,
) -> PyResult<()> {
    let starts = match source {
        Some(nx) => vec![NodeIndex::new(nx)],
        None => graph.graph.node_indices().collect(),
    };

    depth_first_search(&graph.graph, starts, |event| {
        handler(py, &visitor, event)
    })?;

    Ok(())
}

/// Depth-first traversal of an undirected graph.
///
/// The pseudo-code for the DFS algorithm is listed below, with the annotated
/// event points, for which the given visitor object will be called with the
/// appropriate method.
///
/// ::
///
///     DFS(G)
///       for each vertex u in V
///           color[u] := WHITE                 initialize vertex u
///       end for
///       time := 0
///       call DFS-VISIT(G, source)           start vertex s
///
///     DFS-VISIT(G, u)
///       color[u] := GRAY                    discover vertex u
///       for each v in Adj[u]                examine edge (u,v)
///           if (color[v] = WHITE)             (u,v) is a tree edge
///               all DFS-VISIT(G, v)
///           else if (color[v] = GRAY)         (u,v) is a back edge
///           ...
///           else if (color[v] = BLACK)        (u,v) is a cross or forward edge
///           ...
///       end for
///       color[u] := BLACK                   finish vertex u
///
/// If an exception is raised inside the callback function, the graph traversal
/// will be stopped immediately. You can exploit this to exit early by raising a
/// :class:`~retworkx.visit.StopSearch` exception. You can also prune part of the
/// search tree by raising :class:`~retworkx.visit.PruneSearch`.
///
/// In the following example we keep track of the tree edges:
///
/// .. jupyter-execute::
///
///        import retworkx
///        from retworkx.visit import DFSVisitor
///   
///        class TreeEdgesRecorder(DFSVisitor):
///
///            def __init__(self):
///                self.edges = []
///
///            def tree_edge(self, edge):
///                self.edges.append(edge)
///
///        graph = retworkx.PyGraph()
///        graph.extend_from_edge_list([(1, 3), (0, 1), (2, 1), (0, 2)])
///        vis = TreeEdgesRecorder()
///        retworkx.dfs_search(graph, 0, vis)
///        print('Tree edges:', vis.edges)
///
/// .. note::
///
///     Graph can *not* be mutated while traversing.
///
/// :param PyGraph graph: The graph to be used.
/// :param int source: An optional node index to use as the starting node
///     for the depth-first search. If this is not specified then a source
///     will be chosen arbitrarly and repeated until all components of the
///     graph are searched.
/// :param visitor: A visitor object that is invoked at the event points inside the
///     algorithm. This should be a subclass of :class:`~retworkx.visit.DFSVisitor`.
#[pyfunction]
#[pyo3(text_signature = "(graph, source, visitor)")]
pub fn graph_dfs_search(
    py: Python,
    graph: &graph::PyGraph,
    source: Option<usize>,
    visitor: PyDfsVisitor,
) -> PyResult<()> {
    let starts = match source {
        Some(nx) => vec![NodeIndex::new(nx)],
        None => graph.graph.node_indices().collect(),
    };

    depth_first_search(&graph.graph, starts, |event| {
        handler(py, &visitor, event)
    })?;

    Ok(())
}<|MERGE_RESOLUTION|>--- conflicted
+++ resolved
@@ -10,12 +10,8 @@
 // License for the specific language governing permissions and limitations
 // under the License.
 
-<<<<<<< HEAD
-mod dfs_edges;
 pub mod dfs_visit;
-=======
 use retworkx_core::dfs_edges;
->>>>>>> 1e570d1e
 
 use super::{digraph, graph, iterators};
 use dfs_visit::{depth_first_search, handler, PyDfsVisitor};
