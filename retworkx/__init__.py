--- conflicted
+++ resolved
@@ -629,18 +629,12 @@
 @functools.singledispatch
 def random_layout(graph, center=None, seed=None):
     """Generate a random layout
-<<<<<<< HEAD
-=======
-
->>>>>>> 693faebb
+
     :param PyGraph graph: The graph to generate the layout for
     :param tuple center: An optional center position. This is a 2 tuple of two
         ``float`` values for the center position
     :param int seed: An optional seed to set for the random number generator.
-<<<<<<< HEAD
-=======
-
->>>>>>> 693faebb
+
     :returns: The random layout of the graph.
     :rtype: Pos2DMapping
     """
@@ -654,7 +648,6 @@
 
 @random_layout.register(PyGraph)
 def _graph_random_layout(graph, center=None, seed=None):
-<<<<<<< HEAD
     return graph_random_layout(graph, center=center, seed=seed)
 
 
@@ -811,7 +804,4 @@
                          equidistant=False):
     return graph_spiral_layout(graph, scale=scale, center=center,
                                resolution=resolution,
-                               equidistant=equidistant)
-=======
-    return graph_random_layout(graph, center=center, seed=seed)
->>>>>>> 693faebb
+                               equidistant=equidistant)