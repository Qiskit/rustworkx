--- conflicted
+++ resolved
@@ -25,11 +25,7 @@
       - uses: actions/setup-python@v4
         with:
           python-version: 3.8
-<<<<<<< HEAD
-      - run: pip install -U flake8 black~=22.0 Flake8-pyproject==1.2.3
-=======
       - run: pip install -U ruff black~=22.0
->>>>>>> b1537d97
       - uses: dtolnay/rust-toolchain@stable
         with:
           components: rustfmt
@@ -42,11 +38,7 @@
       - name: Black Codestyle Format
         run: black --check --diff retworkx rustworkx retworkx tests
       - name: Python Lint
-<<<<<<< HEAD
-        run: flake8p --per-file-ignores='retworkx/__init__.py:F405,F403' setup.py retworkx tests rustworkx
-=======
         run: ruff check rustworkx retworkx setup.py tests
->>>>>>> b1537d97
       - name: Check stray release notes
         run: python tools/find_stray_release_notes.py
       - name: rustworkx-core Rust Tests
@@ -117,52 +109,7 @@
       - name: 'Install dependencies'
         run: python -m pip install --upgrade nox
       - name: 'Run rustworkx stub tests'
-<<<<<<< HEAD
-        run: nox -e stubs
-  tests_retworkx_compat:
-    if: github.repository_owner == 'Qiskit'
-    needs: [build_lint]
-    name: python${{ matrix.python-version }}-${{ matrix.platform.python-architecture }} ${{ matrix.platform.os }} ${{ matrix.msrv }}
-    runs-on: ${{ matrix.platform.os }}
-    strategy:
-      matrix:
-        rust: [stable]
-        python-version: ["3.10"]
-        platform: [
-          { os: "macOS-latest", python-architecture: "x64", rust-target: "x86_64-apple-darwin" },
-          { os: "ubuntu-latest", python-architecture: "x64", rust-target: "x86_64-unknown-linux-gnu" },
-          { os: "windows-latest", python-architecture: "x64", rust-target: "x86_64-pc-windows-msvc" },
-        ]
-    steps:
-      - uses: actions/checkout@v3
-      - name: Set up Python ${{ matrix.python-version }}
-        uses: actions/setup-python@v4
-        with:
-          python-version: ${{ matrix.python-version }}
-          architecture: ${{ matrix.platform.python-architecture }}
-      - name: Install Rust toolchain
-        uses: dtolnay/rust-toolchain@master
-        with:
-          toolchain: ${{ matrix.rust }}
-          targets: ${{ matrix.platform.rust-target }}
-      - name: 'Install binary dependencies'
-        run: sudo apt-get install -y graphviz
-        if: runner.os == 'Linux'
-      - name: 'Build rustworkx and test dependencies'
-        run: |
-          pip install -c constraints.txt -U '.[mpl,graphviz]' fixtures testtools>=2.5.0 networkx>=2.5 stestr>=4.1
-      - name: 'Build retworkx'
-        env:
-          RUSTWORKX_PKG_NAME: "retworkx"
-        run: |
-          pip install -c constraints.txt -U .
-      - name: 'Run retworkx tests'
-        run: |
-          cd tests
-          stestr run -t ./retworkx_backwards_compat
-=======
-        run: tox -estubs
->>>>>>> b1537d97
+        run: nox -estubs
   coverage:
     if: github.repository_owner == 'Qiskit'
     needs: [tests]
