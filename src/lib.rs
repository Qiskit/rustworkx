--- conflicted
+++ resolved
@@ -1356,12 +1356,9 @@
     m.add_wrapped(wrap_pyfunction!(layers))?;
     m.add_wrapped(wrap_pyfunction!(dag_adjacency_matrix))?;
     m.add_wrapped(wrap_pyfunction!(graph_adjacency_matrix))?;
-<<<<<<< HEAD
     m.add_wrapped(wrap_pyfunction!(graph_astar_shortest_path))?;
     m.add_wrapped(wrap_pyfunction!(dag_astar_shortest_path))?;
-=======
     m.add_wrapped(wrap_pyfunction!(graph_greedy_color))?;
->>>>>>> f804879d
     m.add_class::<PyDAG>()?;
     m.add_class::<graph::PyGraph>()?;
     Ok(())
