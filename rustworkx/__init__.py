--- conflicted
+++ resolved
@@ -1768,17 +1768,10 @@
     :returns: Either the JSON string for the payload or ``None`` if ``path`` is specified
     :rtype: str
     """
-<<<<<<< HEAD
-    raise TypeError("Invalid Input Type %s for graph" % type(graph))
-=======
-    raise TypeError("Invalid Input Type %s for graph" % type(graph))
-
-
-node_link_json.register(PyDiGraph, digraph_node_link_json)
-node_link_json.register(PyGraph, graph_node_link_json)
-
-
-@functools.singledispatch
+    raise TypeError("Invalid Input Type %s for graph" % type(graph))
+
+
+@rustworkx_dispatch
 def longest_simple_path(graph):
     """Return a longest simple path in the graph
 
@@ -1808,9 +1801,4 @@
     :returns: A sequence of node indices that represent the longest simple graph
         found in the graph. If the graph is empty ``None`` will be returned instead.
     :rtype: NodeIndices
-    """
-
-
-longest_simple_path.register(PyDiGraph, digraph_longest_simple_path)
-longest_simple_path.register(PyGraph, graph_longest_simple_path)
->>>>>>> 8b00869f
+    """