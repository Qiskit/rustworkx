--- conflicted
+++ resolved
@@ -96,10 +96,7 @@
     "sphinx-reredirects",
     "sphinxemoji",
     "ipykernel",
-<<<<<<< HEAD
     "lxml_html_clean",
-=======
->>>>>>> bc176166
 ]
 
 [tool.black]
