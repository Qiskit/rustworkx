--- conflicted
+++ resolved
@@ -1327,7 +1327,6 @@
     }
 }
 
-<<<<<<< HEAD
 /// A class representing a mapping of edge indices to a tuple of node indices
 /// and weight/data payload
 ///
@@ -1383,54 +1382,10 @@
             edge_map_items: items,
             iter_pos: 0,
         }
-=======
-/// A custom class for the return of edge indices
-///
-/// This class is a container class for the results of functions that
-/// return a list of edge indices. It implements the Python sequence
-/// protocol. So you can treat the return as a read-only sequence/list
-/// that is integer indexed. If you want to use it as an iterator you
-/// can by wrapping it in an ``iter()`` that will yield the results in
-/// order.
-///
-/// For example::
-///
-///     import retworkx
-///
-///     graph = retworkx.generators.directed_path_graph(5)
-///     edges = retworkx.edge_indices()
-///     # Index based access
-///     third_element = edges[2]
-///     # Use as iterator
-///     edges_iter = iter(edges)
-///     first_element = next(edges_iter)
-///     second_element = next(edges_iter)
-///
-#[pyclass(module = "retworkx", gc)]
-#[derive(Clone)]
-pub struct EdgeIndices {
-    pub edges: Vec<usize>,
-}
-
-#[pymethods]
-impl EdgeIndices {
-    #[new]
-    fn new() -> EdgeIndices {
-        EdgeIndices { edges: Vec::new() }
-    }
-
-    fn __getstate__(&self) -> Vec<usize> {
-        self.edges.clone()
-    }
-
-    fn __setstate__(&mut self, state: Vec<usize>) {
-        self.edges = state;
->>>>>>> 580bc1bc
-    }
-}
-
-#[pyproto]
-<<<<<<< HEAD
+    }
+}
+
+#[pyproto]
 impl<'p> PyObjectProtocol<'p> for EdgeIndexMap {
     fn __richcmp__(
         &self,
@@ -1465,23 +1420,6 @@
                         return Ok(false);
                     }
                     Err(err) => return Err(err),
-=======
-impl<'p> PyObjectProtocol<'p> for EdgeIndices {
-    fn __richcmp__(
-        &self,
-        other: &'p PySequence,
-        op: pyo3::basic::CompareOp,
-    ) -> PyResult<bool> {
-        let compare = |other: &PySequence| -> PyResult<bool> {
-            if other.len()? as usize != self.edges.len() {
-                return Ok(false);
-            }
-            for i in 0..self.edges.len() {
-                let other_raw = other.get_item(i.try_into().unwrap())?;
-                let other_value: usize = other_raw.extract()?;
-                if other_value != self.edges[i] {
-                    return Ok(false);
->>>>>>> 580bc1bc
                 }
             }
             Ok(true)
@@ -1499,7 +1437,6 @@
     }
 
     fn __str__(&self) -> PyResult<String> {
-<<<<<<< HEAD
         let mut str_vec: Vec<String> = Vec::with_capacity(self.edge_map.len());
         let gil = Python::acquire_gil();
         let py = gil.python();
@@ -1513,16 +1450,10 @@
             ));
         }
         Ok(format!("EdgeIndexMap{{{}}}", str_vec.join(", ")))
-=======
-        let str_vec: Vec<String> =
-            self.edges.iter().map(|n| format!("{}", n)).collect();
-        Ok(format!("EdgeIndices[{}]", str_vec.join(", ")))
->>>>>>> 580bc1bc
     }
 
     fn __hash__(&self) -> PyResult<u64> {
         let mut hasher = DefaultHasher::new();
-<<<<<<< HEAD
         let gil = Python::acquire_gil();
         let py = gil.python();
         for index in &self.edge_map {
@@ -1530,17 +1461,12 @@
             hasher.write(&index.1 .0.to_be_bytes());
             hasher.write(&index.1 .1.to_be_bytes());
             hasher.write_isize(index.1 .2.as_ref(py).hash()?);
-=======
-        for index in &self.edges {
-            hasher.write_usize(*index);
->>>>>>> 580bc1bc
         }
         Ok(hasher.finish())
     }
 }
 
 #[pyproto]
-<<<<<<< HEAD
 impl PySequenceProtocol for EdgeIndexMap {
     fn __len__(&self) -> PyResult<usize> {
         Ok(self.edge_map.len())
@@ -1662,7 +1588,100 @@
             IterNextOutput::Return("Ended")
         }
     }
-=======
+}
+
+/// A custom class for the return of edge indices
+///
+/// This class is a container class for the results of functions that
+/// return a list of edge indices. It implements the Python sequence
+/// protocol. So you can treat the return as a read-only sequence/list
+/// that is integer indexed. If you want to use it as an iterator you
+/// can by wrapping it in an ``iter()`` that will yield the results in
+/// order.
+///
+/// For example::
+///
+///     import retworkx
+///
+///     graph = retworkx.generators.directed_path_graph(5)
+///     edges = retworkx.edge_indices()
+///     # Index based access
+///     third_element = edges[2]
+///     # Use as iterator
+///     edges_iter = iter(edges)
+///     first_element = next(edges_iter)
+///     second_element = next(edges_iter)
+///
+#[pyclass(module = "retworkx", gc)]
+#[derive(Clone)]
+pub struct EdgeIndices {
+    pub edges: Vec<usize>,
+}
+
+#[pymethods]
+impl EdgeIndices {
+    #[new]
+    fn new() -> EdgeIndices {
+        EdgeIndices { edges: Vec::new() }
+    }
+
+    fn __getstate__(&self) -> Vec<usize> {
+        self.edges.clone()
+    }
+
+    fn __setstate__(&mut self, state: Vec<usize>) {
+        self.edges = state;
+    }
+}
+
+#[pyproto]
+impl<'p> PyObjectProtocol<'p> for EdgeIndices {
+    fn __richcmp__(
+        &self,
+        other: &'p PySequence,
+        op: pyo3::basic::CompareOp,
+    ) -> PyResult<bool> {
+        let compare = |other: &PySequence| -> PyResult<bool> {
+            if other.len()? as usize != self.edges.len() {
+                return Ok(false);
+            }
+            for i in 0..self.edges.len() {
+                let other_raw = other.get_item(i.try_into().unwrap())?;
+                let other_value: usize = other_raw.extract()?;
+                if other_value != self.edges[i] {
+                    return Ok(false);
+                }
+            }
+            Ok(true)
+        };
+        match op {
+            pyo3::basic::CompareOp::Eq => compare(other),
+            pyo3::basic::CompareOp::Ne => match compare(other) {
+                Ok(res) => Ok(!res),
+                Err(err) => Err(err),
+            },
+            _ => Err(PyNotImplementedError::new_err(
+                "Comparison not implemented",
+            )),
+        }
+    }
+
+    fn __str__(&self) -> PyResult<String> {
+        let str_vec: Vec<String> =
+            self.edges.iter().map(|n| format!("{}", n)).collect();
+        Ok(format!("EdgeIndices[{}]", str_vec.join(", ")))
+    }
+
+    fn __hash__(&self) -> PyResult<u64> {
+        let mut hasher = DefaultHasher::new();
+        for index in &self.edges {
+            hasher.write_usize(*index);
+        }
+        Ok(hasher.finish())
+    }
+}
+
+#[pyproto]
 impl PySequenceProtocol for EdgeIndices {
     fn __len__(&self) -> PyResult<usize> {
         Ok(self.edges.len())
@@ -1684,5 +1703,4 @@
     }
 
     fn __clear__(&mut self) {}
->>>>>>> 580bc1bc
 }