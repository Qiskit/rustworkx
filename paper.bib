--- conflicted
+++ resolved
@@ -256,7 +256,16 @@
 url="https://doi.org/10.1007/978-1-4939-2864-4_181"
 }
 
-<<<<<<< HEAD
+@Article{Dijkstra1959ANO,
+  title={A note on two problems in connexion with graphs},
+  author={Edsger W. Dijkstra},
+  journal={Numerische Mathematik},
+  year={1959},
+  volume={1},
+  pages={269-271}
+}
+
+
 @misc{Leskovec2014,
   author       = {Jure Leskovec and Andrej Krevl},
   title        = {{SNAP Datasets}: {Stanford} Large Network Dataset Collection},
@@ -282,13 +291,4 @@
 pages="178--187",
 abstract="Graphs are a powerful data structure that can be applied to several problems in bioinformatics, and efficient graph matching is often a tool required for several applications that try to extract useful information from large databases of graphs. While graph matching is in general a NP-complete problem, several algorithms exist that can be fast enough on practical graphs. However, there is no single algorithm that is able to outperform the others on every kind of graphs, and so it is of paramount importance to assess the algorithms on graphs coming from the actual problem domain. To this aim, we have organized the first edition of the Contest on Graph Matching Algorithms for Pattern Search in Biological Databases, hosted by the ICPR2014 Conference, so as to provide an opportunity for comparing state-of-the-art matching algorithms on a new graph database built using several kinds of real-world graphs found in bioinformatics applications. The participating algorithms were evaluated with respect to both their computation time and their memory usage. This paper will describe the contest task and databases, will provide a brief outline of the participating algorithms, and will present the results of the contest.",
 isbn="978-3-319-18224-7"
-=======
-@Article{Dijkstra1959ANO,
-  title={A note on two problems in connexion with graphs},
-  author={Edsger W. Dijkstra},
-  journal={Numerische Mathematik},
-  year={1959},
-  volume={1},
-  pages={269-271}
->>>>>>> 8cb788bb
 }