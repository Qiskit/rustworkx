# Licensed under the Apache License, Version 2.0 (the "License"); you may
# not use this file except in compliance with the License. You may obtain
# a copy of the License at
#
#     http://www.apache.org/licenses/LICENSE-2.0
#
# Unless required by applicable law or agreed to in writing, software
# distributed under the License is distributed on an "AS IS" BASIS, WITHOUT
# WARRANTIES OR CONDITIONS OF ANY KIND, either express or implied. See the
# License for the specific language governing permissions and limitations
# under the License.

import unittest

import rustworkx


class TestGraphColoring(unittest.TestCase):
    def test_empty_graph(self):
        graph = rustworkx.PyGraph()
        res = rustworkx.graph_greedy_color(graph)
        self.assertEqual({}, res)

    def test_simple_graph(self):
        graph = rustworkx.PyGraph()
        node_a = graph.add_node("a")
        node_b = graph.add_node("b")
        graph.add_edge(node_a, node_b, 1)
        node_c = graph.add_node("c")
        graph.add_edge(node_a, node_c, 1)
        res = rustworkx.graph_greedy_color(graph)
        self.assertEqual({0: 0, 1: 1, 2: 1}, res)

    def test_simple_graph_large_degree(self):
        graph = rustworkx.PyGraph()
        node_a = graph.add_node("a")
        node_b = graph.add_node("b")
        graph.add_edge(node_a, node_b, 1)
        node_c = graph.add_node("c")
        graph.add_edge(node_a, node_c, 1)
        graph.add_edge(node_a, node_c, 1)
        graph.add_edge(node_a, node_c, 1)
        graph.add_edge(node_a, node_c, 1)
        graph.add_edge(node_a, node_c, 1)
        res = rustworkx.graph_greedy_color(graph)
        self.assertEqual({0: 0, 1: 1, 2: 1}, res)


class TestGraphEdgeColoring(unittest.TestCase):
    def test_graph(self):
        graph = rustworkx.PyGraph()
        node_a = graph.add_node("a")
        node_b = graph.add_node("b")
        node_c = graph.add_node("c")
        node_d = graph.add_node("d")
        node_e = graph.add_node("e")

        graph.add_edge(node_a, node_b, 1)
        graph.add_edge(node_a, node_c, 1)
        graph.add_edge(node_a, node_d, 1)
        graph.add_edge(node_d, node_e, 1)

        edge_colors = rustworkx.graph_greedy_edge_color(graph)
        self.assertEqual({0: 1, 1: 2, 2: 0, 3: 1}, edge_colors)

    def test_graph_with_holes(self):
        """Graph with missing node and edge indices."""
        graph = rustworkx.PyGraph()

        node_a = graph.add_node("a")
        node_b = graph.add_node("b")
        node_c = graph.add_node("c")
        node_d = graph.add_node("d")
        node_e = graph.add_node("e")

        graph.add_edge(node_a, node_b, 1)
        graph.add_edge(node_b, node_c, 1)
        graph.add_edge(node_c, node_d, 1)
        graph.add_edge(node_d, node_e, 1)

        graph.remove_node(node_c)

        edge_colors = rustworkx.graph_greedy_edge_color(graph)
        self.assertEqual({0: 0, 3: 0}, edge_colors)

    def test_graph_without_edges(self):
        graph = rustworkx.PyGraph()
        graph.add_node("a")
        graph.add_node("b")
        edge_colors = rustworkx.graph_greedy_edge_color(graph)
        self.assertEqual({}, edge_colors)

    def test_graph_multiple_edges(self):
        """Graph with multiple edges between two nodes."""
        graph = rustworkx.PyGraph()
        node_a = graph.add_node("a")
        node_b = graph.add_node("b")
        graph.add_edge(node_a, node_b, 1)
        graph.add_edge(node_a, node_b, 1)
        graph.add_edge(node_a, node_b, 1)
        graph.add_edge(node_a, node_b, 1)
        edge_colors = rustworkx.graph_greedy_edge_color(graph)
        self.assertEqual({0: 0, 1: 1, 2: 2, 3: 3}, edge_colors)

    def test_cycle_graph(self):
        graph = rustworkx.generators.cycle_graph(7)
        edge_colors = rustworkx.graph_greedy_edge_color(graph)
        self.assertEqual({0: 0, 1: 1, 2: 0, 3: 1, 4: 0, 5: 1, 6: 2}, edge_colors)


<<<<<<< HEAD
class TestBipartiteGraphEdgeColoring(unittest.TestCase):
    def test_graph(self):
        graph = rustworkx.PyGraph()
        node_a = graph.add_node("a")
        node_b = graph.add_node("b")
        node_c = graph.add_node("c")
        node_d = graph.add_node("d")

        graph.add_edge(node_a, node_b, 1)
        graph.add_edge(node_b, node_c, 1)
        graph.add_edge(node_c, node_d, 1)
        graph.add_edge(node_a, node_d, 1)

        edge_colors = rustworkx.graph_if_bipartite_edge_color(graph)
        self.assertEqual({0: 1, 1: 0, 2: 1, 3: 0}, edge_colors)

    def test_graph_multiple_edges(self):
        """Graph with multiple edges between two nodes."""
        graph = rustworkx.PyGraph()
        node_a = graph.add_node("a")
        node_b = graph.add_node("b")
        graph.add_edge(node_a, node_b, 1)
        graph.add_edge(node_a, node_b, 1)
        graph.add_edge(node_b, node_a, 1)
        graph.add_edge(node_a, node_b, 1)
        edge_colors = rustworkx.graph_if_bipartite_edge_color(graph)
        self.assertEqual({0: 3, 1: 2, 2: 1, 3: 0}, edge_colors)

    def test_graph_not_bipartite(self):
        """Test that assert is raised on non-bipartite graphs."""
        graph = rustworkx.PyGraph()
        node_a = graph.add_node("a")
        node_b = graph.add_node("b")
        node_c = graph.add_node("c")
        graph.add_edge(node_a, node_b, 1)
        graph.add_edge(node_a, node_c, 1)
        graph.add_edge(node_b, node_c, 1)
        with self.assertRaises(rustworkx.GraphNotBipartite):
            rustworkx.graph_if_bipartite_edge_color(graph)

    def test_graph_not_bipartite_self_loop(self):
        """Test that assert is raised on non-bipartite graphs."""
        graph = rustworkx.PyGraph()
        node_a = graph.add_node("a")
        graph.add_edge(node_a, node_a, 1)
        with self.assertRaises(rustworkx.GraphNotBipartite):
            rustworkx.graph_if_bipartite_edge_color(graph)
=======
class TestMisraGriesColoring(unittest.TestCase):
    def test_simple_graph(self):
        graph = rustworkx.PyGraph()
        node0 = graph.add_node(0)
        node1 = graph.add_node(1)
        node2 = graph.add_node(2)
        node3 = graph.add_node(3)

        graph.add_edge(node0, node1, 1)
        graph.add_edge(node0, node2, 1)
        graph.add_edge(node1, node2, 1)
        graph.add_edge(node2, node3, 1)

        edge_colors = rustworkx.graph_misra_gries_edge_color(graph)
        self.assertEqual({0: 2, 1: 1, 2: 0, 3: 2}, edge_colors)
>>>>>>> 6931377a

    def test_graph_with_holes(self):
        """Graph with missing node and edge indices."""
        graph = rustworkx.PyGraph()
<<<<<<< HEAD

=======
>>>>>>> 6931377a
        node_a = graph.add_node("a")
        node_b = graph.add_node("b")
        node_c = graph.add_node("c")
        node_d = graph.add_node("d")
        node_e = graph.add_node("e")
<<<<<<< HEAD

=======
>>>>>>> 6931377a
        graph.add_edge(node_a, node_b, 1)
        graph.add_edge(node_b, node_c, 1)
        graph.add_edge(node_c, node_d, 1)
        graph.add_edge(node_d, node_e, 1)
<<<<<<< HEAD

        graph.remove_node(node_c)

        edge_colors = rustworkx.graph_if_bipartite_edge_color(graph)
=======
        graph.remove_node(node_c)
        edge_colors = rustworkx.graph_misra_gries_edge_color(graph)
>>>>>>> 6931377a
        self.assertEqual({0: 0, 3: 0}, edge_colors)

    def test_graph_without_edges(self):
        graph = rustworkx.PyGraph()
        graph.add_node("a")
        graph.add_node("b")
<<<<<<< HEAD
        edge_colors = rustworkx.rustworkx.graph_if_bipartite_edge_color(graph)
        self.assertEqual({}, edge_colors)

    def test_empty_graph(self):
        graph = rustworkx.PyGraph()
        edge_colors = rustworkx.rustworkx.graph_if_bipartite_edge_color(graph)
        self.assertEqual({}, edge_colors)

    def test_cycle_graph(self):
        graph = rustworkx.generators.cycle_graph(8)
        edge_colors = rustworkx.rustworkx.graph_if_bipartite_edge_color(graph)
        self.assertEqual({0: 0, 1: 1, 2: 0, 3: 1, 4: 0, 5: 1, 6: 0, 7: 1}, edge_colors)

    def test_heavy_hex_graph(self):
        """Test that we color the heavy hex with exactly 3 colors (it's bipartite
        and has max degree 3)."""
        graph = rustworkx.generators.heavy_hex_graph(9)
        edge_colors = rustworkx.rustworkx.graph_if_bipartite_edge_color(graph)
        num_colors = max(edge_colors.values()) + 1
        self.assertEqual(num_colors, 3)
=======
        edge_colors = rustworkx.graph_misra_gries_edge_color(graph)
        self.assertEqual({}, edge_colors)

    def test_graph_multiple_edges(self):
        """Graph with multiple edges between two nodes."""
        graph = rustworkx.PyGraph()
        node_a = graph.add_node("a")
        node_b = graph.add_node("b")
        graph.add_edge(node_a, node_b, 1)
        graph.add_edge(node_a, node_b, 1)
        graph.add_edge(node_a, node_b, 1)
        graph.add_edge(node_a, node_b, 1)
        edge_colors = rustworkx.graph_misra_gries_edge_color(graph)
        self.assertEqual({0: 0, 1: 1, 2: 2, 3: 3}, edge_colors)

    def test_cycle_graph(self):
        """Test on a small cycle graph with an odd number of virtices."""
        graph = rustworkx.generators.cycle_graph(7)
        edge_colors = rustworkx.graph_misra_gries_edge_color(graph)
        assert edge_colors == {0: 0, 1: 1, 2: 2, 3: 0, 4: 1, 5: 0, 6: 2}

    def test_grid(self):
        """Test that Misra-Gries colors the grid with at most 5 colors (max degree + 1)."""
        graph = rustworkx.generators.grid_graph(10, 10)
        edge_colors = rustworkx.graph_misra_gries_edge_color(graph)
        num_colors = max(edge_colors.values()) + 1
        self.assertLessEqual(num_colors, 5)

    def test_heavy_hex(self):
        """Test that Misra-Gries colors the heavy hex with at most 4 colors (max degree + 1)."""
        graph = rustworkx.generators.heavy_hex_graph(9)
        edge_colors = rustworkx.graph_misra_gries_edge_color(graph)
        num_colors = max(edge_colors.values()) + 1
        self.assertLessEqual(num_colors, 4)

    def test_complete_graph(self):
        """Test that Misra-Gries colors the complete graph with at most n+1 colors."""
        graph = rustworkx.generators.complete_graph(10)
        edge_colors = rustworkx.graph_misra_gries_edge_color(graph)
        num_colors = max(edge_colors.values()) + 1
        self.assertLessEqual(num_colors, 11)
>>>>>>> 6931377a
<|MERGE_RESOLUTION|>--- conflicted
+++ resolved
@@ -108,55 +108,6 @@
         self.assertEqual({0: 0, 1: 1, 2: 0, 3: 1, 4: 0, 5: 1, 6: 2}, edge_colors)
 
 
-<<<<<<< HEAD
-class TestBipartiteGraphEdgeColoring(unittest.TestCase):
-    def test_graph(self):
-        graph = rustworkx.PyGraph()
-        node_a = graph.add_node("a")
-        node_b = graph.add_node("b")
-        node_c = graph.add_node("c")
-        node_d = graph.add_node("d")
-
-        graph.add_edge(node_a, node_b, 1)
-        graph.add_edge(node_b, node_c, 1)
-        graph.add_edge(node_c, node_d, 1)
-        graph.add_edge(node_a, node_d, 1)
-
-        edge_colors = rustworkx.graph_if_bipartite_edge_color(graph)
-        self.assertEqual({0: 1, 1: 0, 2: 1, 3: 0}, edge_colors)
-
-    def test_graph_multiple_edges(self):
-        """Graph with multiple edges between two nodes."""
-        graph = rustworkx.PyGraph()
-        node_a = graph.add_node("a")
-        node_b = graph.add_node("b")
-        graph.add_edge(node_a, node_b, 1)
-        graph.add_edge(node_a, node_b, 1)
-        graph.add_edge(node_b, node_a, 1)
-        graph.add_edge(node_a, node_b, 1)
-        edge_colors = rustworkx.graph_if_bipartite_edge_color(graph)
-        self.assertEqual({0: 3, 1: 2, 2: 1, 3: 0}, edge_colors)
-
-    def test_graph_not_bipartite(self):
-        """Test that assert is raised on non-bipartite graphs."""
-        graph = rustworkx.PyGraph()
-        node_a = graph.add_node("a")
-        node_b = graph.add_node("b")
-        node_c = graph.add_node("c")
-        graph.add_edge(node_a, node_b, 1)
-        graph.add_edge(node_a, node_c, 1)
-        graph.add_edge(node_b, node_c, 1)
-        with self.assertRaises(rustworkx.GraphNotBipartite):
-            rustworkx.graph_if_bipartite_edge_color(graph)
-
-    def test_graph_not_bipartite_self_loop(self):
-        """Test that assert is raised on non-bipartite graphs."""
-        graph = rustworkx.PyGraph()
-        node_a = graph.add_node("a")
-        graph.add_edge(node_a, node_a, 1)
-        with self.assertRaises(rustworkx.GraphNotBipartite):
-            rustworkx.graph_if_bipartite_edge_color(graph)
-=======
 class TestMisraGriesColoring(unittest.TestCase):
     def test_simple_graph(self):
         graph = rustworkx.PyGraph()
@@ -172,44 +123,142 @@
 
         edge_colors = rustworkx.graph_misra_gries_edge_color(graph)
         self.assertEqual({0: 2, 1: 1, 2: 0, 3: 2}, edge_colors)
->>>>>>> 6931377a
 
     def test_graph_with_holes(self):
         """Graph with missing node and edge indices."""
         graph = rustworkx.PyGraph()
-<<<<<<< HEAD
-
-=======
->>>>>>> 6931377a
-        node_a = graph.add_node("a")
-        node_b = graph.add_node("b")
-        node_c = graph.add_node("c")
-        node_d = graph.add_node("d")
-        node_e = graph.add_node("e")
-<<<<<<< HEAD
-
-=======
->>>>>>> 6931377a
-        graph.add_edge(node_a, node_b, 1)
-        graph.add_edge(node_b, node_c, 1)
-        graph.add_edge(node_c, node_d, 1)
-        graph.add_edge(node_d, node_e, 1)
-<<<<<<< HEAD
-
+        node_a = graph.add_node("a")
+        node_b = graph.add_node("b")
+        node_c = graph.add_node("c")
+        node_d = graph.add_node("d")
+        node_e = graph.add_node("e")
+        graph.add_edge(node_a, node_b, 1)
+        graph.add_edge(node_b, node_c, 1)
+        graph.add_edge(node_c, node_d, 1)
+        graph.add_edge(node_d, node_e, 1)
         graph.remove_node(node_c)
-
-        edge_colors = rustworkx.graph_if_bipartite_edge_color(graph)
-=======
-        graph.remove_node(node_c)
-        edge_colors = rustworkx.graph_misra_gries_edge_color(graph)
->>>>>>> 6931377a
+        edge_colors = rustworkx.graph_misra_gries_edge_color(graph)
         self.assertEqual({0: 0, 3: 0}, edge_colors)
 
     def test_graph_without_edges(self):
         graph = rustworkx.PyGraph()
         graph.add_node("a")
         graph.add_node("b")
-<<<<<<< HEAD
+        edge_colors = rustworkx.graph_misra_gries_edge_color(graph)
+        self.assertEqual({}, edge_colors)
+
+    def test_graph_multiple_edges(self):
+        """Graph with multiple edges between two nodes."""
+        graph = rustworkx.PyGraph()
+        node_a = graph.add_node("a")
+        node_b = graph.add_node("b")
+        graph.add_edge(node_a, node_b, 1)
+        graph.add_edge(node_a, node_b, 1)
+        graph.add_edge(node_a, node_b, 1)
+        graph.add_edge(node_a, node_b, 1)
+        edge_colors = rustworkx.graph_misra_gries_edge_color(graph)
+        self.assertEqual({0: 0, 1: 1, 2: 2, 3: 3}, edge_colors)
+
+    def test_cycle_graph(self):
+        """Test on a small cycle graph with an odd number of virtices."""
+        graph = rustworkx.generators.cycle_graph(7)
+        edge_colors = rustworkx.graph_misra_gries_edge_color(graph)
+        assert edge_colors == {0: 0, 1: 1, 2: 2, 3: 0, 4: 1, 5: 0, 6: 2}
+
+    def test_grid(self):
+        """Test that Misra-Gries colors the grid with at most 5 colors (max degree + 1)."""
+        graph = rustworkx.generators.grid_graph(10, 10)
+        edge_colors = rustworkx.graph_misra_gries_edge_color(graph)
+        num_colors = max(edge_colors.values()) + 1
+        self.assertLessEqual(num_colors, 5)
+
+    def test_heavy_hex(self):
+        """Test that Misra-Gries colors the heavy hex with at most 4 colors (max degree + 1)."""
+        graph = rustworkx.generators.heavy_hex_graph(9)
+        edge_colors = rustworkx.graph_misra_gries_edge_color(graph)
+        num_colors = max(edge_colors.values()) + 1
+        self.assertLessEqual(num_colors, 4)
+
+    def test_complete_graph(self):
+        """Test that Misra-Gries colors the complete graph with at most n+1 colors."""
+        graph = rustworkx.generators.complete_graph(10)
+        edge_colors = rustworkx.graph_misra_gries_edge_color(graph)
+        num_colors = max(edge_colors.values()) + 1
+        self.assertLessEqual(num_colors, 11)
+
+
+class TestBipartiteGraphEdgeColoring(unittest.TestCase):
+    def test_graph(self):
+        graph = rustworkx.PyGraph()
+        node_a = graph.add_node("a")
+        node_b = graph.add_node("b")
+        node_c = graph.add_node("c")
+        node_d = graph.add_node("d")
+
+        graph.add_edge(node_a, node_b, 1)
+        graph.add_edge(node_b, node_c, 1)
+        graph.add_edge(node_c, node_d, 1)
+        graph.add_edge(node_a, node_d, 1)
+
+        edge_colors = rustworkx.graph_if_bipartite_edge_color(graph)
+        self.assertEqual({0: 1, 1: 0, 2: 1, 3: 0}, edge_colors)
+
+    def test_graph_multiple_edges(self):
+        """Graph with multiple edges between two nodes."""
+        graph = rustworkx.PyGraph()
+        node_a = graph.add_node("a")
+        node_b = graph.add_node("b")
+        graph.add_edge(node_a, node_b, 1)
+        graph.add_edge(node_a, node_b, 1)
+        graph.add_edge(node_b, node_a, 1)
+        graph.add_edge(node_a, node_b, 1)
+        edge_colors = rustworkx.graph_if_bipartite_edge_color(graph)
+        self.assertEqual({0: 3, 1: 2, 2: 1, 3: 0}, edge_colors)
+
+    def test_graph_not_bipartite(self):
+        """Test that assert is raised on non-bipartite graphs."""
+        graph = rustworkx.PyGraph()
+        node_a = graph.add_node("a")
+        node_b = graph.add_node("b")
+        node_c = graph.add_node("c")
+        graph.add_edge(node_a, node_b, 1)
+        graph.add_edge(node_a, node_c, 1)
+        graph.add_edge(node_b, node_c, 1)
+        with self.assertRaises(rustworkx.GraphNotBipartite):
+            rustworkx.graph_if_bipartite_edge_color(graph)
+
+    def test_graph_not_bipartite_self_loop(self):
+        """Test that assert is raised on non-bipartite graphs."""
+        graph = rustworkx.PyGraph()
+        node_a = graph.add_node("a")
+        graph.add_edge(node_a, node_a, 1)
+        with self.assertRaises(rustworkx.GraphNotBipartite):
+            rustworkx.graph_if_bipartite_edge_color(graph)
+
+    def test_graph_with_holes(self):
+        """Graph with missing node and edge indices."""
+        graph = rustworkx.PyGraph()
+
+        node_a = graph.add_node("a")
+        node_b = graph.add_node("b")
+        node_c = graph.add_node("c")
+        node_d = graph.add_node("d")
+        node_e = graph.add_node("e")
+
+        graph.add_edge(node_a, node_b, 1)
+        graph.add_edge(node_b, node_c, 1)
+        graph.add_edge(node_c, node_d, 1)
+        graph.add_edge(node_d, node_e, 1)
+
+        graph.remove_node(node_c)
+
+        edge_colors = rustworkx.graph_if_bipartite_edge_color(graph)
+        self.assertEqual({0: 0, 3: 0}, edge_colors)
+
+    def test_graph_without_edges(self):
+        graph = rustworkx.PyGraph()
+        graph.add_node("a")
+        graph.add_node("b")
         edge_colors = rustworkx.rustworkx.graph_if_bipartite_edge_color(graph)
         self.assertEqual({}, edge_colors)
 
@@ -229,47 +278,4 @@
         graph = rustworkx.generators.heavy_hex_graph(9)
         edge_colors = rustworkx.rustworkx.graph_if_bipartite_edge_color(graph)
         num_colors = max(edge_colors.values()) + 1
-        self.assertEqual(num_colors, 3)
-=======
-        edge_colors = rustworkx.graph_misra_gries_edge_color(graph)
-        self.assertEqual({}, edge_colors)
-
-    def test_graph_multiple_edges(self):
-        """Graph with multiple edges between two nodes."""
-        graph = rustworkx.PyGraph()
-        node_a = graph.add_node("a")
-        node_b = graph.add_node("b")
-        graph.add_edge(node_a, node_b, 1)
-        graph.add_edge(node_a, node_b, 1)
-        graph.add_edge(node_a, node_b, 1)
-        graph.add_edge(node_a, node_b, 1)
-        edge_colors = rustworkx.graph_misra_gries_edge_color(graph)
-        self.assertEqual({0: 0, 1: 1, 2: 2, 3: 3}, edge_colors)
-
-    def test_cycle_graph(self):
-        """Test on a small cycle graph with an odd number of virtices."""
-        graph = rustworkx.generators.cycle_graph(7)
-        edge_colors = rustworkx.graph_misra_gries_edge_color(graph)
-        assert edge_colors == {0: 0, 1: 1, 2: 2, 3: 0, 4: 1, 5: 0, 6: 2}
-
-    def test_grid(self):
-        """Test that Misra-Gries colors the grid with at most 5 colors (max degree + 1)."""
-        graph = rustworkx.generators.grid_graph(10, 10)
-        edge_colors = rustworkx.graph_misra_gries_edge_color(graph)
-        num_colors = max(edge_colors.values()) + 1
-        self.assertLessEqual(num_colors, 5)
-
-    def test_heavy_hex(self):
-        """Test that Misra-Gries colors the heavy hex with at most 4 colors (max degree + 1)."""
-        graph = rustworkx.generators.heavy_hex_graph(9)
-        edge_colors = rustworkx.graph_misra_gries_edge_color(graph)
-        num_colors = max(edge_colors.values()) + 1
-        self.assertLessEqual(num_colors, 4)
-
-    def test_complete_graph(self):
-        """Test that Misra-Gries colors the complete graph with at most n+1 colors."""
-        graph = rustworkx.generators.complete_graph(10)
-        edge_colors = rustworkx.graph_misra_gries_edge_color(graph)
-        num_colors = max(edge_colors.values()) + 1
-        self.assertLessEqual(num_colors, 11)
->>>>>>> 6931377a
+        self.assertEqual(num_colors, 3)