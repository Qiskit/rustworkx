# This code is licensed under the Apache License, Version 2.0. You may
# obtain a copy of this license in the LICENSE.txt file in the root directory
# of this source tree or at http://www.apache.org/licenses/LICENSE-2.0.
#
# Any modifications or derivative works of this code must retain this
# copyright notice, and modified files need to carry a notice indicating
# that they have been altered from the originals.

# This file contains only type annotations for PyO3 functions and classes
# For implementation details, see __init__.py and src/graph.rs

from __future__ import annotations

import numpy as np
from .iterators import *

from typing import (
    Any,
    Callable,
    Generic,
    TypeVar,
    Sequence,
    TYPE_CHECKING,
)

if TYPE_CHECKING:
    from .digraph import PyDiGraph

__all__ = ["PyGraph"]

S = TypeVar("S")
T = TypeVar("T")

class PyGraph(Generic[S, T]):
    attrs: Any
    multigraph: bool = ...
    def __init__(self, /, multigraph: bool = ...) -> None: ...
    def add_edge(self, node_a: int, node_b: int, edge: T, /) -> int: ...
    def add_edges_from(
        self,
        obj_list: Sequence[tuple[int, int, T]],
        /,
    ) -> list[int]: ...
    def add_edges_from_no_data(
        self: PyGraph[S, T | None], obj_list: Sequence[tuple[int, int]], /
    ) -> list[int]: ...
    def add_node(self, obj: S, /) -> int: ...
    def add_nodes_from(self, obj_list: Sequence[S], /) -> NodeIndices: ...
    def adj(self, node: int, /) -> dict[int, T]: ...
    def compose(
        self,
        other: PyGraph[S, T],
        node_map: dict[int, tuple[int, T]],
        /,
<<<<<<< HEAD
        node_map_func: Optional[Callable[[S], int]] = ...,
        edge_map_func: Optional[Callable[[T], int]] = ...,
    ) -> Dict[int, int]: ...
    def contract_nodes(
        self,
        nodes: List[int],
        obj: S,
        /,
        weight_combo_fn: Optional[Callable[[T, T], T]] = ...,
    ) -> int: ...
=======
        node_map_func: Callable[[S], int] | None = ...,
        edge_map_func: Callable[[T], int] | None = ...,
    ) -> dict[int, int]: ...
>>>>>>> b1537d97
    def copy(self) -> PyGraph[S, T]: ...
    def degree(self, node: int, /) -> int: ...
    def edge_index_map(self) -> EdgeIndexMap[T]: ...
    def edge_indices(self) -> EdgeIndices: ...
    def edge_list(self) -> EdgeList: ...
<<<<<<< HEAD
    def edges(self) -> List[T]: ...
    def edge_subgraph(self, edge_list: List[Tuple[int, int]], /) -> PyGraph[S, T]: ...
=======
    def edges(self) -> list[T]: ...
>>>>>>> b1537d97
    def extend_from_edge_list(
        self: PyGraph[S | None, T | None], edge_list: Sequence[tuple[int, int]], /
    ) -> None: ...
    def extend_from_weighted_edge_list(
        self: PyGraph[S | None, T],
        edge_list: Sequence[tuple[int, int, T]],
        /,
    ) -> None: ...
    def filter_edges(self, filter_function: Callable[[T], bool]) -> EdgeIndices: ...
    def filter_nodes(self, filter_function: Callable[[S], bool]) -> NodeIndices: ...
    def find_node_by_weight(
        self,
        obj: Callable[[S], bool],
        /,
    ) -> Optional[int]: ...
    @staticmethod
    def from_adjacency_matrix(
        matrix: np.ndarray, /, null_value: float = ...
    ) -> PyGraph[int, float]: ...
    @staticmethod
    def from_complex_adjacency_matrix(
        matrix: np.ndarray, /, null_value: complex = ...
    ) -> PyGraph[int, complex]: ...
    def get_all_edge_data(self, node_a: int, node_b: int, /) -> list[T]: ...
    def get_edge_data(self, node_a: int, node_b: int, /) -> T: ...
    def get_edge_data_by_index(self, edge_index: int, /) -> T: ...
    def get_edge_endpoints_by_index(self, edge_index: int, /) -> Tuple[int, int]: ...
    def get_node_data(self, node: int, /) -> S: ...
    def has_edge(self, node_a: int, node_b: int, /) -> bool: ...
    def has_parallel_edges(self) -> bool: ...
    def in_edges(self, node: int, /) -> WeightedEdgeList[T]: ...
    def incident_edge_index_map(self, node: int, /) -> EdgeIndexMap: ...
    def incident_edges(self, node: int, /) -> EdgeIndices: ...
    def neighbors(self, node: int, /) -> NodeIndices: ...
    def node_indexes(self) -> NodeIndices: ...
<<<<<<< HEAD
    def node_indices(self) -> NodeIndices: ...
    def nodes(self) -> List[S]: ...
=======
    def nodes(self) -> list[S]: ...
>>>>>>> b1537d97
    def num_edges(self) -> int: ...
    def num_nodes(self) -> int: ...
    def out_edges(self, node: int, /) -> WeightedEdgeList[T]: ...
    @staticmethod
    def read_edge_list(
        path: str,
        /,
        comment: str | None = ...,
        deliminator: str | None = ...,
        labels: bool = ...,
    ) -> PyGraph: ...
    def remove_edge(self, node_a: int, node_b: int, /) -> None: ...
    def remove_edge_from_index(self, edge: int, /) -> None: ...
    def remove_edges_from(self, index_list: Sequence[tuple[int, int]], /) -> None: ...
    def remove_node(self, node: int, /) -> None: ...
    def remove_nodes_from(self, index_list: Sequence[int], /) -> None: ...
    def subgraph(self, nodes: Sequence[int], /, preserve_attrs: bool = ...) -> PyGraph[S, T]: ...
    def substitute_node_with_subgraph(
        self,
        node: int,
        other: PyGraph[S, T],
        edge_map_fn: Callable[[int, int, T], int | None],
        /,
        node_filter: Callable[[S], bool] | None = ...,
        edge_weight_map: Callable[[T], T] | None = ...,
    ) -> NodeMap: ...
    def to_dot(
        self,
        /,
<<<<<<< HEAD
        node_attr: Optional[Callable[[S], Dict[str, str]]] = ...,
        edge_attr: Optional[Callable[[T], Dict[str, str]]] = ...,
        graph_attr: Optional[Dict[str, str]] = ...,
        filename: Optional[str] = ...,
    ) -> Optional[str]: ...
    def to_directed(self) -> PyDiGraph[S, T]: ...
=======
        node_attr: Callable[[S], dict[str, str]] | None = ...,
        edge_attr: Callable[[T], dict[str, str]] | None = ...,
        graph_attr: dict[str, str] | None = ...,
        filename: str | None = ...,
    ) -> str | None: ...
>>>>>>> b1537d97
    def update_edge(
        self,
        source: int,
        target: int,
        edge: T,
        /,
    ) -> None: ...
    def update_edge_by_index(self, edge_index: int, edge: T, /) -> None: ...
    def weighted_edge_list(self) -> WeightedEdgeList[T]: ...
    def write_edge_list(
        self,
        path: str,
        /,
        deliminator: str | None = ...,
        weight_fn: Callable[[T], str] | None = ...,
    ) -> None: ...
    def __delitem__(self, idx: int, /) -> None: ...
    def __getitem__(self, idx: int, /) -> S: ...
    def __getstate__(self) -> Any: ...
    def __len__(self) -> int: ...
    def __setitem__(self, idx: int, value: S, /) -> None: ...
    def __setstate__(self, state, /) -> None: ...<|MERGE_RESOLUTION|>--- conflicted
+++ resolved
@@ -8,8 +8,6 @@
 
 # This file contains only type annotations for PyO3 functions and classes
 # For implementation details, see __init__.py and src/graph.rs
-
-from __future__ import annotations
 
 import numpy as np
 from .iterators import *
@@ -52,33 +50,23 @@
         other: PyGraph[S, T],
         node_map: dict[int, tuple[int, T]],
         /,
-<<<<<<< HEAD
-        node_map_func: Optional[Callable[[S], int]] = ...,
-        edge_map_func: Optional[Callable[[T], int]] = ...,
-    ) -> Dict[int, int]: ...
-    def contract_nodes(
-        self,
-        nodes: List[int],
-        obj: S,
-        /,
-        weight_combo_fn: Optional[Callable[[T, T], T]] = ...,
-    ) -> int: ...
-=======
         node_map_func: Callable[[S], int] | None = ...,
         edge_map_func: Callable[[T], int] | None = ...,
     ) -> dict[int, int]: ...
->>>>>>> b1537d97
+    def contract_nodes(
+        self,
+        nodes: list[int],
+        obj: S,
+        /,
+        weight_combo_fn: Callable[[T, T], T] | None = ...,
+    ) -> int: ...
     def copy(self) -> PyGraph[S, T]: ...
     def degree(self, node: int, /) -> int: ...
     def edge_index_map(self) -> EdgeIndexMap[T]: ...
     def edge_indices(self) -> EdgeIndices: ...
     def edge_list(self) -> EdgeList: ...
-<<<<<<< HEAD
-    def edges(self) -> List[T]: ...
-    def edge_subgraph(self, edge_list: List[Tuple[int, int]], /) -> PyGraph[S, T]: ...
-=======
     def edges(self) -> list[T]: ...
->>>>>>> b1537d97
+    def edge_subgraph(self, edge_list: list[tuple[int, int]], /) -> PyGraph[S, T]: ...
     def extend_from_edge_list(
         self: PyGraph[S | None, T | None], edge_list: Sequence[tuple[int, int]], /
     ) -> None: ...
@@ -93,7 +81,7 @@
         self,
         obj: Callable[[S], bool],
         /,
-    ) -> Optional[int]: ...
+    ) -> int | None: ...
     @staticmethod
     def from_adjacency_matrix(
         matrix: np.ndarray, /, null_value: float = ...
@@ -105,7 +93,7 @@
     def get_all_edge_data(self, node_a: int, node_b: int, /) -> list[T]: ...
     def get_edge_data(self, node_a: int, node_b: int, /) -> T: ...
     def get_edge_data_by_index(self, edge_index: int, /) -> T: ...
-    def get_edge_endpoints_by_index(self, edge_index: int, /) -> Tuple[int, int]: ...
+    def get_edge_endpoints_by_index(self, edge_index: int, /) -> tuple[int, int]: ...
     def get_node_data(self, node: int, /) -> S: ...
     def has_edge(self, node_a: int, node_b: int, /) -> bool: ...
     def has_parallel_edges(self) -> bool: ...
@@ -114,12 +102,8 @@
     def incident_edges(self, node: int, /) -> EdgeIndices: ...
     def neighbors(self, node: int, /) -> NodeIndices: ...
     def node_indexes(self) -> NodeIndices: ...
-<<<<<<< HEAD
     def node_indices(self) -> NodeIndices: ...
-    def nodes(self) -> List[S]: ...
-=======
     def nodes(self) -> list[S]: ...
->>>>>>> b1537d97
     def num_edges(self) -> int: ...
     def num_nodes(self) -> int: ...
     def out_edges(self, node: int, /) -> WeightedEdgeList[T]: ...
@@ -149,20 +133,12 @@
     def to_dot(
         self,
         /,
-<<<<<<< HEAD
-        node_attr: Optional[Callable[[S], Dict[str, str]]] = ...,
-        edge_attr: Optional[Callable[[T], Dict[str, str]]] = ...,
-        graph_attr: Optional[Dict[str, str]] = ...,
-        filename: Optional[str] = ...,
-    ) -> Optional[str]: ...
-    def to_directed(self) -> PyDiGraph[S, T]: ...
-=======
         node_attr: Callable[[S], dict[str, str]] | None = ...,
         edge_attr: Callable[[T], dict[str, str]] | None = ...,
         graph_attr: dict[str, str] | None = ...,
         filename: str | None = ...,
     ) -> str | None: ...
->>>>>>> b1537d97
+    def to_directed(self) -> PyDiGraph[S, T]: ...
     def update_edge(
         self,
         source: int,
