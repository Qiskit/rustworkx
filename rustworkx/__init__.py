# This code is licensed under the Apache License, Version 2.0. You may
# obtain a copy of this license in the LICENSE.txt file in the root directory
# of this source tree or at http://www.apache.org/licenses/LICENSE-2.0.
#
# Any modifications or derivative works of this code must retain this
# copyright notice, and modified files need to carry a notice indicating
# that they have been altered from the originals.


import importlib
import sys
import functools

from .rustworkx import *

# flake8: noqa
import rustworkx.visit

__rustworkx_mod__ = importlib.import_module(".rustworkx", package="rustworkx")
sys.modules["rustworkx.generators"] = __rustworkx_mod__.generators


class PyDAG(PyDiGraph):
    """A class for creating direct acyclic graphs.

    PyDAG is just an alias of the PyDiGraph class and behaves identically to
    the :class:`~rustworkx.PyDiGraph` class and can be used interchangably
    with ``PyDiGraph``. It currently exists solely as a backwards
    compatibility alias for users of rustworkx from prior to the
    0.4.0 release when there was no PyDiGraph class.

    The PyDAG class is used to create a directed graph. It can be a
    multigraph (have multiple edges between nodes). Each node and edge
    (although rarely used for edges) is indexed by an integer id. These ids
    are stable for the lifetime of the graph object and on node or edge
    deletions you can have holes in the list of indices for the graph.
    Node indices will be reused on additions after removal. For example:

    .. jupyter-execute::

        import rustworkx as rx

        graph = rx.PyDAG()
        graph.add_nodes_from(list(range(5)))
        graph.add_nodes_from(list(range(2)))
        graph.remove_node(2)
        print("After deletion:", graph.node_indices())
        res_manual = graph.add_parent(6, None, None)
        print("After adding a new node:", graph.node_indices())

    Additionally, each node and edge contains an arbitrary Python object as a
    weight/data payload.

    You can use the index for access to the data payload as in the
    following example:

    .. jupyter-execute::

        import rustworkx as rx

        graph = rx.PyDAG()
        data_payload = "An arbitrary Python object"
        node_index = graph.add_node(data_payload)
        print("Node Index: %s" % node_index)
        print(graph[node_index])

    The PyDAG class implements the Python mapping protocol for nodes so in
    addition to access you can also update the data payload with:

    .. jupyter-execute::

        import rustworkx as rx

        graph = rx.PyDAG()
        data_payload = "An arbitrary Python object"
        node_index = graph.add_node(data_payload)
        graph[node_index] = "New Payload"
        print("Node Index: %s" % node_index)
        print(graph[node_index])

    The PyDAG class has an option for real time cycle checking which can
    be used to ensure any edges added to the graph does not introduce a cycle.
    By default the real time cycle checking feature is disabled for
    performance, however you can enable it by setting the ``check_cycle``
    attribute to True. For example::

        import rustworkx as rx
        dag = rx.PyDAG()
        dag.check_cycle = True

    or at object creation::

        import rustworkx as rx
        dag = rx.PyDAG(check_cycle=True)

    With check_cycle set to true any calls to :meth:`PyDAG.add_edge` will
    ensure that no cycles are added, ensuring that the PyDAG class truly
    represents a directed acyclic graph. Do note that this cycle checking on
    :meth:`~PyDAG.add_edge`, :meth:`~PyDigraph.add_edges_from`,
    :meth:`~PyDAG.add_edges_from_no_data`,
    :meth:`~PyDAG.extend_from_edge_list`,  and
    :meth:`~PyDAG.extend_from_weighted_edge_list` comes with a performance
    penalty that grows as the graph does.  If you're adding a node and edge at
    the same time, leveraging :meth:`PyDAG.add_child` or
    :meth:`PyDAG.add_parent` will avoid this overhead.

    By default a ``PyDAG`` is a multigraph (meaning there can be parallel
    edges between nodes) however this can be disabled by setting the
    ``multigraph`` kwarg to ``False`` when calling the ``PyDAG`` constructor.
    For example::

        import rustworkx as rx
        dag = rx.PyDAG(multigraph=False)

    This can only be set at ``PyDiGraph`` initialization and not adjusted after
    creation. When :attr:`~rustworkx.PyDiGraph.multigraph` is set to ``False``
    if a method call is made that would add a parallel edge it will instead
    update the existing edge's weight/data payload.

    The maximum number of nodes and edges allowed on a ``PyGraph`` object is
    :math:`2^{32} - 1` (4,294,967,294) each. Attempting to add more nodes or
    edges than this will result in an exception being raised.

    :param bool check_cycle: When this is set to ``True`` the created
        ``PyDAG`` has runtime cycle detection enabled.
    :param bool multgraph: When this is set to ``False`` the created
        ``PyDAG`` object will not be a multigraph. When ``False`` if a method
        call is made that would add parallel edges the the weight/weight from
        that method call will be used to update the existing edge in place.
    """

    pass


def rustworkx_dispatch(func):
    """Decorator to dispatch rustworkx universal functions to the correct typed function"""

    func_name = func.__name__
    wrapped_func = functools.singledispatch(func)

    wrapped_func.register(PyDiGraph, vars(__rustworkx_mod__)[f"digraph_{func_name}"])
    wrapped_func.register(PyGraph, vars(__rustworkx_mod__)[f"graph_{func_name}"])

    return wrapped_func


@rustworkx_dispatch
def distance_matrix(graph, parallel_threshold=300, as_undirected=False, null_value=0.0):
    """Get the distance matrix for a graph

    This differs from functions like :func:`~rustworkx.floyd_warshall_numpy` in
    that the edge weight/data payload is not used and each edge is treated as a
    distance of 1.

    This function is also multithreaded and will run in parallel if the number
    of nodes in the graph is above the value of ``parallel_threshold`` (it
    defaults to 300). If the function will be running in parallel the env var
    ``RAYON_NUM_THREADS`` can be used to adjust how many threads will be used.

    :param graph: The graph to get the distance matrix for, can be either a
        :class:`~rustworkx.PyGraph` or :class:`~rustworkx.PyDiGraph`.
    :param int parallel_threshold: The number of nodes to calculate the
        the distance matrix in parallel at. It defaults to 300, but this can
        be tuned
    :param bool as_undirected: If set to ``True`` the input directed graph
        will be treat as if each edge was bidirectional/undirected in the
        output distance matrix.
    :param float null_value: An optional float that will treated as a null
        value. This is the default value in the output matrix and it is used
        to indicate the absence of an edge between 2 nodes. By default this
        is ``0.0``.

    :returns: The distance matrix
    :rtype: numpy.ndarray
    """
    raise TypeError("Invalid Input Type %s for graph" % type(graph))


@rustworkx_dispatch
def unweighted_average_shortest_path_length(graph, parallel_threshold=300, disconnected=False):
    r"""Return the average shortest path length with unweighted edges.

    The average shortest path length is calculated as

    .. math::

        a =\sum_{s,t \in V, s \ne t} \frac{d(s, t)}{n(n-1)}

    where :math:`V` is the set of nodes in ``graph``, :math:`d(s, t)` is the
    shortest path length from :math:`s` to :math:`t`, and :math:`n` is the
    number of nodes in ``graph``. If ``disconnected`` is set to ``True``,
    the average will be taken only between connected nodes.

    This function is also multithreaded and will run in parallel if the number
    of nodes in the graph is above the value of ``parallel_threshold`` (it
    defaults to 300). If the function will be running in parallel the env var
    ``RAYON_NUM_THREADS`` can be used to adjust how many threads will be used.
    By default it will use all available CPUs if the environment variable is
    not specified.

    :param graph: The graph to compute the average shortest path length for,
        can be either a :class:`~rustworkx.PyGraph` or :class:`~rustworkx.PyDiGraph`.
    :param int parallel_threshold: The number of nodes to calculate the
        the distance matrix in parallel at. It defaults to 300, but this can
        be tuned to any number of nodes.
    :param bool as_undirected: If set to ``True`` the input directed graph
        will be treated as if each edge was bidirectional/undirected while
        finding the shortest paths. Default: ``False``.
    :param bool disconnected: If set to ``True`` only connected vertex pairs
        will be included in the calculation. If ``False``, infinity is returned
        for disconnected graphs. Default: ``False``.

    :returns: The average shortest path length. If no vertex pairs can be included
        in the calculation this will return NaN.

    :rtype: float
    """
    raise TypeError("Invalid Input Type %s for graph" % type(graph))


@rustworkx_dispatch
def adjacency_matrix(graph, weight_fn=None, default_weight=1.0, null_value=0.0):
    """Return the adjacency matrix for a graph object

    In the case where there are multiple edges between nodes the value in the
    output matrix will be the sum of the edges' weights.

    :param graph: The graph used to generate the adjacency matrix from. Can
        either be a :class:`~rustworkx.PyGraph` or :class:`~rustworkx.PyDiGraph`
    :param callable weight_fn: A callable object (function, lambda, etc) which
        will be passed the edge object and expected to return a ``float``. This
        tells rustworkx/rust how to extract a numerical weight as a ``float``
        for edge object. Some simple examples are::

            adjacency_matrix(graph, weight_fn: lambda x: 1)

        to return a weight of 1 for all edges. Also::

            adjacency_matrix(graph, weight_fn: lambda x: float(x))

        to cast the edge object as a float as the weight. If this is not
        specified a default value (either ``default_weight`` or 1) will be used
        for all edges.
    :param float default_weight: If ``weight_fn`` is not used this can be
        optionally used to specify a default weight to use for all edges.
    :param float null_value: An optional float that will treated as a null
        value. This is the default value in the output matrix and it is used
        to indicate the absence of an edge between 2 nodes. By default this is
        ``0.0``.

     :return: The adjacency matrix for the input dag as a numpy array
     :rtype: numpy.ndarray
    """
    raise TypeError("Invalid Input Type %s for graph" % type(graph))


@rustworkx_dispatch
def all_simple_paths(graph, from_, to, min_depth=None, cutoff=None):
    """Return all simple paths between 2 nodes in a PyGraph object

    A simple path is a path with no repeated nodes.

    :param graph: The graph to find the path in. Can either be a
        class:`~rustworkx.PyGraph` or :class:`~rustworkx.PyDiGraph`
    :param int from_: The node index to find the paths from
    :param int to: The node index to find the paths to
    :param int min_depth: The minimum depth of the path to include in the
        output list of paths. By default all paths are included regardless of
        depth, setting to 0 will behave like the default.
    :param int cutoff: The maximum depth of path to include in the output list
        of paths. By default includes all paths regardless of depth, setting to
        0 will behave like default.

    :returns: A list of lists where each inner list is a path of node indices
    :rtype: list
    """
    raise TypeError("Invalid Input Type %s for graph" % type(graph))


@rustworkx_dispatch
def floyd_warshall(
    graph,
    weight_fn=None,
    default_weight=1.0,
    parallel_threshold=300,
):
    """Find all-pairs shortest path lengths using Floyd's algorithm

    Floyd's algorithm is used for finding shortest paths in dense graphs
    or graphs with negative weights (where Dijkstra's algorithm fails).

    This function is multithreaded and will launch a pool with threads equal
    to the number of CPUs by default if the number of nodes in the graph is
    above the value of ``parallel_threshold`` (it defaults to 300).
    You can tune the number of threads with the ``RAYON_NUM_THREADS``
    environment variable. For example, setting ``RAYON_NUM_THREADS=4`` would
    limit the thread pool to 4 threads if parallelization was enabled.

    :param graph: The graph to run Floyd's algorithm on. Can
        either be a :class:`~rustworkx.PyGraph` or :class:`~rustworkx.PyDiGraph`
    :param callable weight_fn: A callable object (function, lambda, etc) which
        will be passed the edge object and expected to return a ``float``. This
        tells rustworkx/rust how to extract a numerical weight as a ``float``
        for edge object. Some simple examples are::

            floyd_warshall(graph, weight_fn= lambda x: 1)

        to return a weight of 1 for all edges. Also::

            floyd_warshall(graph, weight_fn=float)

        to cast the edge object as a float as the weight. If this is not
        specified a default value (either ``default_weight`` or 1) will be used
        for all edges.
    :param float default_weight: If ``weight_fn`` is not used this can be
        optionally used to specify a default weight to use for all edges.
    :param int parallel_threshold: The number of nodes to execute
        the algorithm in parallel at. It defaults to 300, but this can
        be tuned

    :return: A read-only dictionary of path lengths. The keys are the source
        node indices and the values are a dict of the target node and the
        length of the shortest path to that node. For example::

            {
                0: {0: 0.0, 1: 2.0, 2: 2.0},
                1: {1: 0.0, 2: 1.0},
                2: {0: 1.0, 2: 0.0},
            }

    :rtype: AllPairsPathLengthMapping
    """
    raise TypeError("Invalid Input Type %s for graph" % type(graph))


@rustworkx_dispatch
def floyd_warshall_numpy(
    graph,
    weight_fn=None,
    default_weight=1.0,
    parallel_threshold=300,
):
    """Find all-pairs shortest path lengths using Floyd's algorithm

    Floyd's algorithm is used for finding shortest paths in dense graphs
    or graphs with negative weights (where Dijkstra's algorithm fails).

    This function is multithreaded and will launch a pool with threads equal
    to the number of CPUs by default if the number of nodes in the graph is
    above the value of ``parallel_threshold`` (it defaults to 300).
    You can tune the number of threads with the ``RAYON_NUM_THREADS``
    environment variable. For example, setting ``RAYON_NUM_THREADS=4`` would
    limit the thread pool to 4 threads if parallelization was enabled.

    :param graph: The graph to run Floyd's algorithm on. Can
        either be a :class:`~rustworkx.PyGraph` or :class:`~rustworkx.PyDiGraph`
    :param callable weight_fn: A callable object (function, lambda, etc) which
        will be passed the edge object and expected to return a ``float``. This
        tells rustworkx/rust how to extract a numerical weight as a ``float``
        for edge object. Some simple examples are::

            floyd_warshall_numpy(graph, weight_fn: lambda x: 1)

        to return a weight of 1 for all edges. Also::

            floyd_warshall_numpy(graph, weight_fn: lambda x: float(x))

        to cast the edge object as a float as the weight. If this is not
        specified a default value (either ``default_weight`` or 1) will be used
        for all edges.
    :param float default_weight: If ``weight_fn`` is not used this can be
        optionally used to specify a default weight to use for all edges.
    :param int parallel_threshold: The number of nodes to execute
        the algorithm in parallel at. It defaults to 300, but this can
        be tuned

    :returns: A matrix of shortest path distances between nodes. If there is no
        path between two nodes then the corresponding matrix entry will be
        ``np.inf``.
    :rtype: numpy.ndarray
    """
    raise TypeError("Invalid Input Type %s for graph" % type(graph))


@rustworkx_dispatch
def astar_shortest_path(graph, node, goal_fn, edge_cost_fn, estimate_cost_fn):
    """Compute the A* shortest path for a graph

    :param graph: The input graph to use. Can
        either be a :class:`~rustworkx.PyGraph` or :class:`~rustworkx.PyDiGraph`
    :param int node: The node index to compute the path from
    :param goal_fn: A python callable that will take in 1 parameter, a node's
        data object and will return a boolean which will be True if it is the
        finish node.
    :param edge_cost_fn: A python callable that will take in 1 parameter, an
        edge's data object and will return a float that represents the cost
        of that edge. It must be non-negative.
    :param estimate_cost_fn: A python callable that will take in 1 parameter, a
        node's data object and will return a float which represents the
        estimated cost for the next node. The return must be non-negative. For
        the algorithm to find the actual shortest path, it should be
        admissible, meaning that it should never overestimate the actual cost
        to get to the nearest goal node.

    :returns: The computed shortest path between node and finish as a list
        of node indices.
    :rtype: NodeIndices
    """
    raise TypeError("Invalid Input Type %s for graph" % type(graph))


@rustworkx_dispatch
def dijkstra_shortest_paths(
    graph,
    source,
    target=None,
    weight_fn=None,
    default_weight=1.0,
    as_undirected=False,
):
    """Find the shortest path from a node

    This function will generate the shortest path from a source node using
    Dijkstra's algorithm.

    :param graph: The input graph to use. Can either be a
        :class:`~rustworkx.PyGraph` or :class:`~rustworkx.PyDiGraph`
    :param int source: The node index to find paths from
    :param int target: An optional target to find a path to
    :param weight_fn: An optional weight function for an edge. It will accept
        a single argument, the edge's weight object and will return a float
        which will be used to represent the weight/cost of the edge
    :param float default_weight: If ``weight_fn`` isn't specified this optional
        float value will be used for the weight/cost of each edge.
    :param bool as_undirected: If set to true the graph will be treated as
        undirected for finding the shortest path. This only works with a
        :class:`~rustworkx.PyDiGraph` input for ``graph``

    :return: Dictionary of paths. The keys are destination node indices and
        the dict values are lists of node indices making the path.
    :rtype: dict
    """
    raise TypeError("Invalid Input Type %s for graph" % type(graph))


@rustworkx_dispatch
def has_path(
    graph,
    source,
    target,
    as_undirected=False,
):
    """Checks if a path exists between a source and target node

    :param graph: The input graph to use. Can either be a
        :class:`~rustworkx.PyGraph` or :class:`~rustworkx.PyDiGraph`
    :param int source: The node index to find paths from
    :param int target: The index of the target node
    :param bool as_undirected: If set to true the graph will be treated as
        undirected for finding existence of a path. This only works with a
        :class:`~rustworkx.PyDiGraph` input for ``graph``

    :return: True if a path exists, False if not
    :rtype: bool
    """
    raise TypeError("Invalid Input Type %s for graph" % type(graph))


@rustworkx_dispatch
def all_pairs_dijkstra_shortest_paths(graph, edge_cost_fn):
    """For each node in the graph, finds the shortest paths to all others.

    This function will generate the shortest path from all nodes in the graph
    using Dijkstra's algorithm. This function is multithreaded and will run
    launch a thread pool with threads equal to the number of CPUs by default.
    You can tune the number of threads with the ``RAYON_NUM_THREADS``
    environment variable. For example, setting ``RAYON_NUM_THREADS=4`` would
    limit the thread pool to 4 threads.

    :param graph: The input graph to use. Can either be a
        :class:`~rustworkx.PyGraph` or :class:`~rustworkx.PyDiGraph`
    :param edge_cost_fn: A callable object that acts as a weight function for
        an edge. It will accept a single positional argument, the edge's weight
        object and will return a float which will be used to represent the
        weight/cost of the edge

    :return: A read-only dictionary of paths. The keys are source node
        indices and the values are a dict of target node indices and a list
        of node indices making the path. For example::

            {
                0: {1: [0, 1],  2: [0, 1, 2]},
                1: {2: [1, 2]},
                2: {0: [2, 0]},
            }

    :rtype: AllPairsPathMapping
    """
    raise TypeError("Invalid Input Type %s for graph" % type(graph))


@rustworkx_dispatch
def all_pairs_all_simple_paths(graph, min_depth=None, cutoff=None):
    """Return all the simple paths between all pairs of nodes in the graph

    This function is multithreaded and will launch a thread pool with threads
    equal to the number of CPUs by default. You can tune the number of threads
    with the ``RAYON_NUM_THREADS`` environment variable. For example, setting
    ``RAYON_NUM_THREADS=4`` would limit the thread pool to 4 threads.

    :param graph: The graph to find all simple paths in. This can be a :class:`~rustworkx.PyGraph`
        or a :class:`~rustworkx.PyDiGraph`
    :param int min_depth: The minimum depth of the path to include in the output
        list of paths. By default all paths are included regardless of depth,
        setting to 0 will behave like the default.
    :param int cutoff: The maximum depth of path to include in the output list
        of paths. By default includes all paths regardless of depth, setting to
        0 will behave like default.

    :returns: A mapping of source node indices to a mapping of target node
        indices to a list of paths between the source and target nodes.
    :rtype: AllPairsMultiplePathMapping
    """
    raise TypeError("Invalid Input Type %s for graph" % type(graph))


@rustworkx_dispatch
def all_pairs_dijkstra_path_lengths(graph, edge_cost_fn):
    """For each node in the graph, calculates the lengths of the shortest paths to all others.

    This function will generate the shortest path lengths from all nodes in the
    graph using Dijkstra's algorithm. This function is multithreaded and will
    launch a thread pool with threads equal to the number of CPUs by
    default. You can tune the number of threads with the ``RAYON_NUM_THREADS``
    environment variable. For example, setting ``RAYON_NUM_THREADS=4`` would
    limit the thread pool to 4 threads.

    :param graph: The input graph to use. Can either be a
        :class:`~rustworkx.PyGraph` or :class:`~rustworkx.PyDiGraph`
    :param edge_cost_fn: A callable object that acts as a weight function for
        an edge. It will accept a single positional argument, the edge's weight
        object and will return a float which will be used to represent the
        weight/cost of the edge

    :return: A read-only dictionary of path lengths. The keys are the source
        node indices and the values are a dict of the target node and the
        length of the shortest path to that node. For example::

            {
                0: {1: 2.0, 2: 2.0},
                1: {2: 1.0},
                2: {0: 1.0},
            }

    :rtype: AllPairsPathLengthMapping
    """
    raise TypeError("Invalid Input Type %s for graph" % type(graph))


@rustworkx_dispatch
def dijkstra_shortest_path_lengths(graph, node, edge_cost_fn, goal=None):
    """Compute the lengths of the shortest paths for a graph object using
    Dijkstra's algorithm.

    :param graph: The input graph to use. Can either be a
        :class:`~rustworkx.PyGraph` or :class:`~rustworkx.PyDiGraph`
    :param int node: The node index to use as the source for finding the
        shortest paths from
    :param edge_cost_fn: A python callable that will take in 1 parameter, an
        edge's data object and will return a float that represents the
        cost/weight of that edge. It must be non-negative
    :param int goal: An optional node index to use as the end of the path.
        When specified the traversal will stop when the goal is reached and
        the output dictionary will only have a single entry with the length
        of the shortest path to the goal node.

    :returns: A dictionary of the shortest paths from the provided node where
        the key is the node index of the end of the path and the value is the
        cost/sum of the weights of path
    :rtype: dict
    """
    raise TypeError("Invalid Input Type %s for graph" % type(graph))


@rustworkx_dispatch
def k_shortest_path_lengths(graph, start, k, edge_cost, goal=None):
    """Compute the length of the kth shortest path

    Computes the lengths of the kth shortest path from ``start`` to every
    reachable node.

    Computes in :math:`O(k * (|E| + |V|*log(|V|)))` time (average).

    :param graph: The graph to find the shortest paths in. Can either be a
        :class:`~rustworkx.PyGraph` or :class:`~rustworkx.PyDiGraph`
    :param int start: The node index to find the shortest paths from
    :param int k: The kth shortest path to find the lengths of
    :param edge_cost: A python callable that will receive an edge payload and
        return a float for the cost of that eedge
    :param int goal: An optional goal node index, if specified the output
        dictionary

    :returns: A dict of lengths where the key is the destination node index and
        the value is the length of the path.
    :rtype: dict
    """
    raise TypeError("Invalid Input Type %s for graph" % type(graph))


@rustworkx_dispatch
def dfs_edges(graph, source=None):
    """Get an edge list of the tree edges from a depth-first traversal

    The pseudo-code for the DFS algorithm is listed below. The output
    contains the tree edges found by the procedure.

    ::

        DFS(G, v)
          let S be a stack
          label v as discovered
          PUSH(S, (v, iterator of G.neighbors(v)))
          while (S != Ø)
              let (v, iterator) := LAST(S)
              if hasNext(iterator) then
                  w := next(iterator)
                  if w is not labeled as discovered then
                      label w as discovered                   # (v, w) is a tree edge
                      PUSH(S, (w, iterator of G.neighbors(w)))
              else
                  POP(S)
          end while

    .. note::

        If the input is an undirected graph with a single connected component,
        the output of this function is a spanning tree.

    :param graph: The graph to get the DFS edge list from. Can either be a
        :class:`~rustworkx.PyGraph` or :class:`~rustworkx.PyDiGraph`
    :param int source: An optional node index to use as the starting node
        for the depth-first search. The edge list will only return edges in
        the components reachable from this index. If this is not specified
        then a source will be chosen arbitrarly and repeated until all
        components of the graph are searched.

    :returns: A list of edges as a tuple of the form ``(source, target)`` in
        depth-first order
    :rtype: EdgeList
    """
    raise TypeError("Invalid Input Type %s for graph" % type(graph))


@rustworkx_dispatch
def is_isomorphic(
    first,
    second,
    node_matcher=None,
    edge_matcher=None,
    id_order=True,
    call_limit=None,
):
    """Determine if 2 graphs are isomorphic

    This checks if 2 graphs are isomorphic both structurally and also
    comparing the node and edge data using the provided matcher functions.
    The matcher functions take in 2 data objects and will compare them. A
    simple example that checks if they're just equal would be::

            graph_a = rustworkx.PyGraph()
            graph_b = rustworkx.PyGraph()
            rustworkx.is_isomorphic(graph_a, graph_b,
                                lambda x, y: x == y)

    .. note::

        For better performance on large graphs, consider setting
        `id_order=False`.

    :param first: The first graph to compare. Can either be a
        :class:`~rustworkx.PyGraph` or :class:`~rustworkx.PyDiGraph`.
    :param second: The second graph to compare. Can either be a
        :class:`~rustworkx.PyGraph` or :class:`~rustworkx.PyDiGraph`.
        It should be the same type as the first graph.
    :param callable node_matcher: A python callable object that takes 2
        positional one for each node data object. If the return of this
        function evaluates to True then the nodes passed to it are viewed
        as matching.
    :param callable edge_matcher: A python callable object that takes 2
        positional one for each edge data object. If the return of this
        function evaluates to True then the edges passed to it are viewed
        as matching.
    :param bool id_order: If set to ``False`` this function will use a
        heuristic matching order based on [VF2]_ paper. Otherwise it will
        default to matching the nodes in order specified by their ids.
    :param int call_limit: An optional bound on the number of states that VF2
        algorithm visits while searching for a solution. If it exceeds this limit,
        the algorithm will stop and return ``False``.

    :returns: ``True`` if the 2 graphs are isomorphic, ``False`` if they are
        not.
    :rtype: bool

    .. [VF2] VF2++  An Improved Subgraph Isomorphism Algorithm
        by Alpár Jüttner and Péter Madarasi
    """
    raise TypeError("Invalid Input Type %s for graph" % type(first))


def is_isomorphic_node_match(first, second, matcher, id_order=True):
    """Determine if 2 graphs are isomorphic

    This checks if 2 graphs are isomorphic both structurally and also
    comparing the node data using the provided matcher function. The matcher
    function takes in 2 node data objects and will compare them. A simple
    example that checks if they're just equal would be::

        graph_a = rustworkx.PyDAG()
        graph_b = rustworkx.PyDAG()
        rustworkx.is_isomorphic_node_match(graph_a, graph_b,
                                        lambda x, y: x == y)

    .. note::

        For better performance on large graphs, consider setting
        `id_order=False`.

    :param first: The first graph to compare. Can either be a
        :class:`~rustworkx.PyGraph` or :class:`~rustworkx.PyDiGraph`.
    :param second: The second graph to compare. Can either be a
        :class:`~rustworkx.PyGraph` or :class:`~rustworkx.PyDiGraph`.
        It should be the same type as the first graph.
    :param callable matcher: A python callable object that takes 2 positional
        one for each node data object. If the return of this
        function evaluates to True then the nodes passed to it are vieded
        as matching.
    :param bool id_order: If set to ``False`` this function will use a
        heuristic matching order based on [VF2]_ paper. Otherwise it will
        default to matching the nodes in order specified by their ids.

    :returns: ``True`` if the 2 graphs are isomorphic ``False`` if they are
        not.
    :rtype: bool
    """
    return is_isomorphic(first, second, matcher, None, id_order)


@rustworkx_dispatch
def is_subgraph_isomorphic(
    first,
    second,
    node_matcher=None,
    edge_matcher=None,
    id_order=False,
    induced=True,
    call_limit=None,
):
    """Determine if 2 graphs are subgraph isomorphic

    This checks if 2 graphs are subgraph isomorphic both structurally and also
    comparing the node and edge data using the provided matcher functions.
    The matcher functions take in 2 data objects and will compare them.
    Since there is an ambiguity in the term 'subgraph', do note that we check
    for an node-induced subgraph if argument `induced` is set to `True`. If it is
    set to `False`, we check for a non induced subgraph, meaning the second graph
    can have fewer edges than the subgraph of the first. By default it's `True`. A
    simple example that checks if they're just equal would be::

            graph_a = rustworkx.PyGraph()
            graph_b = rustworkx.PyGraph()
            rustworkx.is_subgraph_isomorphic(graph_a, graph_b,
                                            lambda x, y: x == y)


    :param first: The first graph to compare. Can either be a
        :class:`~rustworkx.PyGraph` or :class:`~rustworkx.PyDiGraph`.
    :param second: The second graph to compare. Can either be a
        :class:`~rustworkx.PyGraph` or :class:`~rustworkx.PyDiGraph`.
        It should be the same type as the first graph.
    :param callable node_matcher: A python callable object that takes 2
        positional one for each node data object. If the return of this
        function evaluates to True then the nodes passed to it are viewed
        as matching.
    :param callable edge_matcher: A python callable object that takes 2
        positional one for each edge data object. If the return of this
        function evaluates to True then the edges passed to it are viewed
        as matching.
    :param bool id_order: If set to ``True`` this function will match the nodes
        in order specified by their ids. Otherwise it will default to a heuristic
        matching order based on [VF2]_ paper.
    :param bool induced: If set to ``True`` this function will check the existence
        of a node-induced subgraph of first isomorphic to second graph.
        Default: ``True``.
    :param int call_limit: An optional bound on the number of states that VF2
        algorithm visits while searching for a solution. If it exceeds this limit,
        the algorithm will stop and return ``False``.

    :returns: ``True`` if there is a subgraph of `first` isomorphic to `second`
        , ``False`` if there is not.
    :rtype: bool
    """
    raise TypeError("Invalid Input Type %s for graph" % type(first))


@rustworkx_dispatch
def transitivity(graph):
    """Compute the transitivity of a graph.

    This function is multithreaded and will run
    launch a thread pool with threads equal to the number of CPUs by default.
    You can tune the number of threads with the ``RAYON_NUM_THREADS``
    environment variable. For example, setting ``RAYON_NUM_THREADS=4`` would
    limit the thread pool to 4 threads.

    .. note::

        The function implicitly assumes that there are no parallel edges
        or self loops. It may produce incorrect/unexpected results if the
        input graph has self loops or parallel edges.

    :param graph: The graph to be used. Can either be a
        :class:`~rustworkx.PyGraph` or :class:`~rustworkx.PyDiGraph`.

    :returns: Transitivity of the graph.
    :rtype: float
        raise TypeError("Invalid Input Type %s for graph" % type(graph))
    """
    raise TypeError("Invalid Input Type %s for graph" % type(graph))


@rustworkx_dispatch
def core_number(graph):
    """Return the core number for each node in the graph.

    A k-core is a maximal subgraph that contains nodes of degree k or more.

    .. note::

        The function implicitly assumes that there are no parallel edges
        or self loops. It may produce incorrect/unexpected results if the
        input graph has self loops or parallel edges.

    :param graph: The graph to get core numbers. Can either be a
        :class:`~rustworkx.PyGraph` or :class:`~rustworkx.PyDiGraph`

    :returns: A dictionary keyed by node index to the core number
    :rtype: dict
        raise TypeError("Invalid Input Type %s for graph" % type(graph))
    """
    raise TypeError("Invalid Input Type %s for graph" % type(graph))


@rustworkx_dispatch
def complement(graph):
    """Compute the complement of a graph.

    :param graph: The graph to be used, can be either a
        :class:`~rustworkx.PyGraph` or :class:`~rustworkx.PyDiGraph`.

    :returns: The complement of the graph.
    :rtype: :class:`~rustworkx.PyGraph` or :class:`~rustworkx.PyDiGraph`

    .. note::
        Parallel edges and self-loops are never created,
        even if the ``multigraph`` is set to ``True``
    """
    raise TypeError("Invalid Input Type %s for graph" % type(graph))


@rustworkx_dispatch
def random_layout(graph, center=None, seed=None):
    """Generate a random layout

    :param PyGraph graph: The graph to generate the layout for
    :param tuple center: An optional center position. This is a 2 tuple of two
        ``float`` values for the center position
    :param int seed: An optional seed to set for the random number generator.

    :returns: The random layout of the graph.
    :rtype: Pos2DMapping
    """
    raise TypeError("Invalid Input Type %s for graph" % type(graph))


@rustworkx_dispatch
def spring_layout(
    graph,
    pos=None,
    fixed=None,
    k=None,
    repulsive_exponent=2,
    adaptive_cooling=True,
    num_iter=50,
    tol=1e-6,
    weight_fn=None,
    default_weight=1,
    scale=1,
    center=None,
    seed=None,
):
    """
    Position nodes using Fruchterman-Reingold force-directed algorithm.

    The algorithm simulates a force-directed representation of the network
    treating edges as springs holding nodes close, while treating nodes
    as repelling objects, sometimes called an anti-gravity force.
    Simulation continues until the positions are close to an equilibrium.

    :param graph: Graph to be used. Can either be a
        :class:`~rustworkx.PyGraph` or :class:`~rustworkx.PyDiGraph`.
    :param dict pos:
        Initial node positions as a dictionary with node ids as keys and values
        as a coordinate list. If ``None``, then use random initial positions.
        (``default=None``)
    :param set fixed: Nodes to keep fixed at initial position.
        Error raised if fixed specified and ``pos`` is not. (``default=None``)
    :param float  k:
        Optimal distance between nodes. If ``None`` the distance is set to
        :math:`\\frac{1}{\\sqrt{n}}` where :math:`n` is the number of nodes.
        Increase this value to move nodes farther apart. (``default=None``)
    :param int repulsive_exponent:
        Repulsive force exponent. (``default=2``)
    :param bool adaptive_cooling:
        Use an adaptive cooling scheme. If set to ``False``,
        a linear cooling scheme is used. (``default=True``)
    :param int num_iter:
        Maximum number of iterations. (``default=50``)
    :param float tol:
        Threshold for relative error in node position changes.
        The iteration stops if the error is below this threshold.
        (``default = 1e-6``)
    :param weight_fn: An optional weight function for an edge. It will accept
        a single argument, the edge's weight object and will return a float
        which will be used to represent the weight of the edge.
    :param float (default=1) default_weight: If ``weight_fn`` isn't specified
        this optional float value will be used for the weight/cost of each edge
    :param float|None scale: Scale factor for positions.
        Not used unless fixed is None. If scale is ``None``, no re-scaling is
        performed. (``default=1.0``)
    :param list center: Coordinate pair around which to center
        the layout. Not used unless fixed is ``None``. (``default=None``)
    :param int seed: An optional seed to use for the random number generator

    :returns: A dictionary of positions keyed by node id.
    :rtype: dict
    """
    raise TypeError("Invalid Input Type %s for graph" % type(graph))


def networkx_converter(graph, keep_attributes: bool = False):
    """Convert a networkx graph object into a rustworkx graph object.

    .. note::

        networkx is **not** a dependency of rustworkx and this function
        is provided as a convenience method for users of both networkx and
        rustworkx. This function will not work unless you install networkx
        independently.

    :param networkx.Graph graph: The networkx graph to convert.
    :param bool keep_attributes: If ``True``, add networkx node attributes to
        the data payload in the nodes of the output rustworkx graph. When set to
        ``True``, the node data payloads in the output rustworkx graph object
        will be dictionaries with the node attributes from the input networkx
        graph where the ``"__networkx_node__"`` key contains the node from the
        input networkx graph.

    :returns: A rustworkx graph, either a :class:`~rustworkx.PyDiGraph` or a
        :class:`~rustworkx.PyGraph` based on whether the input graph is directed
        or not.
    :rtype: :class:`~rustworkx.PyDiGraph` or :class:`~rustworkx.PyGraph`
    """
    if graph.is_directed():
        new_graph = PyDiGraph(multigraph=graph.is_multigraph())
    else:
        new_graph = PyGraph(multigraph=graph.is_multigraph())
    nodes = list(graph.nodes)
    node_indices = dict(zip(nodes, new_graph.add_nodes_from(nodes)))
    new_graph.add_edges_from(
        [(node_indices[x[0]], node_indices[x[1]], x[2]) for x in graph.edges(data=True)]
    )

    if keep_attributes:
        for node, node_index in node_indices.items():
            attributes = graph.nodes[node]
            attributes["__networkx_node__"] = node
            new_graph[node_index] = attributes

    return new_graph


@rustworkx_dispatch
def bipartite_layout(
    graph,
    first_nodes,
    horizontal=False,
    scale=1,
    center=None,
    aspect_ratio=4 / 3,
):
    """Generate a bipartite layout of the graph

    :param graph: The graph to generate the layout for. Can either be a
        :class:`~rustworkx.PyGraph` or :class:`~rustworkx.PyDiGraph`
    :param set first_nodes: The set of node indices on the left (or top if
        horitontal is true)
    :param bool horizontal: An optional bool specifying the orientation of the
        layout
    :param float scale: An optional scaling factor to scale positions
    :param tuple center: An optional center position. This is a 2 tuple of two
        ``float`` values for the center position
    :param float aspect_ratio: An optional number for the ratio of the width to
        the height of the layout.

    :returns: The bipartite layout of the graph.
    :rtype: Pos2DMapping
    """
    raise TypeError("Invalid Input Type %s for graph" % type(graph))


@rustworkx_dispatch
def circular_layout(graph, scale=1, center=None):
    """Generate a circular layout of the graph

    :param graph: The graph to generate the layout for. Can either be a
        :class:`~rustworkx.PyGraph` or :class:`~rustworkx.PyDiGraph`
    :param float scale: An optional scaling factor to scale positions
    :param tuple center: An optional center position. This is a 2 tuple of two
        ``float`` values for the center position

    :returns: The circular layout of the graph.
    :rtype: Pos2DMapping
    """
    raise TypeError("Invalid Input Type %s for graph" % type(graph))


@rustworkx_dispatch
def shell_layout(graph, nlist=None, rotate=None, scale=1, center=None):
    """
    Generate a shell layout of the graph

    :param graph: The graph to generate the layout for. Can either be a
        :class:`~rustworkx.PyGraph` or :class:`~rustworkx.PyDiGraph`
    :param list nlist: The list of lists of indices which represents each shell
    :param float rotate: Angle (in radians) by which to rotate the starting
        position of each shell relative to the starting position of the
        previous shell
    :param float scale: An optional scaling factor to scale positions
    :param tuple center: An optional center position. This is a 2 tuple of two
        ``float`` values for the center position

    :returns: The shell layout of the graph.
    :rtype: Pos2DMapping
    """
    raise TypeError("Invalid Input Type %s for graph" % type(graph))


@rustworkx_dispatch
def spiral_layout(graph, scale=1, center=None, resolution=0.35, equidistant=False):
    """
    Generate a spiral layout of the graph

    :param graph: The graph to generate the layout for. Can either be a
        :class:`~rustworkx.PyGraph` or :class:`~rustworkx.PyDiGraph`
    :param float scale: An optional scaling factor to scale positions
    :param tuple center: An optional center position. This is a 2 tuple of two
        ``float`` values for the center position
    :param float resolution: The compactness of the spiral layout returned.
        Lower values result in more compressed spiral layouts.
    :param bool equidistant: If true, nodes will be plotted equidistant from
        each other.

    :returns: The spiral layout of the graph.
    :rtype: Pos2DMapping
    """
    raise TypeError("Invalid Input Type %s for graph" % type(graph))


@rustworkx_dispatch
def num_shortest_paths_unweighted(graph, source):
    """Get the number of unweighted shortest paths from a source node

    :param PyDiGraph graph: The graph to find the number of shortest paths on
    :param int source: The source node to find the shortest paths from

    :returns: A mapping of target node indices to the number of shortest paths
        from ``source`` to that node. If there is no path from ``source`` to
        a node in the graph that node will not be preset in the output mapping.
    :rtype: NodesCountMapping
    """
    raise TypeError("Invalid input type %s for graph" % type(graph))


@rustworkx_dispatch
def betweenness_centrality(graph, normalized=True, endpoints=False, parallel_threshold=50):
    r"""Returns the betweenness centrality of each node in the graph.

    Betweenness centrality of a node :math:`v` is the sum of the
    fraction of all-pairs shortest paths that pass through :math`v`

    .. math::

       c_B(v) =\sum_{s,t \in V} \frac{\sigma(s, t|v)}{\sigma(s, t)}

    where :math:`V` is the set of nodes, :math:`\sigma(s, t)` is the number of
    shortest :math`(s, t)` paths, and :math:`\sigma(s, t|v)` is the number of
    those paths  passing through some  node :math:`v` other than :math:`s, t`.
    If :math:`s = t`, :math:`\sigma(s, t) = 1`, and if :math:`v \in {s, t}`,
    :math:`\sigma(s, t|v) = 0`

    The algorithm used in this function is based on:

    Ulrik Brandes, A Faster Algorithm for Betweenness Centrality.
    Journal of Mathematical Sociology 25(2):163-177, 2001.

    This function is multithreaded and will run in parallel if the number
    of nodes in the graph is above the value of ``parallel_threshold`` (it
    defaults to 50). If the function will be running in parallel the env var
    ``RAYON_NUM_THREADS`` can be used to adjust how many threads will be used.

    See Also
    --------
    edge_betweenness_centrality

    :param PyDiGraph graph: The input graph
    :param bool normalized: Whether to normalize the betweenness scores by
        the number of distinct paths between all pairs of nodes.
    :param bool endpoints: Whether to include the endpoints of paths in
        path lengths used to compute the betweenness.
    :param int parallel_threshold: The number of nodes to calculate the
        the betweenness centrality in parallel at if the number of nodes in
        the graph is less than this value it will run in a single thread. The
        default value is 50

    :returns: A dictionary mapping each node index to its betweenness centrality.
    :rtype: dict
    """
    raise TypeError("Invalid input type %s for graph" % type(graph))


@rustworkx_dispatch
def closeness_centrality(graph, wf_improved=True):
    r"""Compute the closeness centrality of each node in a graph object.

    The closeness centrality of a node :math:`u` is defined as the
    reciprocal of the average shortest path distance to :math:`u` over all
    :math:`n-1` reachable nodes in the graph. In it's general form this can
    be expressed as:

    .. math::

        C(u) = \frac{n - 1}{\sum_{v=1}^{n-1} d(v, u)},

    where:

      * :math:`d(v, u)` - the shortest-path distance between :math:`v` and
        :math:`u`
      * :math:`n` - the number of nodes that can reach :math:`u`.

    In the case of a graphs with more than one connected component there is
    an alternative improved formula that calculates the closeness centrality
    as "a ratio of the fraction of actors in the group who are reachable, to
    the average distance" [WF]_. This can be expressed as

    .. math::

        C_{WF}(u) = \frac{n-1}{N-1} \frac{n - 1}{\sum_{v=1}^{n-1} d(v, u)},

    where :math:`N` is the number of nodes in the graph. This alternative
    formula can be used with the ``wf_improved`` argument.

    :param graph: The input graph. Can either be a
        :class:`~retworkx.PyGraph` or :class:`~retworkx.PyDiGraph`.
    :param bool wf_improved: This is optional; the default is True. If True,
        scale by the fraction of nodes reachable.

    :returns: A dictionary mapping each node index to its closeness centrality.
    :rtype: dict

    .. [WF] Wasserman, S., & Faust, K. (1994). Social Network Analysis:
      Methods and Applications (Structural Analysis in the Social Sciences).
      Cambridge: Cambridge University Press. doi:10.1017/CBO9780511815478
    """
    raise TypeError("Invalid input type %s for graph" % type(graph))


@rustworkx_dispatch
def edge_betweenness_centrality(graph, normalized=True, parallel_threshold=50):
    r"""Compute the edge betweenness centrality of all edges in a graph.

    Edge betweenness centrality of an edge :math:`e` is the sum of the
    fraction of all-pairs shortest paths that pass through :math`e`

    .. math::

       c_B(e) = \sum_{s,t \in V} \frac{\sigma(s, t|e)}{\sigma(s, t)}

    where :math:`V` is the set of nodes, :math:`\sigma(s, t)` is the
    number of shortest :math:`(s, t)`-paths, and :math:`\sigma(s, t|e)` is
    the number of those paths passing through edge :math:`e`.

    The above definition and the algorithm used in this function is based on:

    Ulrik Brandes, On Variants of Shortest-Path Betweenness Centrality
    and their Generic Computation. Social Networks 30(2):136-145, 2008.

    This function is multithreaded and will run in parallel if the number
    of nodes in the graph is above the value of ``parallel_threshold`` (it
    defaults to 50). If the function will be running in parallel the env var
    ``RAYON_NUM_THREADS`` can be used to adjust how many threads will be used.

    See Also
    --------
    betweenness_centrality

    :param PyGraph graph: The input graph
    :param bool normalized: Whether to normalize the betweenness scores by the
        number of distinct paths between all pairs of nodes.
    :param int parallel_threshold: The number of nodes to calculate
        the edge betweenness centrality in parallel at if the number of nodes in
        the graph is less than this value it will run in a single thread. The
        default value is 50

    :returns: a read-only dict-like object whose keys are edges and values are the
        betweenness score for each node.
    :rtype: EdgeCentralityMapping
    """
    raise TypeError("Invalid input type %s for graph" % type(graph))


@rustworkx_dispatch
def eigenvector_centrality(graph, weight_fn=None, default_weight=1.0, max_iter=100, tol=1e-6):
    """Compute the eigenvector centrality of a graph.

    For details on the eigenvector centrality refer to:

    Phillip Bonacich. “Power and Centrality: A Family of Measures.”
    American Journal of Sociology 92(5):1170–1182, 1986
    <https://doi.org/10.1086/228631>

    This function uses a power iteration method to compute the eigenvector
    and convergence is not guaranteed. The function will stop when `max_iter`
    iterations is reached or when the computed vector between two iterations
    is smaller than the error tolerance multiplied by the number of nodes.
    The implementation of this algorithm is based on the NetworkX
    `eigenvector_centrality() <https://networkx.org/documentation/stable/reference/algorithms/generated/networkx.algorithms.centrality.eigenvector_centrality.html>`__
    function.

    In the case of multigraphs the weights of any parallel edges will be
    summed when computing the eigenvector centrality.

    :param graph: Graph to be used. Can either be a
        :class:`~rustworkx.PyGraph` or :class:`~rustworkx.PyDiGraph`.
    :param weight_fn: An optional input callable that will be passed the edge's
        payload object and is expected to return a `float` weight for that edge.
        If this is not specified ``default_weight`` will be used as the weight
        for every edge in ``graph``
    :param float default_weight: If ``weight_fn`` is not set the default weight
        value to use for the weight of all edges
    :param int max_iter: The maximum number of iterations in the power method. If
        not specified a default value of 100 is used.
    :param float tol: The error tolerance used when checking for convergence in the
        power method. If this is not specified default value of 1e-6 is used.

    :returns: a read-only dict-like object whose keys are the node indices and values are the
         centrality score for that node.
    :rtype: CentralityMapping
    """
    raise TypeError("Invalid input type %s for graph" % type(graph))


@rustworkx_dispatch
def katz_centrality(
    graph, alpha=0.1, beta=1.0, weight_fn=None, default_weight=1.0, max_iter=100, tol=1e-6
):
    """Compute the Katz centrality of a graph.

    For details on the Katz centrality refer to:

    Leo Katz. “A New Status Index Derived from Sociometric Index.”
    Psychometrika 18(1):39–43, 1953
    <https://link.springer.com/content/pdf/10.1007/BF02289026.pdf>

    This function uses a power iteration method to compute the eigenvector
    and convergence is not guaranteed. The function will stop when `max_iter`
    iterations is reached or when the computed vector between two iterations
    is smaller than the error tolerance multiplied by the number of nodes.
    The implementation of this algorithm is based on the NetworkX
    `katz_centrality() <https://networkx.org/documentation/stable/reference/algorithms/generated/networkx.algorithms.centrality.katz_centrality.html>`__
    function.

    In the case of multigraphs the weights of any parallel edges will be
    summed when computing the Katz centrality.

    :param graph: Graph to be used. Can either be a
        :class:`~rustworkx.PyGraph` or :class:`~rustworkx.PyDiGraph`.
    :param float alpha: Attenuation factor. If this is not specified default value of 0.1 is used.
    :param float | dict beta: Immediate neighbourhood weights. If a float is provided, the neighbourhood
        weight is used for all nodes. If a dictionary is provided, it must contain all node indices.
        If beta is not specified, a default value of 1.0 is used.
    :param weight_fn: An optional input callable that will be passed the edge's
        payload object and is expected to return a `float` weight for that edge.
        If this is not specified ``default_weight`` will be used as the weight
        for every edge in ``graph``
    :param float default_weight: If ``weight_fn`` is not set the default weight
        value to use for the weight of all edges
    :param int max_iter: The maximum number of iterations in the power method. If
        not specified a default value of 100 is used.
    :param float tol: The error tolerance used when checking for convergence in the
        power method. If this is not specified default value of 1e-6 is used.

    :returns: a read-only dict-like object whose keys are the node indices and values are the
         centrality score for that node.
    :rtype: CentralityMapping
    """
    raise TypeError("Invalid input type %s for graph" % type(graph))


@rustworkx_dispatch
def vf2_mapping(
    first,
    second,
    node_matcher=None,
    edge_matcher=None,
    id_order=True,
    subgraph=False,
    induced=True,
    call_limit=None,
):
    """
    Return an iterator over all vf2 mappings between two graphs.

    This funcion will run the vf2 algorithm used from
    :func:`~rustworkx.is_isomorphic` and :func:`~rustworkx.is_subgraph_isomorphic`
    but instead of returning a boolean it will return an iterator over all possible
    mapping of node ids found from ``first`` to ``second``. If the graphs are not
    isomorphic then the iterator will be empty. A simple example that retrieves
    one mapping would be::

            graph_a = rustworkx.generators.path_graph(3)
            graph_b = rustworkx.generators.path_graph(2)
            vf2 = rustworkx.vf2_mapping(graph_a, graph_b, subgraph=True)
            try:
                mapping = next(vf2)
            except StopIteration:
                pass

    :param first: The first graph to find the mapping for
    :param second: The second graph to find the mapping for
    :param node_matcher: An optional python callable object that takes 2
        positional arguments, one for each node data object in either graph.
        If the return of this function evaluates to True then the nodes
        passed to it are viewed as matching.
    :param edge_matcher: A python callable object that takes 2 positional
        one for each edge data object. If the return of this
        function evaluates to True then the edges passed to it are viewed
        as matching.
    :param bool id_order: If set to ``False`` this function will use a
        heuristic matching order based on [VF2]_ paper. Otherwise it will
        default to matching the nodes in order specified by their ids.
    :param bool subgraph: If set to ``True`` the function will return the
        subgraph isomorphic found between the graphs.
    :param bool induced: If set to ``True`` this function will check the existence
        of a node-induced subgraph of first isomorphic to second graph.
        Default: ``True``.
    :param int call_limit: An optional bound on the number of states that VF2
        algorithm visits while searching for a solution. If it exceeds this limit,
        the algorithm will stop. Default: ``None``.

    :returns: An iterator over dicitonaries of node indices from ``first`` to node
        indices in ``second`` representing the mapping found.
    :rtype: Iterable[NodeMap]
    """
    raise TypeError("Invalid Input Type %s for graph" % type(first))


@rustworkx_dispatch
def union(
    first,
    second,
    merge_nodes=False,
    merge_edges=False,
):
    """Return a new graph by forming a union from two input graph objects

    The algorithm in this function operates in three phases:

    1. Add all the nodes from  ``second`` into ``first``. operates in
    :math:`\\mathcal{O}(n_2)`, with :math:`n_2` being number of nodes in
    ``second``.
    2. Merge nodes from ``second`` over ``first`` given that:

       - The ``merge_nodes`` is ``True``. operates in :math:`\\mathcal{O}(n_1 n_2)`,
         with :math:`n_1` being the number of nodes in ``first`` and :math:`n_2`
         the number of nodes in ``second``
       - The respective node in ``second`` and ``first`` share the same
         weight/data payload.

    3. Adds all the edges from ``second`` to ``first``. If the ``merge_edges``
       parameter is ``True`` and the respective edge in ``second`` and
       ``first`` share the same weight/data payload they will be merged together.

    :param first: The first graph object
    :param second: The second graph object
    :param bool merge_nodes: If set to ``True`` nodes will be merged between
        ``second`` and ``first`` if the weights are equal. Default: ``False``.
    :param bool merge_edges: If set to ``True`` edges will be merged between
        ``second`` and ``first`` if the weights are equal. Default: ``False``.

    :returns: A new graph object that is the union of ``second`` and
        ``first``. It's worth noting the weight/data payload objects are
        passed by reference from ``first`` and ``second`` to this new object.
    :rtype: :class:`~rustworkx.PyGraph` or :class:`~rustworkx.PyDiGraph`
    """
    raise TypeError("Invalid Input Type %s for graph" % type(first))


@rustworkx_dispatch
def tensor_product(
    first,
    second,
):
    """Return a new graph by forming the tensor product
    from two input graph objects

    :param first: The first graph object
    :param second: The second graph object

    :returns: A new graph object that is the tensor product of ``second`` and
        ``first``. It's worth noting the weight/data payload objects are
        passed by reference from ``first`` and ``second`` to this new object.
        A read-only dictionary of the product of nodes is also returned. The keys
        are a tuple where the first element is a node of the first graph and the
        second element is a node of the second graph, and the values are the map
        of those elements to node indices in the product graph. For example::

            {
                (0, 0): 0,
                (0, 1): 1,
            }

    :rtype: Tuple[:class:`~rustworkx.PyGraph` or :class:`~rustworkx.PyDiGraph`,
        :class:`~rustworkx.ProductNodeMap`]
    """
    raise TypeError("Invalid Input Type %s for graph" % type(first))


@rustworkx_dispatch
def cartesian_product(
    first,
    second,
):
    """Return a new graph by forming the cartesian product
    from two input graph objects

    :param first: The first graph object
    :param second: The second graph object

    :returns: A new graph object that is the union of ``second`` and
        ``first``. It's worth noting the weight/data payload objects are
        passed by reference from ``first`` and ``second`` to this new object.
        A read-only dictionary of the product of nodes is also returned. The keys
        are a tuple where the first element is a node of the first graph and the
        second element is a node of the second graph, and the values are the map
        of those elements to node indices in the product graph. For example::

            {
                (0, 0): 0,
                (0, 1): 1,
            }

    :rtype: Tuple[:class:`~rustworkx.PyGraph` or :class:`~rustworkx.PyDiGraph`,
        :class:`~rustworkx.ProductNodeMap`]
    """
    raise TypeError("Invalid Input Type %s for graph" % type(first))


@rustworkx_dispatch
def bfs_search(graph, source, visitor):
    """Breadth-first traversal of a directed/undirected graph.

    The pseudo-code for the BFS algorithm is listed below, with the annotated
    event points, for which the given visitor object will be called with the
    appropriate method.

    ::

        BFS(G, s)
          for each vertex u in V
              color[u] := WHITE
          end for
          color[s] := GRAY
          EQUEUE(Q, s)                             discover vertex s
          while (Q != Ø)
              u := DEQUEUE(Q)
              for each vertex v in Adj[u]          (u,v) is a tree edge
                  if (color[v] = WHITE)
                      color[v] = GRAY
                  else                             (u,v) is a non - tree edge
                      if (color[v] = GRAY)         (u,v) has a gray target
                          ...
                      else if (color[v] = BLACK)   (u,v) has a black target
                          ...
              end for
              color[u] := BLACK                    finish vertex u
          end while

    If an exception is raised inside the callback function, the graph traversal
    will be stopped immediately. You can exploit this to exit early by raising a
    :class:`~rustworkx.visit.StopSearch` exception, in which case the search function
    will return but without raising back the exception. You can also prune part of
    the search tree by raising :class:`~rustworkx.visit.PruneSearch`.

    In the following example we keep track of the tree edges:

    .. jupyter-execute::

        import rustworkx as rx
        from rustworkx.visit import BFSVisitor


        class TreeEdgesRecorder(BFSVisitor):

            def __init__(self):
                self.edges = []

            def tree_edge(self, edge):
                self.edges.append(edge)

        graph = rx.PyDiGraph()
        graph.extend_from_edge_list([(1, 3), (0, 1), (2, 1), (0, 2)])
        vis = TreeEdgesRecorder()
        rx.bfs_search(graph, [0], vis)
        print('Tree edges:', vis.edges)

    .. note::

        Graph can **not** be mutated while traversing.

    :param graph: The graph to be used. This can be a :class:`~rustworkx.PyGraph`
        or a :class:`~rustworkx.PyDiGraph`
    :param List[int] source: An optional list of node indices to use as the starting
        nodes for the breadth-first search. If this is not specified then a source
        will be chosen arbitrarly and repeated until all components of the
        graph are searched.
    :param visitor: A visitor object that is invoked at the event points inside the
        algorithm. This should be a subclass of :class:`~rustworkx.visit.BFSVisitor`.
    """
    raise TypeError("Invalid Input Type %s for graph" % type(graph))


@rustworkx_dispatch
def dfs_search(graph, source, visitor):
    """Depth-first traversal of a directed/undirected graph.

    The pseudo-code for the DFS algorithm is listed below, with the annotated
    event points, for which the given visitor object will be called with the
    appropriate method.

    ::

        DFS(G)
          for each vertex u in V
              color[u] := WHITE                 initialize vertex u
          end for
          time := 0
          call DFS-VISIT(G, source)             start vertex s

        DFS-VISIT(G, u)
          color[u] := GRAY                      discover vertex u
          for each v in Adj[u]                  examine edge (u,v)
              if (color[v] = WHITE)             (u,v) is a tree edge
                  all DFS-VISIT(G, v)
              else if (color[v] = GRAY)         (u,v) is a back edge
              ...
             else if (color[v] = BLACK)         (u,v) is a cross or forward edge
             ...
          end for
          color[u] := BLACK                     finish vertex u

    If an exception is raised inside the callback function, the graph traversal
    will be stopped immediately. You can exploit this to exit early by raising a
    :class:`~rustworkx.visit.StopSearch` exception. You can also prune part of the
    search tree by raising :class:`~rustworkx.visit.PruneSearch`.

    In the following example we keep track of the tree edges:

    .. jupyter-execute::

           import rustworkx as rx
           from rustworkx.visit import DFSVisitor

           class TreeEdgesRecorder(DFSVisitor):

               def __init__(self):
                   self.edges = []

               def tree_edge(self, edge):
                   self.edges.append(edge)

           graph = rx.PyGraph()
           graph.extend_from_edge_list([(1, 3), (0, 1), (2, 1), (0, 2)])
           vis = TreeEdgesRecorder()
           rx.dfs_search(graph, [0], vis)
           print('Tree edges:', vis.edges)

    .. note::

        Graph can *not* be mutated while traversing.

    :param PyGraph graph: The graph to be used.
    :param List[int] source: An optional list of node indices to use as the starting
        nodes for the depth-first search. If this is not specified then a source
        will be chosen arbitrarly and repeated until all components of the
        graph are searched.
    :param visitor: A visitor object that is invoked at the event points inside the
        algorithm. This should be a subclass of :class:`~rustworkx.visit.DFSVisitor`.
    """
    raise TypeError("Invalid Input Type %s for graph" % type(graph))


@rustworkx_dispatch
def dijkstra_search(graph, source, weight_fn, visitor):
    """Dijkstra traversal of a graph.

    The pseudo-code for the Dijkstra algorithm is listed below, with the annotated
    event points, for which the given visitor object will be called with the
    appropriate method.

    ::

        DIJKSTRA(G, source, weight)
          for each vertex u in V
              d[u] := infinity
              p[u] := u
          end for
          d[source] := 0
          INSERT(Q, source)
          while (Q != Ø)
              u := EXTRACT-MIN(Q)                         discover vertex u
              for each vertex v in Adj[u]                 examine edge (u,v)
                  if (weight[(u,v)] + d[u] < d[v])        edge (u,v) relaxed
                      d[v] := weight[(u,v)] + d[u]
                      p[v] := u
                      DECREASE-KEY(Q, v)
                  else                                    edge (u,v) not relaxed
                      ...
                  if (d[v] was originally infinity)
                      INSERT(Q, v)
              end for                                     finish vertex u
          end while

    If an exception is raised inside the callback function, the graph traversal
    will be stopped immediately. You can exploit this to exit early by raising a
    :class:`~rustworkx.visit.StopSearch` exception, in which case the search function
    will return but without raising back the exception. You can also prune part of the
    search tree by raising :class:`~rustworkx.visit.PruneSearch`.

    .. note::

        Graph can **not** be mutated while traversing.

    :param graph: The graph to be used. This can be a :class:`~rustworkx.PyGraph`
        or a :class:`~rustworkx.PyDiGraph`.
    :param List[int] source: An optional list of node indices to use as the starting nodes
        for the dijkstra search. If this is not specified then a source
        will be chosen arbitrarly and repeated until all components of the
        graph are searched.
    :param weight_fn: An optional weight function for an edge. It will accept
        a single argument, the edge's weight object and will return a float which
        will be used to represent the weight/cost of the edge. If not specified,
        a default value of cost ``1.0`` will be used for each edge.
    :param visitor: A visitor object that is invoked at the event points inside the
        algorithm. This should be a subclass of :class:`~rustworkx.visit.DijkstraVisitor`.
    """
    raise TypeError("Invalid Input Type %s for graph" % type(graph))


@rustworkx_dispatch
def bellman_ford_shortest_paths(
    graph,
    source,
    target=None,
    weight_fn=None,
    default_weight=1.0,
    as_undirected=False,
):
    """Find the shortest path from a node

    This function will generate the shortest path from a source node using
    the Bellman-Ford algorithm wit the SPFA heuristic.

    :param graph: The input graph to use. Can either be a
        :class:`~rustworkx.PyGraph` or :class:`~rustworkx.PyDiGraph`
    :param int source: The node index to find paths from
    :param int target: An optional target to find a path to
    :param weight_fn: An optional weight function for an edge. It will accept
        a single argument, the edge's weight object and will return a float
        which will be used to represent the weight/cost of the edge
    :param float default_weight: If ``weight_fn`` isn't specified this optional
        float value will be used for the weight/cost of each edge.
    :param bool as_undirected: If set to true the graph will be treated as
        undirected for finding the shortest path. This only works with a
        :class:`~rustworkx.PyDiGraph` input for ``graph``

    :return: A read-only dictionary of paths. The keys are destination node indices
        and the dict values are lists of node indices making the path.
    :rtype: PathMapping

    :raises: :class:`~rustworkx.NegativeCycle`: when there is a negative cycle and the shortest
        path is not defined
    """
    raise TypeError("Invalid Input Type %s for graph" % type(graph))


@rustworkx_dispatch
def bellman_ford_shortest_path_lengths(graph, node, edge_cost_fn, goal=None):
    """Compute the lengths of the shortest paths for a graph object using
    the Bellman-Ford algorithm with the SPFA heuristic.

    :param graph: The input graph to use. Can either be a
        :class:`~rustworkx.PyGraph` or :class:`~rustworkx.PyDiGraph`
    :param int node: The node index to use as the source for finding the
        shortest paths from
    :param edge_cost_fn: A python callable that will take in 1 parameter, an
        edge's data object and will return a float that represents the
        cost/weight of that edge. It can be negative.
    :param int goal: An optional node index to use as the end of the path.
        When specified the output dictionary will only have a single entry with
        the length of the shortest path to the goal node.

    :returns: A read-only dictionary of the shortest paths from the provided node
        where the key is the node index of the end of the path and the value is the
        cost/sum of the weights of path
    :rtype: PathLengthMapping

    :raises: :class:`~rustworkx.NegativeCycle`: when there is a negative cycle and the shortest
        path is not defined
    """
    raise TypeError("Invalid Input Type %s for graph" % type(graph))


@rustworkx_dispatch
def all_pairs_bellman_ford_path_lengths(graph, edge_cost_fn):
    """For each node in the graph, calculates the lengths of the shortest paths to all others.

    This function will generate the shortest path lengths from all nodes in the
    graph using the Bellman-Ford algorithm. This function is multithreaded and will
    launch a thread pool with threads equal to the number of CPUs by
    default. You can tune the number of threads with the ``RAYON_NUM_THREADS``
    environment variable. For example, setting ``RAYON_NUM_THREADS=4`` would
    limit the thread pool to 4 threads.

    :param graph: The input graph to use. Can either be a
        :class:`~rustworkx.PyGraph` or :class:`~rustworkx.PyDiGraph`
    :param edge_cost_fn: A callable object that acts as a weight function for
        an edge. It will accept a single positional argument, the edge's weight
        object and will return a float which will be used to represent the
        weight/cost of the edge

    :return: A read-only dictionary of path lengths. The keys are the source
        node indices and the values are a dict of the target node and the
        length of the shortest path to that node. For example::

            {
                0: {1: 2.0, 2: 2.0},
                1: {2: 1.0},
                2: {0: 1.0},
            }

    :rtype: AllPairsPathLengthMapping

    :raises: :class:`~rustworkx.NegativeCycle`: when there is a negative cycle and the shortest
        path is not defined
    """
    raise TypeError("Invalid Input Type %s for graph" % type(graph))


@rustworkx_dispatch
def all_pairs_bellman_ford_shortest_paths(graph, edge_cost_fn):
    """For each node in the graph, finds the shortest paths to all others.

    This function will generate the shortest path from all nodes in the graph
    using the Bellman-Ford algorithm. This function is multithreaded and will run
    launch a thread pool with threads equal to the number of CPUs by default.
    You can tune the number of threads with the ``RAYON_NUM_THREADS``
    environment variable. For example, setting ``RAYON_NUM_THREADS=4`` would
    limit the thread pool to 4 threads.

    :param graph: The input graph to use. Can either be a
        :class:`~rustworkx.PyGraph` or :class:`~rustworkx.PyDiGraph`
    :param edge_cost_fn: A callable object that acts as a weight function for
        an edge. It will accept a single positional argument, the edge's weight
        object and will return a float which will be used to represent the
        weight/cost of the edge

    :return: A read-only dictionary of paths. The keys are source node
        indices and the values are a dict of target node indices and a list
        of node indices making the path. For example::

            {
                0: {1: [0, 1],  2: [0, 1, 2]},
                1: {2: [1, 2]},
                2: {0: [2, 0]},
            }

    :rtype: AllPairsPathMapping

    :raises: :class:`~rustworkx.NegativeCycle`: when there is a negative cycle and the shortest
        path is not defined
    """
    raise TypeError("Invalid Input Type %s for graph" % type(graph))


@rustworkx_dispatch
def node_link_json(graph, path=None, graph_attrs=None, node_attrs=None, edge_attrs=None):
    """Generate a JSON object representing a graph in a node-link format

    :param graph: The graph to generate the JSON for. Can either be a
        :class:`~retworkx.PyGraph` or :class:`~retworkx.PyDiGraph`.
    :param str path: An optional path to write the JSON output to. If specified
        the function will not return anything and instead will write the JSON
        to the file specified.
    :param graph_attrs: An optional callable that will be passed the
        :attr:`~.PyGraph.attrs` attribute of the graph and is expected to
        return a dictionary of string keys to string values representing the
        graph attributes. This dictionary will be included as attributes in
        the output JSON. If anything other than a dictionary with string keys
        and string values is returned an exception will be raised.
    :param node_attrs: An optional callable that will be passed the node data
        payload for each node in the graph and is expected to return a
        dictionary of string keys to string values representing the data payload.
        This dictionary will be used as the ``data`` field for each node.
    :param edge_attrs:  An optional callable that will be passed the edge data
        payload for each node in the graph and is expected to return a
        dictionary of string keys to string values representing the data payload.
        This dictionary will be used as the ``data`` field for each edge.

    :returns: Either the JSON string for the payload or ``None`` if ``path`` is specified
    :rtype: str
    """
    raise TypeError("Invalid Input Type %s for graph" % type(graph))


@rustworkx_dispatch
def longest_simple_path(graph):
    """Return a longest simple path in the graph

    This function searches computes all pairs of all simple paths and returns
    a path of the longest length from that set. It is roughly equivalent to
    running something like::

        from rustworkx import all_pairs_all_simple_paths

        max((y.values for y in all_pairs_all_simple_paths(graph).values()), key=lambda x: len(x))

    but this function will be more efficient than using ``max()`` as the search
    is evaluated in parallel before returning to Python. In the case of multiple
    paths of the same maximum length being present in the graph only one will be
    provided. There are no guarantees on which of the multiple longest paths
    will be returned (as it is determined by the parallel execution order). This
    is a tradeoff to improve runtime performance. If a stable return is required
    in such case consider using the ``max()`` equivalent above instead.

    This function is multithreaded and will launch a thread pool with threads
    equal to the number of CPUs by default. You can tune the number of threads
    with the ``RAYON_NUM_THREADS`` environment variable. For example, setting
    ``RAYON_NUM_THREADS=4`` would limit the thread pool to 4 threads.

    :param PyGraph graph: The graph to find the longest path in

    :returns: A sequence of node indices that represent the longest simple graph
        found in the graph. If the graph is empty ``None`` will be returned instead.
    :rtype: NodeIndices
<<<<<<< HEAD
    """
=======
    """


longest_simple_path.register(PyDiGraph, digraph_longest_simple_path)
longest_simple_path.register(PyGraph, graph_longest_simple_path)


@functools.singledispatch
def isolates(graph):
    """Return a list of isolates in a graph object

    An isolate is a node without any neighbors meaning it has a degree of 0. For
    directed graphs this means the in-degree and out-degree are both 0.

    :param graph: The input graph to find isolates in
    :returns: A list of node indices for isolates in the graph
    :rtype: NodeIndices
    """


isolates.register(PyDiGraph, digraph_isolates)
isolates.register(PyGraph, graph_isolates)


@functools.singledispatch
def two_color(graph):
    """Compute a two-coloring of a directed graph

    If a two coloring is not possible for the input graph (meaning it is not
    bipartite), ``None`` is returned.

    :param graph: The graph to find the coloring for
    :returns: If a coloring is possible return a dictionary of node indices to the color as an integer (0 or 1)
    :rtype: dict
    """


two_color.register(PyDiGraph, digraph_two_color)
two_color.register(PyGraph, graph_two_color)


@functools.singledispatch
def is_bipartite(graph):
    """Determine if a given graph is bipartite

    :param graph: The graph to check if it's bipartite
    :returns: ``True`` if the graph is bipartite and ``False`` if it is not
    :rtype: bool
    """


is_bipartite.register(PyDiGraph, digraph_is_bipartite)
is_bipartite.register(PyGraph, graph_is_bipartite)
>>>>>>> b1537d97
<|MERGE_RESOLUTION|>--- conflicted
+++ resolved
@@ -1872,17 +1872,10 @@
     :returns: A sequence of node indices that represent the longest simple graph
         found in the graph. If the graph is empty ``None`` will be returned instead.
     :rtype: NodeIndices
-<<<<<<< HEAD
-    """
-=======
-    """
-
-
-longest_simple_path.register(PyDiGraph, digraph_longest_simple_path)
-longest_simple_path.register(PyGraph, graph_longest_simple_path)
-
-
-@functools.singledispatch
+    """
+
+
+@rustworkx_dispatch
 def isolates(graph):
     """Return a list of isolates in a graph object
 
@@ -1895,11 +1888,7 @@
     """
 
 
-isolates.register(PyDiGraph, digraph_isolates)
-isolates.register(PyGraph, graph_isolates)
-
-
-@functools.singledispatch
+@rustworkx_dispatch
 def two_color(graph):
     """Compute a two-coloring of a directed graph
 
@@ -1912,20 +1901,11 @@
     """
 
 
-two_color.register(PyDiGraph, digraph_two_color)
-two_color.register(PyGraph, graph_two_color)
-
-
-@functools.singledispatch
+@rustworkx_dispatch
 def is_bipartite(graph):
     """Determine if a given graph is bipartite
 
     :param graph: The graph to check if it's bipartite
     :returns: ``True`` if the graph is bipartite and ``False`` if it is not
     :rtype: bool
-    """
-
-
-is_bipartite.register(PyDiGraph, digraph_is_bipartite)
-is_bipartite.register(PyGraph, graph_is_bipartite)
->>>>>>> b1537d97
+    """