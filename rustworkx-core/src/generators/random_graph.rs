// Licensed under the Apache License, Version 2.0 (the "License"); you may
// not use this file except in compliance with the License. You may obtain
// a copy of the License at
//
//     http://www.apache.org/licenses/LICENSE-2.0
//
// Unless required by applicable law or agreed to in writing, software
// distributed under the License is distributed on an "AS IS" BASIS, WITHOUT
// WARRANTIES OR CONDITIONS OF ANY KIND, either express or implied. See the
// License for the specific language governing permissions and limitations
// under the License.

#![allow(clippy::float_cmp)]

use std::hash::Hash;

use petgraph::data::{Build, Create};
use petgraph::visit::{
    Data, EdgeRef, GraphBase, GraphProp, IntoEdgeReferences, IntoEdgesDirected,
    IntoNodeIdentifiers, NodeCount, NodeIndexable,
};
use petgraph::{Incoming, Outgoing};

use hashbrown::HashSet;
use rand::distributions::{Distribution, Uniform};
use rand::prelude::*;
use rand_pcg::Pcg64;

use super::star_graph;
use super::InvalidInputError;

/// Generate a G<sub>np</sub> random graph, also known as an
/// Erdős-Rényi graph or a binomial graph.
///
/// For number of nodes `n` and probability `p`, the G<sub>np</sub>
/// graph algorithm creates `n` nodes, and for all the `n * (n - 1)` possible edges,
/// each edge is created independently with probability `p`.
/// In general, for any probability `p`, the expected number of edges returned
/// is `m = p * n * (n - 1)`. If `p = 0` or `p = 1`, the returned
/// graph is not random and will always be an empty or a complete graph respectively.
/// An empty graph has zero edges and a complete directed graph has `n (n - 1)` edges.
/// The run time is `O(n + m)` where `m` is the expected number of edges mentioned above.
/// When `p = 0`, run time always reduces to `O(n)`, as the lower bound.
/// When `p = 1`, run time always goes to `O(n + n * (n - 1))`, as the upper bound.
///
/// For `0 < p < 1`, the algorithm is based on the implementation of the networkx function
/// ``fast_gnp_random_graph``,
/// <https://github.com/networkx/networkx/blob/networkx-2.4/networkx/generators/random_graphs.py#L49-L120>
///
/// Vladimir Batagelj and Ulrik Brandes,
///    "Efficient generation of large random networks",
///    Phys. Rev. E, 71, 036113, 2005.
///
/// Arguments:
///
/// * `num_nodes` - The number of nodes for creating the random graph.
/// * `probability` - The probability of creating an edge between two nodes as a float.
/// * `seed` - An optional seed to use for the random number generator.
/// * `default_node_weight` - A callable that will return the weight to use
///     for newly created nodes.
/// * `default_edge_weight` - A callable that will return the weight object
///     to use for newly created edges.
///
/// # Example
/// ```rust
/// use rustworkx_core::petgraph;
/// use rustworkx_core::generators::gnp_random_graph;
///
/// let g: petgraph::graph::DiGraph<(), ()> = gnp_random_graph(
///     20,
///     1.0,
///     None,
///     || {()},
///     || {()},
/// ).unwrap();
/// assert_eq!(g.node_count(), 20);
/// assert_eq!(g.edge_count(), 20 * (20 - 1));
/// ```
pub fn gnp_random_graph<G, T, F, H, M>(
    num_nodes: usize,
    probability: f64,
    seed: Option<u64>,
    mut default_node_weight: F,
    mut default_edge_weight: H,
) -> Result<G, InvalidInputError>
where
    G: Build + Create + Data<NodeWeight = T, EdgeWeight = M> + NodeIndexable + GraphProp,
    F: FnMut() -> T,
    H: FnMut() -> M,
    G::NodeId: Eq + Hash,
{
    if num_nodes == 0 {
        return Err(InvalidInputError {});
    }
    let mut rng: Pcg64 = match seed {
        Some(seed) => Pcg64::seed_from_u64(seed),
        None => Pcg64::from_entropy(),
    };
    let mut graph = G::with_capacity(num_nodes, num_nodes);
    let directed = graph.is_directed();

    for _ in 0..num_nodes {
        graph.add_node(default_node_weight());
    }
    if !(0.0..=1.0).contains(&probability) {
        return Err(InvalidInputError {});
    }

    if probability > 0.0 {
        if (probability - 1.0).abs() < std::f64::EPSILON {
            for u in 0..num_nodes {
                let start_node = if directed { 0 } else { u + 1 };
                for v in start_node..num_nodes {
                    if !directed || u != v {
                        // exclude self-loops
                        let u_index = graph.from_index(u);
                        let v_index = graph.from_index(v);
                        graph.add_edge(u_index, v_index, default_edge_weight());
                    }
                }
            }
        } else {
            let num_nodes: isize = match num_nodes.try_into() {
                Ok(nodes) => nodes,
                Err(_) => return Err(InvalidInputError {}),
            };
            let lp: f64 = (1.0 - probability).ln();
            let between = Uniform::new(0.0, 1.0);

            // For directed, create inward edges to a v
            if directed {
                let mut v: isize = 0;
                let mut w: isize = -1;
                while v < num_nodes {
                    let random: f64 = between.sample(&mut rng);
                    let lr: f64 = (1.0 - random).ln();
                    w = w + 1 + ((lr / lp) as isize);
                    while w >= v && v < num_nodes {
                        w -= v;
                        v += 1;
                    }
                    // Skip self-loops
                    if v == w {
                        w -= v;
                        v += 1;
                    }
                    if v < num_nodes {
                        let v_index = graph.from_index(v as usize);
                        let w_index = graph.from_index(w as usize);
                        graph.add_edge(w_index, v_index, default_edge_weight());
                    }
                }
            }

            // For directed and undirected, create outward edges from a v
            // Nodes in graph are from 0,n-1 (start with v as the second node index).
            let mut v: isize = 1;
            let mut w: isize = -1;
            while v < num_nodes {
                let random: f64 = between.sample(&mut rng);
                let lr: f64 = (1.0 - random).ln();
                w = w + 1 + ((lr / lp) as isize);
                while w >= v && v < num_nodes {
                    w -= v;
                    v += 1;
                }
                if v < num_nodes {
                    let v_index = graph.from_index(v as usize);
                    let w_index = graph.from_index(w as usize);
                    graph.add_edge(v_index, w_index, default_edge_weight());
                }
            }
        }
    }
    Ok(graph)
}

// /// Return a `G_{nm}` directed graph, also known as an
// /// Erdős-Rényi graph.
// ///
// /// Generates a random directed graph out of all the possible graphs with `n` nodes and
// /// `m` edges. The generated graph will not be a multigraph and will not have self loops.
// ///
// /// For `n` nodes, the maximum edges that can be returned is `n (n - 1)`.
// /// Passing `m` higher than that will still return the maximum number of edges.
// /// If `m = 0`, the returned graph will always be empty (no edges).
// /// When a seed is provided, the results are reproducible. Passing a seed when `m = 0`
// /// or `m >= n (n - 1)` has no effect, as the result will always be an empty or a complete graph respectively.
// ///
// /// This algorithm has a time complexity of `O(n + m)`

/// Generate a G<sub>nm</sub> random graph, also known as an
/// Erdős-Rényi graph.
///
/// Generates a random directed graph out of all the possible graphs with `n` nodes and
/// `m` edges. The generated graph will not be a multigraph and will not have self loops.
///
/// For `n` nodes, the maximum edges that can be returned is `n * (n - 1)`.
/// Passing `m` higher than that will still return the maximum number of edges.
/// If `m = 0`, the returned graph will always be empty (no edges).
/// When a seed is provided, the results are reproducible. Passing a seed when `m = 0`
/// or `m >= n * (n - 1)` has no effect, as the result will always be an empty or a
/// complete graph respectively.
///
/// This algorithm has a time complexity of `O(n + m)`
///
/// Arguments:
///
/// * `num_nodes` - The number of nodes to create in the graph.
/// * `num_edges` - The number of edges to create in the graph.
/// * `seed` - An optional seed to use for the random number generator.
/// * `default_node_weight` - A callable that will return the weight to use
///     for newly created nodes.
/// * `default_edge_weight` - A callable that will return the weight object
///     to use for newly created edges.
///
/// # Example
/// ```rust
/// use rustworkx_core::petgraph;
/// use rustworkx_core::generators::gnm_random_graph;
///
/// let g: petgraph::graph::DiGraph<(), ()> = gnm_random_graph(
///     20,
///     12,
///     None,
///     || {()},
///     || {()},
/// ).unwrap();
/// assert_eq!(g.node_count(), 20);
/// assert_eq!(g.edge_count(), 12);
/// ```
pub fn gnm_random_graph<G, T, F, H, M>(
    num_nodes: usize,
    num_edges: usize,
    seed: Option<u64>,
    mut default_node_weight: F,
    mut default_edge_weight: H,
) -> Result<G, InvalidInputError>
where
    G: GraphProp + Build + Create + Data<NodeWeight = T, EdgeWeight = M> + NodeIndexable,
    F: FnMut() -> T,
    H: FnMut() -> M,
    for<'b> &'b G: GraphBase<NodeId = G::NodeId> + IntoEdgeReferences,
    G::NodeId: Eq + Hash,
{
    if num_nodes == 0 {
        return Err(InvalidInputError {});
    }

    fn find_edge<G>(graph: &G, source: usize, target: usize) -> bool
    where
        G: GraphBase + NodeIndexable,
        for<'b> &'b G: GraphBase<NodeId = G::NodeId> + IntoEdgeReferences,
    {
        let mut found = false;
        for edge in graph.edge_references() {
            if graph.to_index(edge.source()) == source && graph.to_index(edge.target()) == target {
                found = true;
                break;
            }
        }
        found
    }

    let mut rng: Pcg64 = match seed {
        Some(seed) => Pcg64::seed_from_u64(seed),
        None => Pcg64::from_entropy(),
    };
    let mut graph = G::with_capacity(num_nodes, num_edges);
    let directed = graph.is_directed();

    for _ in 0..num_nodes {
        graph.add_node(default_node_weight());
    }
    // if number of edges to be created is >= max,
    // avoid randomly missed trials and directly add edges between every node
    let div_by = if directed { 1 } else { 2 };
    if num_edges >= num_nodes * (num_nodes - 1) / div_by {
        for u in 0..num_nodes {
            let start_node = if directed { 0 } else { u + 1 };
            for v in start_node..num_nodes {
                // avoid self-loops
                if !directed || u != v {
                    let u_index = graph.from_index(u);
                    let v_index = graph.from_index(v);
                    graph.add_edge(u_index, v_index, default_edge_weight());
                }
            }
        }
    } else {
        let mut created_edges: usize = 0;
        let between = Uniform::new(0, num_nodes);
        while created_edges < num_edges {
            let u = between.sample(&mut rng);
            let v = between.sample(&mut rng);
            let u_index = graph.from_index(u);
            let v_index = graph.from_index(v);
            // avoid self-loops and multi-graphs
            if u != v && !find_edge(&graph, u, v) {
                graph.add_edge(u_index, v_index, default_edge_weight());
                created_edges += 1;
            }
        }
    }
    Ok(graph)
}

#[inline]
fn pnorm(x: f64, p: f64) -> f64 {
    if p == 1.0 || p == std::f64::INFINITY {
        x.abs()
    } else if p == 2.0 {
        x * x
    } else {
        x.abs().powf(p)
    }
}

fn distance(x: &[f64], y: &[f64], p: f64) -> f64 {
    let it = x.iter().zip(y.iter()).map(|(xi, yi)| pnorm(xi - yi, p));

    if p == std::f64::INFINITY {
        it.fold(-1.0, |max, x| if x > max { x } else { max })
    } else {
        it.sum()
    }
}

/// Generate a random geometric graph in the unit cube of dimensions `dim`.
///
/// The random geometric graph model places `num_nodes` nodes uniformly at
/// random in the unit cube. Two nodes are joined by an edge if the
/// distance between the nodes is at most `radius`.
///
/// Each node has a node attribute ``'pos'`` that stores the
/// position of that node in Euclidean space as provided by the
/// ``pos`` keyword argument or, if ``pos`` was not provided, as
/// generated by this function.
///
/// Arguments
///
/// * `num_nodes` - The number of nodes to create in the graph.
/// * `radius` - Distance threshold value.
/// * `dim` - Dimension of node positions. Default: 2
/// * `pos` - Optional list with node positions as values.
/// * `p` - Which Minkowski distance metric to use.  `p` has to meet the condition
///     ``1 <= p <= infinity``.
///     If this argument is not specified, the L<sup>2</sup> metric
///     (the Euclidean distance metric), `p = 2` is used.
/// * `seed` - An optional seed to use for the random number generator.
/// * `default_edge_weight` - A callable that will return the weight object
///     to use for newly created edges.
///
/// # Example
/// ```rust
/// use rustworkx_core::petgraph;
/// use rustworkx_core::generators::random_geometric_graph;
///
/// let g: petgraph::graph::UnGraph<Vec<f64>, ()> = random_geometric_graph(
///     10,
///     1.42,
///     2,
///     None,
///     2.0,
///     None,
///     || {()},
/// ).unwrap();
/// assert_eq!(g.node_count(), 10);
/// assert_eq!(g.edge_count(), 45);
/// ```
pub fn random_geometric_graph<G, H, M>(
    num_nodes: usize,
    radius: f64,
    dim: usize,
    pos: Option<Vec<Vec<f64>>>,
    p: f64,
    seed: Option<u64>,
    mut default_edge_weight: H,
) -> Result<G, InvalidInputError>
where
    G: GraphBase + Build + Create + Data<NodeWeight = Vec<f64>, EdgeWeight = M> + NodeIndexable,
    H: FnMut() -> M,
    for<'b> &'b G: GraphBase<NodeId = G::NodeId> + IntoEdgeReferences,
    G::NodeId: Eq + Hash,
{
    if num_nodes == 0 {
        return Err(InvalidInputError {});
    }
    let mut rng: Pcg64 = match seed {
        Some(seed) => Pcg64::seed_from_u64(seed),
        None => Pcg64::from_entropy(),
    };
    let mut graph = G::with_capacity(num_nodes, num_nodes);

    let radius_p = pnorm(radius, p);
    let dist = Uniform::new(0.0, 1.0);
    let pos = pos.unwrap_or_else(|| {
        (0..num_nodes)
            .map(|_| (0..dim).map(|_| dist.sample(&mut rng)).collect())
            .collect()
    });
    if num_nodes != pos.len() {
        return Err(InvalidInputError {});
    }
    for pval in pos.iter() {
        graph.add_node(pval.clone());
    }
    for u in 0..(num_nodes - 1) {
        for v in (u + 1)..num_nodes {
            if distance(&pos[u], &pos[v], p) < radius_p {
                graph.add_edge(
                    graph.from_index(u),
                    graph.from_index(v),
                    default_edge_weight(),
                );
            }
        }
    }
    Ok(graph)
}

<<<<<<< HEAD
/// Generate a random bipartite graph.
///
/// A bipartite graph is a graph whose nodes can be divided into two disjoint sets,
/// informally called "left nodes" and "right nodes", so that every edge connects
/// some left node and some right node.
///
/// Given a number `n` of left nodes, a number `m` of right nodes, and a probability `p`,
/// the algorithm creates a graph with `n + m` nodes. For all the `n * m` possible edges,
/// each edge is created independently with probability `p`.
///
/// Arguments:
///
/// * `num_l_nodes` - The number of "left" nodes in the random bipartite graph.
/// * `num_r_nodes` - The number of "right" nodes in the random bipartite graph.
/// * `probability` - The probability of creating an edge between two nodes as a float.
/// * `seed` - An optional seed to use for the random number generator.
=======
/// Generate a random Barabási–Albert preferential attachment algorithm
///
/// A graph of `n` nodes is grown by attaching new nodes each with `m`
/// edges that are preferentially attached to existing nodes with high degree.
/// If the graph is directed for the purposes of the extension algorithm all
/// edges are treated as weak (meaning both incoming and outgoing).
///
/// The algorithm implemented in this function is described in:
///
/// A. L. Barabási and R. Albert "Emergence of scaling in random networks",
/// Science 286, pp 509-512, 1999.
///
/// Arguments:
///
/// * `n` - The number of nodes to extend the graph to.
/// * `m` - The number of edges to attach from a new node to existing nodes.
/// * `seed` - An optional seed to use for the random number generator.
/// * `initial_graph` - An optional starting graph to expand, if not specified
///     a star graph of `m` nodes is generated and used. If specified the input
///     graph is mutated by this function and is expected to be moved into this
///     function.
>>>>>>> 6931377a
/// * `default_node_weight` - A callable that will return the weight to use
///     for newly created nodes.
/// * `default_edge_weight` - A callable that will return the weight object
///     to use for newly created edges.
///
<<<<<<< HEAD
/// # Example
/// ```rust
/// use rustworkx_core::petgraph;
/// use rustworkx_core::generators::random_bipartite_graph;
///
/// let g: petgraph::graph::DiGraph<(), ()> = random_bipartite_graph(
///     20,
///     20,
///     1.0,
=======
/// An `InvalidInput` error is returned under the following conditions. If `m < 1`
/// or `m >= n` and if an `initial_graph` is specified and the number of nodes in
/// `initial_graph` is `< m` or `> n`.
///
/// # Example
/// ```rust
/// use rustworkx_core::petgraph;
/// use rustworkx_core::generators::barabasi_albert_graph;
/// use rustworkx_core::generators::star_graph;
///
/// let graph: petgraph::graph::UnGraph<(), ()> = barabasi_albert_graph(
///     20,
///     12,
///     Some(42),
>>>>>>> 6931377a
///     None,
///     || {()},
///     || {()},
/// ).unwrap();
<<<<<<< HEAD
/// assert_eq!(g.node_count(), 20 + 20);
/// assert_eq!(g.edge_count(), 20 * 20);
/// ```
pub fn random_bipartite_graph<G, T, F, H, M>(
    num_l_nodes: usize,
    num_r_nodes: usize,
    probability: f64,
    seed: Option<u64>,
=======
/// assert_eq!(graph.node_count(), 20);
/// assert_eq!(graph.edge_count(), 107);
/// ```
pub fn barabasi_albert_graph<G, T, F, H, M>(
    n: usize,
    m: usize,
    seed: Option<u64>,
    initial_graph: Option<G>,
>>>>>>> 6931377a
    mut default_node_weight: F,
    mut default_edge_weight: H,
) -> Result<G, InvalidInputError>
where
<<<<<<< HEAD
    G: Build + Create + Data<NodeWeight = T, EdgeWeight = M> + NodeIndexable + GraphProp,
=======
    G: Data<NodeWeight = T, EdgeWeight = M>
        + NodeIndexable
        + GraphProp
        + NodeCount
        + Build
        + Create,
    for<'b> &'b G: GraphBase<NodeId = G::NodeId> + IntoEdgesDirected + IntoNodeIdentifiers,
>>>>>>> 6931377a
    F: FnMut() -> T,
    H: FnMut() -> M,
    G::NodeId: Eq + Hash,
{
<<<<<<< HEAD
    if num_l_nodes == 0 && num_r_nodes == 0 {
        return Err(InvalidInputError {});
    }
    if !(0.0..=1.0).contains(&probability) {
        return Err(InvalidInputError {});
    }

=======
    if m < 1 || m >= n {
        return Err(InvalidInputError {});
    }
>>>>>>> 6931377a
    let mut rng: Pcg64 = match seed {
        Some(seed) => Pcg64::seed_from_u64(seed),
        None => Pcg64::from_entropy(),
    };
<<<<<<< HEAD
    let mut graph = G::with_capacity(num_l_nodes + num_r_nodes, num_l_nodes + num_r_nodes);

    for _ in 0..num_l_nodes + num_r_nodes {
        graph.add_node(default_node_weight());
    }

    let between = Uniform::new(0.0, 1.0);
    for v in 0..num_l_nodes {
        for w in 0..num_r_nodes {
            let random: f64 = between.sample(&mut rng);
            if random < probability {
                graph.add_edge(
                    graph.from_index(v),
                    graph.from_index(num_l_nodes + w),
                    default_edge_weight(),
                );
            }
        }
=======
    let mut graph = match initial_graph {
        Some(initial_graph) => initial_graph,
        None => star_graph(
            Some(m),
            None,
            &mut default_node_weight,
            &mut default_edge_weight,
            false,
            false,
        )?,
    };
    if graph.node_count() < m || graph.node_count() > n {
        return Err(InvalidInputError {});
    }

    let mut repeated_nodes: Vec<G::NodeId> = graph
        .node_identifiers()
        .flat_map(|x| {
            let degree = graph
                .edges_directed(x, Outgoing)
                .chain(graph.edges_directed(x, Incoming))
                .count();
            std::iter::repeat(x).take(degree)
        })
        .collect();
    let mut source = graph.node_count();
    while source < n {
        let source_index = graph.add_node(default_node_weight());
        let mut targets: HashSet<G::NodeId> = HashSet::with_capacity(m);
        while targets.len() < m {
            targets.insert(*repeated_nodes.choose(&mut rng).unwrap());
        }
        for target in &targets {
            graph.add_edge(source_index, *target, default_edge_weight());
        }
        repeated_nodes.extend(targets);
        repeated_nodes.extend(vec![source_index; m]);
        source += 1
>>>>>>> 6931377a
    }
    Ok(graph)
}

#[cfg(test)]
mod tests {
    use crate::generators::InvalidInputError;
    use crate::generators::{
<<<<<<< HEAD
        gnm_random_graph, gnp_random_graph, random_bipartite_graph, random_geometric_graph,
=======
        barabasi_albert_graph, gnm_random_graph, gnp_random_graph, path_graph,
        random_geometric_graph,
>>>>>>> 6931377a
    };
    use crate::petgraph;

    // Test gnp_random_graph

    #[test]
    fn test_gnp_random_graph_directed() {
        let g: petgraph::graph::DiGraph<(), ()> =
            gnp_random_graph(20, 0.5, Some(10), || (), || ()).unwrap();
        assert_eq!(g.node_count(), 20);
        assert_eq!(g.edge_count(), 189);
    }

    #[test]
    fn test_gnp_random_graph_directed_empty() {
        let g: petgraph::graph::DiGraph<(), ()> =
            gnp_random_graph(20, 0.0, None, || (), || ()).unwrap();
        assert_eq!(g.node_count(), 20);
        assert_eq!(g.edge_count(), 0);
    }

    #[test]
    fn test_gnp_random_graph_directed_complete() {
        let g: petgraph::graph::DiGraph<(), ()> =
            gnp_random_graph(20, 1.0, None, || (), || ()).unwrap();
        assert_eq!(g.node_count(), 20);
        assert_eq!(g.edge_count(), 20 * (20 - 1));
    }

    #[test]
    fn test_gnp_random_graph_undirected() {
        let g: petgraph::graph::UnGraph<(), ()> =
            gnp_random_graph(20, 0.5, Some(10), || (), || ()).unwrap();
        assert_eq!(g.node_count(), 20);
        assert_eq!(g.edge_count(), 105);
    }

    #[test]
    fn test_gnp_random_graph_undirected_empty() {
        let g: petgraph::graph::UnGraph<(), ()> =
            gnp_random_graph(20, 0.0, None, || (), || ()).unwrap();
        assert_eq!(g.node_count(), 20);
        assert_eq!(g.edge_count(), 0);
    }

    #[test]
    fn test_gnp_random_graph_undirected_complete() {
        let g: petgraph::graph::UnGraph<(), ()> =
            gnp_random_graph(20, 1.0, None, || (), || ()).unwrap();
        assert_eq!(g.node_count(), 20);
        assert_eq!(g.edge_count(), 20 * (20 - 1) / 2);
    }

    #[test]
    fn test_gnp_random_graph_error() {
        match gnp_random_graph::<petgraph::graph::DiGraph<(), ()>, (), _, _, ()>(
            0,
            3.0,
            None,
            || (),
            || (),
        ) {
            Ok(_) => panic!("Returned a non-error"),
            Err(e) => assert_eq!(e, InvalidInputError),
        };
    }

    // Test gnm_random_graph

    #[test]
    fn test_gnm_random_graph_directed() {
        let g: petgraph::graph::DiGraph<(), ()> =
            gnm_random_graph(20, 100, None, || (), || ()).unwrap();
        assert_eq!(g.node_count(), 20);
        assert_eq!(g.edge_count(), 100);
    }

    #[test]
    fn test_gnm_random_graph_directed_empty() {
        let g: petgraph::graph::DiGraph<(), ()> =
            gnm_random_graph(20, 0, None, || (), || ()).unwrap();
        assert_eq!(g.node_count(), 20);
        assert_eq!(g.edge_count(), 0);
    }

    #[test]
    fn test_gnm_random_graph_directed_complete() {
        let g: petgraph::graph::DiGraph<(), ()> =
            gnm_random_graph(20, 20 * (20 - 1), None, || (), || ()).unwrap();
        assert_eq!(g.node_count(), 20);
        assert_eq!(g.edge_count(), 20 * (20 - 1));
    }

    #[test]
    fn test_gnm_random_graph_directed_max_edges() {
        let n = 20;
        let max_m = n * (n - 1);
        let g: petgraph::graph::DiGraph<(), ()> =
            gnm_random_graph(n, max_m, None, || (), || ()).unwrap();
        assert_eq!(g.node_count(), n);
        assert_eq!(g.edge_count(), max_m);
        // passing the max edges for the passed number of nodes
        let g: petgraph::graph::DiGraph<(), ()> =
            gnm_random_graph(n, max_m + 1, None, || (), || ()).unwrap();
        assert_eq!(g.node_count(), n);
        assert_eq!(g.edge_count(), max_m);
        // passing a seed when passing max edges has no effect
        let g: petgraph::graph::DiGraph<(), ()> =
            gnm_random_graph(n, max_m, Some(55), || (), || ()).unwrap();
        assert_eq!(g.node_count(), n);
        assert_eq!(g.edge_count(), max_m);
    }

    #[test]
    fn test_gnm_random_graph_error() {
        match gnm_random_graph::<petgraph::graph::DiGraph<(), ()>, (), _, _, ()>(
            0,
            0,
            None,
            || (),
            || (),
        ) {
            Ok(_) => panic!("Returned a non-error"),
            Err(e) => assert_eq!(e, InvalidInputError),
        };
    }

    // Test random_geometric_graph

    #[test]
    fn test_random_geometric_empty() {
        let g: petgraph::graph::UnGraph<Vec<f64>, ()> =
            random_geometric_graph(20, 0.0, 2, None, 2.0, None, || ()).unwrap();
        assert_eq!(g.node_count(), 20);
        assert_eq!(g.edge_count(), 0);
    }

    #[test]
    fn test_random_geometric_complete() {
        let g: petgraph::graph::UnGraph<Vec<f64>, ()> =
            random_geometric_graph(10, 1.42, 2, None, 2.0, None, || ()).unwrap();
        assert_eq!(g.node_count(), 10);
        assert_eq!(g.edge_count(), 45);
    }

    #[test]
    fn test_random_geometric_bad_num_nodes() {
        match random_geometric_graph::<petgraph::graph::UnGraph<Vec<f64>, ()>, _, ()>(
            0,
            1.0,
            2,
            None,
            2.0,
            None,
            || (),
        ) {
            Ok(_) => panic!("Returned a non-error"),
            Err(e) => assert_eq!(e, InvalidInputError),
        };
    }

    #[test]
    fn test_random_geometric_bad_pos() {
        match random_geometric_graph::<petgraph::graph::UnGraph<Vec<f64>, ()>, _, ()>(
            3,
            0.15,
            3,
            Some(vec![vec![0.5, 0.5]]),
            2.0,
            None,
            || (),
        ) {
            Ok(_) => panic!("Returned a non-error"),
            Err(e) => assert_eq!(e, InvalidInputError),
        };
    }

<<<<<<< HEAD
    // Test random_bipartite_graph

    #[test]
    fn test_random_bipartite_graph_directed() {
        let g: petgraph::graph::DiGraph<(), ()> =
            random_bipartite_graph(10, 10, 0.5, Some(10), || (), || ()).unwrap();
        assert_eq!(g.node_count(), 20);
        assert_eq!(g.edge_count(), 57);
    }

    #[test]
    fn test_random_bipartite_graph_directed_empty() {
        let g: petgraph::graph::DiGraph<(), ()> =
            random_bipartite_graph(5, 10, 0.0, None, || (), || ()).unwrap();
        assert_eq!(g.node_count(), 15);
        assert_eq!(g.edge_count(), 0);
    }

    #[test]
    fn test_random_bipartite_graph_directed_complete() {
        let g: petgraph::graph::DiGraph<(), ()> =
            random_bipartite_graph(10, 5, 1.0, None, || (), || ()).unwrap();
        assert_eq!(g.node_count(), 15);
        assert_eq!(g.edge_count(), 10 * 5);
    }

    #[test]
    fn test_random_bipartite_graph_undirected() {
        let g: petgraph::graph::UnGraph<(), ()> =
            random_bipartite_graph(10, 10, 0.5, Some(10), || (), || ()).unwrap();
        assert_eq!(g.node_count(), 20);
        assert_eq!(g.edge_count(), 57);
    }

    #[test]
    fn test_random_bipartite_graph_undirected_empty() {
        let g: petgraph::graph::UnGraph<(), ()> =
            random_bipartite_graph(5, 10, 0.0, None, || (), || ()).unwrap();
        assert_eq!(g.node_count(), 15);
        assert_eq!(g.edge_count(), 0);
    }

    #[test]
    fn test_random_bipartite_graph_undirected_complete() {
        let g: petgraph::graph::UnGraph<(), ()> =
            random_bipartite_graph(10, 5, 1.0, None, || (), || ()).unwrap();
        assert_eq!(g.node_count(), 15);
        assert_eq!(g.edge_count(), 10 * 5);
    }

    #[test]
    fn test_random_bipartite_graph_error() {
        match random_bipartite_graph::<petgraph::graph::DiGraph<(), ()>, (), _, _, ()>(
            0,
            0,
            3.0,
            None,
=======
    #[test]
    fn test_barabasi_albert_graph_starting_graph() {
        let starting_graph: petgraph::graph::UnGraph<(), ()> =
            path_graph(Some(40), None, || (), || (), false).unwrap();
        let graph =
            barabasi_albert_graph(500, 40, None, Some(starting_graph), || (), || ()).unwrap();
        assert_eq!(graph.node_count(), 500);
        assert_eq!(graph.edge_count(), 18439);
    }

    #[test]
    fn test_barabasi_albert_graph_invalid_starting_size() {
        match barabasi_albert_graph(
            5,
            40,
            None,
            None::<petgraph::graph::UnGraph<(), ()>>,
            || (),
            || (),
        ) {
            Ok(_) => panic!("Returned a non-error"),
            Err(e) => assert_eq!(e, InvalidInputError),
        }
    }

    #[test]
    fn test_barabasi_albert_graph_invalid_equal_starting_size() {
        match barabasi_albert_graph(
            5,
            5,
            None,
            None::<petgraph::graph::UnGraph<(), ()>>,
>>>>>>> 6931377a
            || (),
            || (),
        ) {
            Ok(_) => panic!("Returned a non-error"),
            Err(e) => assert_eq!(e, InvalidInputError),
<<<<<<< HEAD
        };
=======
        }
    }

    #[test]
    fn test_barabasi_albert_graph_invalid_starting_graph() {
        let starting_graph: petgraph::graph::UnGraph<(), ()> =
            path_graph(Some(4), None, || (), || (), false).unwrap();
        match barabasi_albert_graph(500, 40, None, Some(starting_graph), || (), || ()) {
            Ok(_) => panic!("Returned a non-error"),
            Err(e) => assert_eq!(e, InvalidInputError),
        }
>>>>>>> 6931377a
    }
}<|MERGE_RESOLUTION|>--- conflicted
+++ resolved
@@ -419,24 +419,6 @@
     Ok(graph)
 }
 
-<<<<<<< HEAD
-/// Generate a random bipartite graph.
-///
-/// A bipartite graph is a graph whose nodes can be divided into two disjoint sets,
-/// informally called "left nodes" and "right nodes", so that every edge connects
-/// some left node and some right node.
-///
-/// Given a number `n` of left nodes, a number `m` of right nodes, and a probability `p`,
-/// the algorithm creates a graph with `n + m` nodes. For all the `n * m` possible edges,
-/// each edge is created independently with probability `p`.
-///
-/// Arguments:
-///
-/// * `num_l_nodes` - The number of "left" nodes in the random bipartite graph.
-/// * `num_r_nodes` - The number of "right" nodes in the random bipartite graph.
-/// * `probability` - The probability of creating an edge between two nodes as a float.
-/// * `seed` - An optional seed to use for the random number generator.
-=======
 /// Generate a random Barabási–Albert preferential attachment algorithm
 ///
 /// A graph of `n` nodes is grown by attaching new nodes each with `m`
@@ -458,23 +440,11 @@
 ///     a star graph of `m` nodes is generated and used. If specified the input
 ///     graph is mutated by this function and is expected to be moved into this
 ///     function.
->>>>>>> 6931377a
 /// * `default_node_weight` - A callable that will return the weight to use
 ///     for newly created nodes.
 /// * `default_edge_weight` - A callable that will return the weight object
 ///     to use for newly created edges.
 ///
-<<<<<<< HEAD
-/// # Example
-/// ```rust
-/// use rustworkx_core::petgraph;
-/// use rustworkx_core::generators::random_bipartite_graph;
-///
-/// let g: petgraph::graph::DiGraph<(), ()> = random_bipartite_graph(
-///     20,
-///     20,
-///     1.0,
-=======
 /// An `InvalidInput` error is returned under the following conditions. If `m < 1`
 /// or `m >= n` and if an `initial_graph` is specified and the number of nodes in
 /// `initial_graph` is `< m` or `> n`.
@@ -489,21 +459,10 @@
 ///     20,
 ///     12,
 ///     Some(42),
->>>>>>> 6931377a
 ///     None,
 ///     || {()},
 ///     || {()},
 /// ).unwrap();
-<<<<<<< HEAD
-/// assert_eq!(g.node_count(), 20 + 20);
-/// assert_eq!(g.edge_count(), 20 * 20);
-/// ```
-pub fn random_bipartite_graph<G, T, F, H, M>(
-    num_l_nodes: usize,
-    num_r_nodes: usize,
-    probability: f64,
-    seed: Option<u64>,
-=======
 /// assert_eq!(graph.node_count(), 20);
 /// assert_eq!(graph.edge_count(), 107);
 /// ```
@@ -512,14 +471,10 @@
     m: usize,
     seed: Option<u64>,
     initial_graph: Option<G>,
->>>>>>> 6931377a
     mut default_node_weight: F,
     mut default_edge_weight: H,
 ) -> Result<G, InvalidInputError>
 where
-<<<<<<< HEAD
-    G: Build + Create + Data<NodeWeight = T, EdgeWeight = M> + NodeIndexable + GraphProp,
-=======
     G: Data<NodeWeight = T, EdgeWeight = M>
         + NodeIndexable
         + GraphProp
@@ -527,48 +482,17 @@
         + Build
         + Create,
     for<'b> &'b G: GraphBase<NodeId = G::NodeId> + IntoEdgesDirected + IntoNodeIdentifiers,
->>>>>>> 6931377a
     F: FnMut() -> T,
     H: FnMut() -> M,
     G::NodeId: Eq + Hash,
 {
-<<<<<<< HEAD
-    if num_l_nodes == 0 && num_r_nodes == 0 {
-        return Err(InvalidInputError {});
-    }
-    if !(0.0..=1.0).contains(&probability) {
-        return Err(InvalidInputError {});
-    }
-
-=======
     if m < 1 || m >= n {
         return Err(InvalidInputError {});
     }
->>>>>>> 6931377a
     let mut rng: Pcg64 = match seed {
         Some(seed) => Pcg64::seed_from_u64(seed),
         None => Pcg64::from_entropy(),
     };
-<<<<<<< HEAD
-    let mut graph = G::with_capacity(num_l_nodes + num_r_nodes, num_l_nodes + num_r_nodes);
-
-    for _ in 0..num_l_nodes + num_r_nodes {
-        graph.add_node(default_node_weight());
-    }
-
-    let between = Uniform::new(0.0, 1.0);
-    for v in 0..num_l_nodes {
-        for w in 0..num_r_nodes {
-            let random: f64 = between.sample(&mut rng);
-            if random < probability {
-                graph.add_edge(
-                    graph.from_index(v),
-                    graph.from_index(num_l_nodes + w),
-                    default_edge_weight(),
-                );
-            }
-        }
-=======
     let mut graph = match initial_graph {
         Some(initial_graph) => initial_graph,
         None => star_graph(
@@ -607,7 +531,90 @@
         repeated_nodes.extend(targets);
         repeated_nodes.extend(vec![source_index; m]);
         source += 1
->>>>>>> 6931377a
+    }
+    Ok(graph)
+}
+
+/// Generate a random bipartite graph.
+///
+/// A bipartite graph is a graph whose nodes can be divided into two disjoint sets,
+/// informally called "left nodes" and "right nodes", so that every edge connects
+/// some left node and some right node.
+///
+/// Given a number `n` of left nodes, a number `m` of right nodes, and a probability `p`,
+/// the algorithm creates a graph with `n + m` nodes. For all the `n * m` possible edges,
+/// each edge is created independently with probability `p`.
+///
+/// Arguments:
+///
+/// * `num_l_nodes` - The number of "left" nodes in the random bipartite graph.
+/// * `num_r_nodes` - The number of "right" nodes in the random bipartite graph.
+/// * `probability` - The probability of creating an edge between two nodes as a float.
+/// * `seed` - An optional seed to use for the random number generator.
+/// * `default_node_weight` - A callable that will return the weight to use
+///     for newly created nodes.
+/// * `default_edge_weight` - A callable that will return the weight object
+///     to use for newly created edges.
+///
+/// # Example
+/// ```rust
+/// use rustworkx_core::petgraph;
+/// use rustworkx_core::generators::random_bipartite_graph;
+///
+/// let g: petgraph::graph::DiGraph<(), ()> = random_bipartite_graph(
+///     20,
+///     20,
+///     1.0,
+///     None,
+///     || {()},
+///     || {()},
+/// ).unwrap();
+/// assert_eq!(g.node_count(), 20 + 20);
+/// assert_eq!(g.edge_count(), 20 * 20);
+/// ```
+pub fn random_bipartite_graph<G, T, F, H, M>(
+    num_l_nodes: usize,
+    num_r_nodes: usize,
+    probability: f64,
+    seed: Option<u64>,
+    mut default_node_weight: F,
+    mut default_edge_weight: H,
+) -> Result<G, InvalidInputError>
+where
+    G: Build + Create + Data<NodeWeight = T, EdgeWeight = M> + NodeIndexable + GraphProp,
+    F: FnMut() -> T,
+    H: FnMut() -> M,
+    G::NodeId: Eq + Hash,
+{
+    if num_l_nodes == 0 && num_r_nodes == 0 {
+        return Err(InvalidInputError {});
+    }
+    if !(0.0..=1.0).contains(&probability) {
+        return Err(InvalidInputError {});
+    }
+
+    let mut rng: Pcg64 = match seed {
+        Some(seed) => Pcg64::seed_from_u64(seed),
+        None => Pcg64::from_entropy(),
+    };
+    let mut graph = G::with_capacity(num_l_nodes + num_r_nodes, num_l_nodes + num_r_nodes);
+
+    for _ in 0..num_l_nodes + num_r_nodes {
+        graph.add_node(default_node_weight());
+    }
+
+    let between = Uniform::new(0.0, 1.0);
+    for v in 0..num_l_nodes {
+        for w in 0..num_r_nodes {
+            let random: f64 = between.sample(&mut rng);
+            if random < probability {
+                graph.add_edge(
+                    graph.from_index(v),
+                    graph.from_index(num_l_nodes + w),
+                    default_edge_weight(),
+                );
+            }
+        }
     }
     Ok(graph)
 }
@@ -616,12 +623,8 @@
 mod tests {
     use crate::generators::InvalidInputError;
     use crate::generators::{
-<<<<<<< HEAD
-        gnm_random_graph, gnp_random_graph, random_bipartite_graph, random_geometric_graph,
-=======
         barabasi_albert_graph, gnm_random_graph, gnp_random_graph, path_graph,
-        random_geometric_graph,
->>>>>>> 6931377a
+        random_bipartite_graph, random_geometric_graph,
     };
     use crate::petgraph;
 
@@ -799,65 +802,6 @@
         };
     }
 
-<<<<<<< HEAD
-    // Test random_bipartite_graph
-
-    #[test]
-    fn test_random_bipartite_graph_directed() {
-        let g: petgraph::graph::DiGraph<(), ()> =
-            random_bipartite_graph(10, 10, 0.5, Some(10), || (), || ()).unwrap();
-        assert_eq!(g.node_count(), 20);
-        assert_eq!(g.edge_count(), 57);
-    }
-
-    #[test]
-    fn test_random_bipartite_graph_directed_empty() {
-        let g: petgraph::graph::DiGraph<(), ()> =
-            random_bipartite_graph(5, 10, 0.0, None, || (), || ()).unwrap();
-        assert_eq!(g.node_count(), 15);
-        assert_eq!(g.edge_count(), 0);
-    }
-
-    #[test]
-    fn test_random_bipartite_graph_directed_complete() {
-        let g: petgraph::graph::DiGraph<(), ()> =
-            random_bipartite_graph(10, 5, 1.0, None, || (), || ()).unwrap();
-        assert_eq!(g.node_count(), 15);
-        assert_eq!(g.edge_count(), 10 * 5);
-    }
-
-    #[test]
-    fn test_random_bipartite_graph_undirected() {
-        let g: petgraph::graph::UnGraph<(), ()> =
-            random_bipartite_graph(10, 10, 0.5, Some(10), || (), || ()).unwrap();
-        assert_eq!(g.node_count(), 20);
-        assert_eq!(g.edge_count(), 57);
-    }
-
-    #[test]
-    fn test_random_bipartite_graph_undirected_empty() {
-        let g: petgraph::graph::UnGraph<(), ()> =
-            random_bipartite_graph(5, 10, 0.0, None, || (), || ()).unwrap();
-        assert_eq!(g.node_count(), 15);
-        assert_eq!(g.edge_count(), 0);
-    }
-
-    #[test]
-    fn test_random_bipartite_graph_undirected_complete() {
-        let g: petgraph::graph::UnGraph<(), ()> =
-            random_bipartite_graph(10, 5, 1.0, None, || (), || ()).unwrap();
-        assert_eq!(g.node_count(), 15);
-        assert_eq!(g.edge_count(), 10 * 5);
-    }
-
-    #[test]
-    fn test_random_bipartite_graph_error() {
-        match random_bipartite_graph::<petgraph::graph::DiGraph<(), ()>, (), _, _, ()>(
-            0,
-            0,
-            3.0,
-            None,
-=======
     #[test]
     fn test_barabasi_albert_graph_starting_graph() {
         let starting_graph: petgraph::graph::UnGraph<(), ()> =
@@ -890,15 +834,11 @@
             5,
             None,
             None::<petgraph::graph::UnGraph<(), ()>>,
->>>>>>> 6931377a
             || (),
             || (),
         ) {
             Ok(_) => panic!("Returned a non-error"),
             Err(e) => assert_eq!(e, InvalidInputError),
-<<<<<<< HEAD
-        };
-=======
         }
     }
 
@@ -910,6 +850,70 @@
             Ok(_) => panic!("Returned a non-error"),
             Err(e) => assert_eq!(e, InvalidInputError),
         }
->>>>>>> 6931377a
+    }
+
+    // Test random_bipartite_graph
+
+    #[test]
+    fn test_random_bipartite_graph_directed() {
+        let g: petgraph::graph::DiGraph<(), ()> =
+            random_bipartite_graph(10, 10, 0.5, Some(10), || (), || ()).unwrap();
+        assert_eq!(g.node_count(), 20);
+        assert_eq!(g.edge_count(), 57);
+    }
+
+    #[test]
+    fn test_random_bipartite_graph_directed_empty() {
+        let g: petgraph::graph::DiGraph<(), ()> =
+            random_bipartite_graph(5, 10, 0.0, None, || (), || ()).unwrap();
+        assert_eq!(g.node_count(), 15);
+        assert_eq!(g.edge_count(), 0);
+    }
+
+    #[test]
+    fn test_random_bipartite_graph_directed_complete() {
+        let g: petgraph::graph::DiGraph<(), ()> =
+            random_bipartite_graph(10, 5, 1.0, None, || (), || ()).unwrap();
+        assert_eq!(g.node_count(), 15);
+        assert_eq!(g.edge_count(), 10 * 5);
+    }
+
+    #[test]
+    fn test_random_bipartite_graph_undirected() {
+        let g: petgraph::graph::UnGraph<(), ()> =
+            random_bipartite_graph(10, 10, 0.5, Some(10), || (), || ()).unwrap();
+        assert_eq!(g.node_count(), 20);
+        assert_eq!(g.edge_count(), 57);
+    }
+
+    #[test]
+    fn test_random_bipartite_graph_undirected_empty() {
+        let g: petgraph::graph::UnGraph<(), ()> =
+            random_bipartite_graph(5, 10, 0.0, None, || (), || ()).unwrap();
+        assert_eq!(g.node_count(), 15);
+        assert_eq!(g.edge_count(), 0);
+    }
+
+    #[test]
+    fn test_random_bipartite_graph_undirected_complete() {
+        let g: petgraph::graph::UnGraph<(), ()> =
+            random_bipartite_graph(10, 5, 1.0, None, || (), || ()).unwrap();
+        assert_eq!(g.node_count(), 15);
+        assert_eq!(g.edge_count(), 10 * 5);
+    }
+
+    #[test]
+    fn test_random_bipartite_graph_error() {
+        match random_bipartite_graph::<petgraph::graph::DiGraph<(), ()>, (), _, _, ()>(
+            0,
+            0,
+            3.0,
+            None,
+            || (),
+            || (),
+        ) {
+            Ok(_) => panic!("Returned a non-error"),
+            Err(e) => assert_eq!(e, InvalidInputError),
+        };
     }
 }