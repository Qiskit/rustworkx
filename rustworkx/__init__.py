--- conflicted
+++ resolved
@@ -1908,17 +1908,10 @@
     :param graph: The graph to check if it's bipartite
     :returns: ``True`` if the graph is bipartite and ``False`` if it is not
     :rtype: bool
-<<<<<<< HEAD
-    """
-=======
-    """
-
-
-is_bipartite.register(PyDiGraph, digraph_is_bipartite)
-is_bipartite.register(PyGraph, graph_is_bipartite)
-
-
-@functools.singledispatch
+    """
+
+
+rustworkx_dispatch
 def floyd_warshall_successor_and_distance(
     graph,
     weight_fn=None,
@@ -1979,10 +1972,3 @@
     :rtype: (numpy.ndarray, numpy.ndarray)
     """
     raise TypeError("Invalid Input Type %s for graph" % type(graph))
-
-
-floyd_warshall_successor_and_distance.register(
-    PyDiGraph, digraph_floyd_warshall_successor_and_distance
-)
-floyd_warshall_successor_and_distance.register(PyGraph, graph_floyd_warshall_successor_and_distance)
->>>>>>> 75dbca94
