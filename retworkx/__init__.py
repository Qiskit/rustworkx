--- conflicted
+++ resolved
@@ -740,7 +740,6 @@
     return graph_random_layout(graph, center=center, seed=seed)
 
 
-<<<<<<< HEAD
 @functools.singledispatch
 def spring_layout(graph, pos=None, fixed=None, k=None, p=2,
                   adaptive_cooling=True, niter=50, tol=1e-6,
@@ -811,7 +810,8 @@
     return graph_spring_layout(graph, pos, fixed, k, p, adaptive_cooling,
                                niter, tol, weight_fn, default_weight, scale,
                                center, seed)
-=======
+
+
 def networkx_converter(graph):
     """Convert a networkx graph object into a retworkx graph object.
 
@@ -841,5 +841,4 @@
             for x in graph.edges(data=True)
         ]
     )
-    return new_graph
->>>>>>> d052f77c
+    return new_graph