--- conflicted
+++ resolved
@@ -983,34 +983,17 @@
     })
 }
 
-<<<<<<< HEAD
 /// Generate an undirected heavy square graph.
 ///
 /// :param int d: distance of the code.
-=======
-/// Generate an undirected hexagonal lattice graph.
-///
-/// :param int rows: The number of rows to generate the graph with.
-/// :param int cols: The number of columns to generate the graph with.
->>>>>>> d052f77c
 /// :param bool multigraph: When set to False the output
 ///     :class:`~retworkx.PyGraph` object will not be not be a multigraph and
 ///     won't  allow parallel edges to be added. Instead
 ///     calls which would create a parallel edge will update the existing edge.
 ///
-<<<<<<< HEAD
 /// :returns: The generated heavy square graph
 /// :rtype: PyGraph
 /// :raises IndexError: If d is even.
-=======
-/// :returns: The generated hexagonal lattice graph with the following nodes deleted:
-///           ```2*row + 1``` and
-///           ```(col) * (2*row + 2) + (2*row + 1) * ((col) % 2)```
-///
-/// :rtype: PyGraph
-/// :raises IndexError: If neither ``rows`` or ``cols`` are
-///      specified
->>>>>>> d052f77c
 ///
 /// .. jupyter-execute::
 ///
@@ -1022,11 +1005,7 @@
 ///
 ///   import retworkx.generators
 ///
-<<<<<<< HEAD
 ///   graph = retworkx.generators.heavy_square_graph(3)
-=======
-///   graph = retworkx.generators.hexagonal_lattice_graph(2, 2)
->>>>>>> d052f77c
 ///   dot_str = graph.to_dot(
 ///       lambda node: dict(
 ///           color='black', fillcolor='lightblue', style='filled'))
@@ -1040,23 +1019,14 @@
 ///   image
 ///
 #[pyfunction(multigraph = true)]
-<<<<<<< HEAD
 #[text_signature = "(/, d=None, multigraph=True)"]
 pub fn heavy_square_graph(
     py: Python,
     d: usize,
-=======
-#[text_signature = "(/, rows=None, cols=None, multigraph=True)"]
-pub fn hexagonal_lattice_graph(
-    py: Python,
-    rows: usize,
-    cols: usize,
->>>>>>> d052f77c
     multigraph: bool,
 ) -> PyResult<graph::PyGraph> {
     let mut graph = StableUnGraph::<PyObject, PyObject>::default();
 
-<<<<<<< HEAD
     if d % 2 == 0 {
         return Err(PyIndexError::new_err("d must be odd"));
     }
@@ -1132,7 +1102,70 @@
                     graph.add_edge(
                         *syndrome,
                         nodes_flag[(i + 1) * (d - 1) + j - 1],
-=======
+                        py.None(),
+                    );
+                }
+            }
+        }
+    }
+
+    Ok(graph::PyGraph {
+        graph,
+        node_removed: false,
+        multigraph,
+    })
+}
+
+/// Generate an undirected hexagonal lattice graph.
+///
+/// :param int rows: The number of rows to generate the graph with.
+/// :param int cols: The number of columns to generate the graph with.
+/// :param bool multigraph: When set to False the output
+///     :class:`~retworkx.PyGraph` object will not be not be a multigraph and
+///     won't  allow parallel edges to be added. Instead
+///     calls which would create a parallel edge will update the existing edge.
+///
+/// :returns: The generated hexagonal lattice graph with the following nodes deleted:
+///           ```2*row + 1``` and
+///           ```(col) * (2*row + 2) + (2*row + 1) * ((col) % 2)```
+///
+/// :rtype: PyGraph
+/// :raises IndexError: If neither ``rows`` or ``cols`` are
+///      specified
+///
+/// .. jupyter-execute::
+///
+///   import os
+///   import tempfile
+///
+///   import pydot
+///   from PIL import Image
+///
+///   import retworkx.generators
+///
+///   graph = retworkx.generators.hexagonal_lattice_graph(2, 2)
+///   dot_str = graph.to_dot(
+///       lambda node: dict(
+///           color='black', fillcolor='lightblue', style='filled'))
+///   dot = pydot.graph_from_dot_data(dot_str)[0]
+///
+///   with tempfile.TemporaryDirectory() as tmpdirname:
+///       tmp_path = os.path.join(tmpdirname, 'dag.png')
+///       dot.write_png(tmp_path)
+///       image = Image.open(tmp_path)
+///       os.remove(tmp_path)
+///   image
+///
+#[pyfunction(multigraph = true)]
+#[text_signature = "(/, rows=None, cols=None, multigraph=True)"]
+pub fn hexagonal_lattice_graph(
+    py: Python,
+    rows: usize,
+    cols: usize,
+    multigraph: bool,
+) -> PyResult<graph::PyGraph> {
+    let mut graph = StableUnGraph::<PyObject, PyObject>::default();
+
     let mut rowlen = rows;
     let mut collen = cols;
 
@@ -1271,7 +1304,6 @@
                     graph.add_edge(
                         nodes[(i + 1) * rowlen + j],
                         nodes[i * rowlen + j],
->>>>>>> d052f77c
                         py.None(),
                     );
                 }
@@ -1279,12 +1311,6 @@
         }
     }
 
-<<<<<<< HEAD
-    Ok(graph::PyGraph {
-        graph,
-        node_removed: false,
-        multigraph,
-=======
     // Remove corner nodes
     graph.remove_node(nodes[rowlen - 1]);
     graph.remove_node(
@@ -1297,7 +1323,6 @@
         check_cycle: false,
         cycle_state: algo::DfsSpace::default(),
         multigraph: true,
->>>>>>> d052f77c
     })
 }
 
@@ -1313,11 +1338,8 @@
     m.add_wrapped(wrap_pyfunction!(directed_mesh_graph))?;
     m.add_wrapped(wrap_pyfunction!(grid_graph))?;
     m.add_wrapped(wrap_pyfunction!(directed_grid_graph))?;
-<<<<<<< HEAD
     m.add_wrapped(wrap_pyfunction!(heavy_square_graph))?;
-=======
     m.add_wrapped(wrap_pyfunction!(hexagonal_lattice_graph))?;
     m.add_wrapped(wrap_pyfunction!(directed_hexagonal_lattice_graph))?;
->>>>>>> d052f77c
     Ok(())
 }