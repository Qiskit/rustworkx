// Licensed under the Apache License, Version 2.0 (the "License"); you may
// not use this file except in compliance with the License. You may obtain
// a copy of the License at
//
//     http://www.apache.org/licenses/LICENSE-2.0
//
// Unless required by applicable law or agreed to in writing, software
// distributed under the License is distributed on an "AS IS" BASIS, WITHOUT
// WARRANTIES OR CONDITIONS OF ANY KIND, either express or implied. See the
// License for the specific language governing permissions and limitations
// under the License.

#![allow(clippy::float_cmp)]

mod astar;
mod digraph;
mod dijkstra;
mod dot_utils;
mod generators;
mod graph;
mod isomorphism;
mod iterators;
mod k_shortest_path;
mod layout;
mod max_weight_matching;
mod union;

use std::cmp::{Ordering, Reverse};
use std::collections::{BTreeSet, BinaryHeap};

use hashbrown::{HashMap, HashSet};

use pyo3::create_exception;
use pyo3::exceptions::{PyException, PyIndexError, PyValueError};
use pyo3::prelude::*;
use pyo3::types::{PyDict, PyList};
use pyo3::wrap_pyfunction;
use pyo3::wrap_pymodule;
use pyo3::Python;

use petgraph::algo;
use petgraph::graph::NodeIndex;
use petgraph::prelude::*;
use petgraph::stable_graph::EdgeReference;
use petgraph::unionfind::UnionFind;
use petgraph::visit::{
    Bfs, Data, GraphBase, GraphProp, IntoEdgeReferences, IntoNeighbors,
    IntoNodeIdentifiers, NodeCount, NodeIndexable, Reversed, VisitMap,
    Visitable,
};
use petgraph::EdgeType;

use ndarray::prelude::*;
use numpy::IntoPyArray;
use rand::distributions::{Distribution, Uniform};
use rand::prelude::*;
use rand_pcg::Pcg64;
use rayon::prelude::*;

use crate::generators::PyInit_generators;
use crate::iterators::{
    AllPairsPathLengthMapping, AllPairsPathMapping, EdgeList, NodeIndices,
    PathLengthMapping, PathMapping, Pos2DMapping, WeightedEdgeList,
};

trait NodesRemoved {
    fn nodes_removed(&self) -> bool;
}

fn longest_path(graph: &digraph::PyDiGraph) -> PyResult<Vec<usize>> {
    let dag = &graph.graph;
    let mut path: Vec<usize> = Vec::new();
    let nodes = match algo::toposort(graph, None) {
        Ok(nodes) => nodes,
        Err(_err) => {
            return Err(DAGHasCycle::new_err("Sort encountered a cycle"))
        }
    };
    if nodes.is_empty() {
        return Ok(path);
    }
    let mut dist: HashMap<NodeIndex, (usize, NodeIndex)> = HashMap::new();
    for node in nodes {
        let parents =
            dag.neighbors_directed(node, petgraph::Direction::Incoming);
        let mut us: Vec<(usize, NodeIndex)> = Vec::new();
        for p_node in parents {
            let length = dist[&p_node].0 + 1;
            us.push((length, p_node));
        }
        let maxu: (usize, NodeIndex);
        if !us.is_empty() {
            maxu = *us.iter().max_by_key(|x| x.0).unwrap();
        } else {
            maxu = (0, node);
        };
        dist.insert(node, maxu);
    }
    let first = match dist.keys().max_by_key(|index| dist[index]) {
        Some(first) => first,
        None => {
            return Err(PyException::new_err(
                "Encountered something unexpected",
            ))
        }
    };
    let mut v = *first;
    let mut u: Option<NodeIndex> = None;
    while match u {
        Some(u) => u != v,
        None => true,
    } {
        path.push(v.index());
        u = Some(v);
        v = dist[&v].1;
    }
    path.reverse();
    Ok(path)
}

/// Find the longest path in a DAG
///
/// :param PyDiGraph graph: The graph to find the longest path on. The input
///     object must be a DAG without a cycle.
///
/// :returns: The node indices of the longest path on the DAG
/// :rtype: NodeIndices
///
/// :raises Exception: If an unexpected error occurs or a path can't be found
/// :raises DAGHasCycle: If the input PyDiGraph has a cycle
#[pyfunction]
#[text_signature = "(graph, /)"]
fn dag_longest_path(graph: &digraph::PyDiGraph) -> PyResult<NodeIndices> {
    Ok(NodeIndices {
        nodes: longest_path(graph)?,
    })
}

/// Find the length of the longest path in a DAG
///
/// :param PyDiGraph graph: The graph to find the longest path on. The input
///     object must be a DAG without a cycle.
///
/// :returns: The longest path length on the DAG
/// :rtype: int
///
/// :raises Exception: If an unexpected error occurs or a path can't be found
/// :raises DAGHasCycle: If the input PyDiGraph has a cycle
#[pyfunction]
#[text_signature = "(graph, /)"]
fn dag_longest_path_length(graph: &digraph::PyDiGraph) -> PyResult<usize> {
    let path = longest_path(graph)?;
    if path.is_empty() {
        return Ok(0);
    }
    let path_length: usize = path.len() - 1;
    Ok(path_length)
}

/// Find the number of weakly connected components in a DAG.
///
/// :param PyDiGraph graph: The graph to find the number of weakly connected
///     components on
///
/// :returns: The number of weakly connected components in the DAG
/// :rtype: int
#[pyfunction]
#[text_signature = "(graph, /)"]
fn number_weakly_connected_components(graph: &digraph::PyDiGraph) -> usize {
    algo::connected_components(graph)
}

/// Find the weakly connected components in a directed graph
///
/// :param PyDiGraph graph: The graph to find the weakly connected components
///     in
///
/// :returns: A list of sets where each set it a weakly connected component of
///     the graph
/// :rtype: list
#[pyfunction]
#[text_signature = "(graph, /)"]
pub fn weakly_connected_components(
    graph: &digraph::PyDiGraph,
) -> Vec<BTreeSet<usize>> {
    let mut seen: HashSet<NodeIndex> =
        HashSet::with_capacity(graph.node_count());
    let mut out_vec: Vec<BTreeSet<usize>> = Vec::new();
    for node in graph.graph.node_indices() {
        if !seen.contains(&node) {
            // BFS node generator
            let mut component_set: BTreeSet<usize> = BTreeSet::new();
            let mut bfs_seen: HashSet<NodeIndex> = HashSet::new();
            let mut next_level: HashSet<NodeIndex> = HashSet::new();
            next_level.insert(node);
            while !next_level.is_empty() {
                let this_level = next_level;
                next_level = HashSet::new();
                for bfs_node in this_level {
                    if !bfs_seen.contains(&bfs_node) {
                        component_set.insert(bfs_node.index());
                        bfs_seen.insert(bfs_node);
                        for neighbor in
                            graph.graph.neighbors_undirected(bfs_node)
                        {
                            next_level.insert(neighbor);
                        }
                    }
                }
            }
            out_vec.push(component_set);
            seen.extend(bfs_seen);
        }
    }
    out_vec
}

/// Check if the graph is weakly connected
///
/// :param PyDiGraph graph: The graph to check if it is weakly connected
///
/// :returns: Whether the graph is weakly connected or not
/// :rtype: bool
///
/// :raises NullGraph: If an empty graph is passed in
#[pyfunction]
#[text_signature = "(graph, /)"]
pub fn is_weakly_connected(graph: &digraph::PyDiGraph) -> PyResult<bool> {
    if graph.graph.node_count() == 0 {
        return Err(NullGraph::new_err("Invalid operation on a NullGraph"));
    }
    Ok(weakly_connected_components(graph)[0].len() == graph.graph.node_count())
}

/// Check that the PyDiGraph or PyDAG doesn't have a cycle
///
/// :param PyDiGraph graph: The graph to check for cycles
///
/// :returns: ``True`` if there are no cycles in the input graph, ``False``
///     if there are cycles
/// :rtype: bool
#[pyfunction]
#[text_signature = "(graph, /)"]
fn is_directed_acyclic_graph(graph: &digraph::PyDiGraph) -> bool {
    match algo::toposort(graph, None) {
        Ok(_nodes) => true,
        Err(_err) => false,
    }
}

/// Return a new PyDiGraph by forming a union from two input PyDiGraph objects
///
/// The algorithm in this function operates in three phases:
///
///  1. Add all the nodes from  ``second`` into ``first``. operates in O(n),
///     with n being number of nodes in `b`.
///  2. Merge nodes from ``second`` over ``first`` given that:
///
///     - The ``merge_nodes`` is ``True``. operates in O(n^2), with n being the
///       number of nodes in ``second``.
///     - The respective node in ``second`` and ``first`` share the same
///       weight/data payload.
///
///  3. Adds all the edges from ``second`` to ``first``. If the ``merge_edges``
///     parameter is ``True`` and the respective edge in ``second`` and
///     first`` share the same weight/data payload they will be merged
///     together.
///
///  :param PyDiGraph first: The first directed graph object
///  :param PyDiGraph second: The second directed graph object
///  :param bool merge_nodes: If set to ``True`` nodes will be merged between
///     ``second`` and ``first`` if the weights are equal.
///  :param bool merge_edges: If set to ``True`` edges will be merged between
///     ``second`` and ``first`` if the weights are equal.
///
///  :returns: A new PyDiGraph object that is the union of ``second`` and
///     ``first``. It's worth noting the weight/data payload objects are
///     passed by reference from ``first`` and ``second`` to this new object.
///  :rtype: PyDiGraph
#[pyfunction]
#[text_signature = "(first, second, merge_nodes, merge_edges, /)"]
fn digraph_union(
    py: Python,
    first: &digraph::PyDiGraph,
    second: &digraph::PyDiGraph,
    merge_nodes: bool,
    merge_edges: bool,
) -> PyResult<digraph::PyDiGraph> {
    let res =
        union::digraph_union(py, first, second, merge_nodes, merge_edges)?;
    Ok(res)
}

/// Determine if 2 directed graphs are isomorphic
///
/// This checks if 2 graphs are isomorphic both structurally and also
/// comparing the node data and edge data using the provided matcher functions.
/// The matcher function takes in 2 data objects and will compare them. A simple
/// example that checks if they're just equal would be::
///
///     graph_a = retworkx.PyDiGraph()
///     graph_b = retworkx.PyDiGraph()
///     retworkx.is_isomorphic(graph_a, graph_b,
///                            lambda x, y: x == y)
///
/// .. note::
///
///     For better performance on large graphs, consider setting `id_order=False`.
///
/// :param PyDiGraph first: The first graph to compare
/// :param PyDiGraph second: The second graph to compare
/// :param callable node_matcher: A python callable object that takes 2 positional
///     one for each node data object. If the return of this
///     function evaluates to True then the nodes passed to it are vieded
///     as matching.
/// :param callable edge_matcher: A python callable object that takes 2 positional
///     one for each edge data object. If the return of this
///     function evaluates to True then the edges passed to it are vieded
///     as matching.
/// :param bool id_order: If set to ``False`` this function will use a
///     heuristic matching order based on [VF2]_ paper. Otherwise it will
///     default to matching the nodes in order specified by their ids.
///
/// :returns: ``True`` if the 2 graphs are isomorphic ``False`` if they are
///     not.
/// :rtype: bool
#[pyfunction(id_order = "true")]
#[text_signature = "(first, second, node_matcher=None, edge_matcher=None, id_order=True, /)"]
fn digraph_is_isomorphic(
    py: Python,
    first: &digraph::PyDiGraph,
    second: &digraph::PyDiGraph,
    node_matcher: Option<PyObject>,
    edge_matcher: Option<PyObject>,
    id_order: bool,
) -> PyResult<bool> {
    let compare_nodes = node_matcher.map(|f| {
        move |a: &PyObject, b: &PyObject| -> PyResult<bool> {
            let res = f.call1(py, (a, b))?;
            Ok(res.is_true(py).unwrap())
        }
    });

    let compare_edges = edge_matcher.map(|f| {
        move |a: &PyObject, b: &PyObject| -> PyResult<bool> {
            let res = f.call1(py, (a, b))?;
            Ok(res.is_true(py).unwrap())
        }
    });

    let res = isomorphism::is_isomorphic(
        py,
        &first.graph,
        &second.graph,
        compare_nodes,
        compare_edges,
        id_order,
        Ordering::Equal,
<<<<<<< HEAD
        None,
=======
        true,
>>>>>>> bd743163
    )?;
    Ok(res)
}

/// Determine if 2 undirected graphs are isomorphic
///
/// This checks if 2 graphs are isomorphic both structurally and also
/// comparing the node data and edge data using the provided matcher functions.
/// The matcher function takes in 2 data objects and will compare them. A simple
/// example that checks if they're just equal would be::
///
///     graph_a = retworkx.PyGraph()
///     graph_b = retworkx.PyGraph()
///     retworkx.is_isomorphic(graph_a, graph_b,
///                            lambda x, y: x == y)
///
/// .. note::
///
///     For better performance on large graphs, consider setting `id_order=False`.
///
/// :param PyGraph first: The first graph to compare
/// :param PyGraph second: The second graph to compare
/// :param callable node_matcher: A python callable object that takes 2 positional
///     one for each node data object. If the return of this
///     function evaluates to True then the nodes passed to it are vieded
///     as matching.
/// :param callable edge_matcher: A python callable object that takes 2 positional
///     one for each edge data object. If the return of this
///     function evaluates to True then the edges passed to it are vieded
///     as matching.
/// :param bool (default=True) id_order:  If set to true, the algorithm matches the
///     nodes in order specified by their ids. Otherwise, it uses a heuristic
///     matching order based in [VF2]_ paper.
///
/// :returns: ``True`` if the 2 graphs are isomorphic ``False`` if they are
///     not.
/// :rtype: bool
#[pyfunction(id_order = "true")]
#[text_signature = "(first, second, node_matcher=None, edge_matcher=None, id_order=True, /)"]
fn graph_is_isomorphic(
    py: Python,
    first: &graph::PyGraph,
    second: &graph::PyGraph,
    node_matcher: Option<PyObject>,
    edge_matcher: Option<PyObject>,
    id_order: bool,
) -> PyResult<bool> {
    let compare_nodes = node_matcher.map(|f| {
        move |a: &PyObject, b: &PyObject| -> PyResult<bool> {
            let res = f.call1(py, (a, b))?;
            Ok(res.is_true(py).unwrap())
        }
    });

    let compare_edges = edge_matcher.map(|f| {
        move |a: &PyObject, b: &PyObject| -> PyResult<bool> {
            let res = f.call1(py, (a, b))?;
            Ok(res.is_true(py).unwrap())
        }
    });

    let res = isomorphism::is_isomorphic(
        py,
        &first.graph,
        &second.graph,
        compare_nodes,
        compare_edges,
        id_order,
        Ordering::Equal,
<<<<<<< HEAD
        None,
=======
        true,
>>>>>>> bd743163
    )?;
    Ok(res)
}

/// Determine if 2 directed graphs are subgraph - isomorphic
///
/// This checks if 2 graphs are subgraph isomorphic both structurally and also
/// comparing the node data and edge data using the provided matcher functions.
/// The matcher function takes in 2 data objects and will compare them.
/// Since there is an ambiguity in the term 'subgraph', do note that we check
/// for an node-induced subgraph if argument `induced` is set to `True`. If it is
/// set to `False`, we check for a non induced subgraph, meaning the second graph
/// can have fewer edges than the subgraph of the first. By default it's `True`. A
/// simple example that checks if they're just equal would be::
///
///     graph_a = retworkx.PyDiGraph()
///     graph_b = retworkx.PyDiGraph()
///     retworkx.is_subgraph_isomorphic(graph_a, graph_b,
///                                     lambda x, y: x == y)
///
/// .. note::
///
///     For better performance on large graphs, consider setting `id_order=False`.
///
/// :param PyDiGraph first: The first graph to compare
/// :param PyDiGraph second: The second graph to compare
/// :param callable node_matcher: A python callable object that takes 2 positional
///     one for each node data object. If the return of this
///     function evaluates to True then the nodes passed to it are vieded
///     as matching.
/// :param callable edge_matcher: A python callable object that takes 2 positional
///     one for each edge data object. If the return of this
///     function evaluates to True then the edges passed to it are vieded
///     as matching.
/// :param bool id_order: If set to ``True`` this function will match the nodes
///     in order specified by their ids. Otherwise it will default to a heuristic
///     matching order based on [VF2]_ paper.
/// :param bool induced: If set to ``True`` this function will check the existence
///     of a node-induced subgraph of first isomorphic to second graph.
///     Default: ``True``.
///
/// :returns: ``True`` if there is a subgraph of `first` isomorphic to `second`,
///     ``False`` if there is not.
/// :rtype: bool
#[pyfunction(id_order = "false", induced = "true")]
#[text_signature = "(first, second, /, node_matcher=None, edge_matcher=None, id_order=False, induced=True)"]
fn digraph_is_subgraph_isomorphic(
    py: Python,
    first: &digraph::PyDiGraph,
    second: &digraph::PyDiGraph,
    node_matcher: Option<PyObject>,
    edge_matcher: Option<PyObject>,
    id_order: bool,
    induced: bool,
) -> PyResult<bool> {
    let compare_nodes = node_matcher.map(|f| {
        move |a: &PyObject, b: &PyObject| -> PyResult<bool> {
            let res = f.call1(py, (a, b))?;
            Ok(res.is_true(py).unwrap())
        }
    });

    let compare_edges = edge_matcher.map(|f| {
        move |a: &PyObject, b: &PyObject| -> PyResult<bool> {
            let res = f.call1(py, (a, b))?;
            Ok(res.is_true(py).unwrap())
        }
    });

    let res = isomorphism::is_isomorphic(
        py,
        &first.graph,
        &second.graph,
        compare_nodes,
        compare_edges,
        id_order,
        Ordering::Greater,
<<<<<<< HEAD
        None,
=======
        induced,
>>>>>>> bd743163
    )?;
    Ok(res)
}

/// Determine if 2 undirected graphs are subgraph - isomorphic
///
/// This checks if 2 graphs are subgraph isomorphic both structurally and also
/// comparing the node data and edge data using the provided matcher functions.
/// The matcher function takes in 2 data objects and will compare them.
/// Since there is an ambiguity in the term 'subgraph', do note that we check
/// for an node-induced subgraph if argument `induced` is set to `True`. If it is
/// set to `False`, we check for a non induced subgraph, meaning the second graph
/// can have fewer edges than the subgraph of the first. By default it's `True`. A
/// simple example that checks if they're just equal would be::
///
///     graph_a = retworkx.PyGraph()
///     graph_b = retworkx.PyGraph()
///     retworkx.is_subgraph_isomorphic(graph_a, graph_b,
///                                     lambda x, y: x == y)
///
/// .. note::
///
///     For better performance on large graphs, consider setting `id_order=False`.
///
/// :param PyGraph first: The first graph to compare
/// :param PyGraph second: The second graph to compare
/// :param callable node_matcher: A python callable object that takes 2 positional
///     one for each node data object. If the return of this
///     function evaluates to True then the nodes passed to it are vieded
///     as matching.
/// :param callable edge_matcher: A python callable object that takes 2 positional
///     one for each edge data object. If the return of this
///     function evaluates to True then the edges passed to it are vieded
///     as matching.
/// :param bool id_order: If set to ``True`` this function will match the nodes
///     in order specified by their ids. Otherwise it will default to a heuristic
///     matching order based on [VF2]_ paper.
/// :param bool induced: If set to ``True`` this function will check the existence
///     of a node-induced subgraph of first isomorphic to second graph.
///     Default: ``True``.
///
/// :returns: ``True`` if there is a subgraph of `first` isomorphic to `second`,
///     ``False`` if there is not.
/// :rtype: bool
#[pyfunction(id_order = "false", induced = "true")]
#[text_signature = "(first, second, /, node_matcher=None, edge_matcher=None, id_order=False, induced=True)"]
fn graph_is_subgraph_isomorphic(
    py: Python,
    first: &graph::PyGraph,
    second: &graph::PyGraph,
    node_matcher: Option<PyObject>,
    edge_matcher: Option<PyObject>,
    id_order: bool,
    induced: bool,
) -> PyResult<bool> {
    let compare_nodes = node_matcher.map(|f| {
        move |a: &PyObject, b: &PyObject| -> PyResult<bool> {
            let res = f.call1(py, (a, b))?;
            Ok(res.is_true(py).unwrap())
        }
    });

    let compare_edges = edge_matcher.map(|f| {
        move |a: &PyObject, b: &PyObject| -> PyResult<bool> {
            let res = f.call1(py, (a, b))?;
            Ok(res.is_true(py).unwrap())
        }
    });

    let res = isomorphism::is_isomorphic(
        py,
        &first.graph,
        &second.graph,
        compare_nodes,
        compare_edges,
        id_order,
        Ordering::Greater,
<<<<<<< HEAD
        None,
=======
        induced,
>>>>>>> bd743163
    )?;
    Ok(res)
}

/// Return the vf2 mapping between two :class:`~retworkx.PyDiGraph` objects
///
/// This funcion will run the vf2 algorithm used from
/// :func:`~retworkx.is_isomorphic` and :func:`~retworkx.is_subgraph_isomorphic`
/// but instead of returning a boolean it will return the mapping of node ids
/// found from ``first`` to ``second``. If the graphs are not isomorphic than
/// ``None`` will be returned.
///
/// :param PyDiGraph first: The first graph to find the mapping for
/// :param PyDiGraph second: The second graph to find the mapping for
/// :param node_matcher: An optional python callable object that takes 2
///     positional arguments, one for each node data object in either graph.
///     If the return of this function evaluates to True then the nodes
///     passed to it are vieded as matching.
/// :param edge_matcher: A python callable object that takes 2 positional
///     one for each edge data object. If the return of this
///     function evaluates to True then the edges passed to it are vieded
///     as matching.
/// :param bool id_order: If set to ``False`` this function will use a
///     heuristic matching order based on [VF2]_ paper. Otherwise it will
///     default to matching the nodes in order specified by their ids.//
/// :param bool subgraph: If set to ``True`` the function will return the
///     subgraph isomorphic found between the graphs.//
///
/// :returns: A dicitonary of node indices from ``first`` to node indices in
///     ``second`` representing the mapping found.
/// :rtype: dict
#[pyfunction(id_order = "true", subgraph = "false")]
fn digraph_vf2_mapping(
    py: Python,
    first: &digraph::PyDiGraph,
    second: &digraph::PyDiGraph,
    node_matcher: Option<PyObject>,
    edge_matcher: Option<PyObject>,
    id_order: bool,
    subgraph: bool,
) -> PyResult<Option<HashMap<usize, usize>>> {
    let compare_nodes = node_matcher.map(|f| {
        move |a: &PyObject, b: &PyObject| -> PyResult<bool> {
            let res = f.call1(py, (a, b))?;
            Ok(res.is_true(py).unwrap())
        }
    });

    let compare_edges = edge_matcher.map(|f| {
        move |a: &PyObject, b: &PyObject| -> PyResult<bool> {
            let res = f.call1(py, (a, b))?;
            Ok(res.is_true(py).unwrap())
        }
    });
    let ordering = if subgraph {
        Ordering::Greater
    } else {
        Ordering::Equal
    };
    let mut mapping: HashMap<usize, usize> = HashMap::with_capacity(
        first.graph.node_count().min(second.graph.node_count()),
    );
    let res = isomorphism::is_isomorphic(
        py,
        &first.graph,
        &second.graph,
        compare_nodes,
        compare_edges,
        id_order,
        ordering,
        Some(&mut mapping),
    )?;
    if res {
        Ok(Some(mapping))
    } else {
        Ok(None)
    }
}

/// Return the vf2 mapping between two :class:`~retworkx.PyDiGraph` objects
///
/// This funcion will run the vf2 algorithm used from
/// :func:`~retworkx.is_isomorphic` and :func:`~retworkx.is_subgraph_isomorphic`
/// but instead of returning a boolean it will return the mapping of node ids
/// found from ``first`` to ``second``. If the graphs are not isomorphic than
/// ``None`` will be returned.
///
/// :param PyDiGraph first: The first graph to find the mapping for
/// :param PyDiGraph second: The second graph to find the mapping for
/// :param node_matcher: An optional python callable object that takes 2
///     positional arguments, one for each node data object in either graph.
///     If the return of this function evaluates to True then the nodes
///     passed to it are vieded as matching.
/// :param edge_matcher: A python callable object that takes 2 positional
///     one for each edge data object. If the return of this
///     function evaluates to True then the edges passed to it are vieded
///     as matching.
/// :param bool id_order: If set to ``False`` this function will use a
///     heuristic matching order based on [VF2]_ paper. Otherwise it will
///     default to matching the nodes in order specified by their ids.
/// :param bool subgraph: If set to ``True`` the function will return the
///     subgraph isomorphic found between the graphs.
///
/// :returns: A dicitonary of node indices from ``first`` to node indices in
///     ``second`` representing the mapping found.
/// :rtype: dict
#[pyfunction(id_order = "true", subgraph = "false")]
fn graph_vf2_mapping(
    py: Python,
    first: &graph::PyGraph,
    second: &graph::PyGraph,
    node_matcher: Option<PyObject>,
    edge_matcher: Option<PyObject>,
    id_order: bool,
    subgraph: bool,
) -> PyResult<Option<HashMap<usize, usize>>> {
    let compare_nodes = node_matcher.map(|f| {
        move |a: &PyObject, b: &PyObject| -> PyResult<bool> {
            let res = f.call1(py, (a, b))?;
            Ok(res.is_true(py).unwrap())
        }
    });

    let compare_edges = edge_matcher.map(|f| {
        move |a: &PyObject, b: &PyObject| -> PyResult<bool> {
            let res = f.call1(py, (a, b))?;
            Ok(res.is_true(py).unwrap())
        }
    });
    let ordering = if subgraph {
        Ordering::Greater
    } else {
        Ordering::Equal
    };
    let mut mapping: HashMap<usize, usize> = HashMap::with_capacity(
        first.graph.node_count().min(second.graph.node_count()),
    );
    let res = isomorphism::is_isomorphic(
        py,
        &first.graph,
        &second.graph,
        compare_nodes,
        compare_edges,
        id_order,
        ordering,
        Some(&mut mapping),
    )?;
    if res {
        Ok(Some(mapping))
    } else {
        Ok(None)
    }
}

/// Return the topological sort of node indexes from the provided graph
///
/// :param PyDiGraph graph: The DAG to get the topological sort on
///
/// :returns: A list of node indices topologically sorted.
/// :rtype: NodeIndices
///
/// :raises DAGHasCycle: if a cycle is encountered while sorting the graph
#[pyfunction]
#[text_signature = "(graph, /)"]
fn topological_sort(graph: &digraph::PyDiGraph) -> PyResult<NodeIndices> {
    let nodes = match algo::toposort(graph, None) {
        Ok(nodes) => nodes,
        Err(_err) => {
            return Err(DAGHasCycle::new_err("Sort encountered a cycle"))
        }
    };
    Ok(NodeIndices {
        nodes: nodes.iter().map(|node| node.index()).collect(),
    })
}

fn dfs_edges<G>(
    graph: G,
    source: Option<usize>,
    edge_count: usize,
) -> Vec<(usize, usize)>
where
    G: GraphBase<NodeId = NodeIndex>
        + IntoNodeIdentifiers
        + NodeIndexable
        + IntoNeighbors
        + NodeCount
        + Visitable,
    <G as Visitable>::Map: VisitMap<NodeIndex>,
{
    let nodes: Vec<NodeIndex> = match source {
        Some(start) => vec![NodeIndex::new(start)],
        None => graph
            .node_identifiers()
            .map(|ind| NodeIndex::new(graph.to_index(ind)))
            .collect(),
    };
    let node_count = graph.node_count();
    let mut visited: HashSet<NodeIndex> = HashSet::with_capacity(node_count);
    let mut out_vec: Vec<(usize, usize)> = Vec::with_capacity(edge_count);
    for start in nodes {
        if visited.contains(&start) {
            continue;
        }
        visited.insert(start);
        let mut children: Vec<NodeIndex> = graph.neighbors(start).collect();
        children.reverse();
        let mut stack: Vec<(NodeIndex, Vec<NodeIndex>)> =
            vec![(start, children)];
        // Used to track the last position in children vec across iterations
        let mut index_map: HashMap<NodeIndex, usize> =
            HashMap::with_capacity(node_count);
        index_map.insert(start, 0);
        while !stack.is_empty() {
            let temp_parent = stack.last().unwrap();
            let parent = temp_parent.0;
            let children = temp_parent.1.clone();
            let count = *index_map.get(&parent).unwrap();
            let mut found = false;
            let mut index = count;
            for child in &children[index..] {
                index += 1;
                if !visited.contains(&child) {
                    out_vec.push((parent.index(), child.index()));
                    visited.insert(*child);
                    let mut grandchildren: Vec<NodeIndex> =
                        graph.neighbors(*child).collect();
                    grandchildren.reverse();
                    stack.push((*child, grandchildren));
                    index_map.insert(*child, 0);
                    *index_map.get_mut(&parent).unwrap() = index;
                    found = true;
                    break;
                }
            }
            if !found || children.is_empty() {
                stack.pop();
            }
        }
    }
    out_vec
}

/// Get edge list in depth first order
///
/// :param PyDiGraph graph: The graph to get the DFS edge list from
/// :param int source: An optional node index to use as the starting node
///     for the depth-first search. The edge list will only return edges in
///     the components reachable from this index. If this is not specified
///     then a source will be chosen arbitrarly and repeated until all
///     components of the graph are searched.
///
/// :returns: A list of edges as a tuple of the form ``(source, target)`` in
///     depth-first order
/// :rtype: EdgeList
#[pyfunction]
#[text_signature = "(graph, /, source=None)"]
fn digraph_dfs_edges(
    graph: &digraph::PyDiGraph,
    source: Option<usize>,
) -> EdgeList {
    EdgeList {
        edges: dfs_edges(graph, source, graph.graph.edge_count()),
    }
}

/// Get edge list in depth first order
///
/// :param PyGraph graph: The graph to get the DFS edge list from
/// :param int source: An optional node index to use as the starting node
///     for the depth-first search. The edge list will only return edges in
///     the components reachable from this index. If this is not specified
///     then a source will be chosen arbitrarly and repeated until all
///     components of the graph are searched.
///
/// :returns: A list of edges as a tuple of the form ``(source, target)`` in
///     depth-first order
/// :rtype: EdgeList
#[pyfunction]
#[text_signature = "(graph, /, source=None)"]
fn graph_dfs_edges(graph: &graph::PyGraph, source: Option<usize>) -> EdgeList {
    EdgeList {
        edges: dfs_edges(graph, source, graph.graph.edge_count()),
    }
}

/// Return successors in a breadth-first-search from a source node.
///
/// The return format is ``[(Parent Node, [Children Nodes])]`` in a bfs order
/// from the source node provided.
///
/// :param PyDiGraph graph: The DAG to get the bfs_successors from
/// :param int node: The index of the dag node to get the bfs successors for
///
/// :returns: A list of nodes's data and their children in bfs order. The
///     BFSSuccessors class that is returned is a custom container class that
///     implements the sequence protocol. This can be used as a python list
///     with index based access.
/// :rtype: BFSSuccessors
#[pyfunction]
#[text_signature = "(graph, node, /)"]
fn bfs_successors(
    py: Python,
    graph: &digraph::PyDiGraph,
    node: usize,
) -> iterators::BFSSuccessors {
    let index = NodeIndex::new(node);
    let mut bfs = Bfs::new(graph, index);
    let mut out_list: Vec<(PyObject, Vec<PyObject>)> =
        Vec::with_capacity(graph.node_count());
    while let Some(nx) = bfs.next(graph) {
        let children = graph
            .graph
            .neighbors_directed(nx, petgraph::Direction::Outgoing);
        let mut succesors: Vec<PyObject> = Vec::new();
        for succ in children {
            succesors
                .push(graph.graph.node_weight(succ).unwrap().clone_ref(py));
        }
        if !succesors.is_empty() {
            out_list.push((
                graph.graph.node_weight(nx).unwrap().clone_ref(py),
                succesors,
            ));
        }
    }
    iterators::BFSSuccessors {
        bfs_successors: out_list,
    }
}

/// Return the ancestors of a node in a graph.
///
/// This differs from :meth:`PyDiGraph.predecessors` method  in that
/// ``predecessors`` returns only nodes with a direct edge into the provided
/// node. While this function returns all nodes that have a path into the
/// provided node.
///
/// :param PyDiGraph graph: The graph to get the descendants from
/// :param int node: The index of the graph node to get the ancestors for
///
/// :returns: A list of node indexes of ancestors of provided node.
/// :rtype: list
#[pyfunction]
#[text_signature = "(graph, node, /)"]
fn ancestors(graph: &digraph::PyDiGraph, node: usize) -> HashSet<usize> {
    let index = NodeIndex::new(node);
    let mut out_set: HashSet<usize> = HashSet::new();
    let reverse_graph = Reversed(graph);
    let res = algo::dijkstra(reverse_graph, index, None, |_| 1);
    for n in res.keys() {
        let n_int = n.index();
        out_set.insert(n_int);
    }
    out_set.remove(&node);
    out_set
}

/// Return the descendants of a node in a graph.
///
/// This differs from :meth:`PyDiGraph.successors` method in that
/// ``successors``` returns only nodes with a direct edge out of the provided
/// node. While this function returns all nodes that have a path from the
/// provided node.
///
/// :param PyDiGraph graph: The graph to get the descendants from
/// :param int node: The index of the graph node to get the descendants for
///
/// :returns: A list of node indexes of descendants of provided node.
/// :rtype: list
#[pyfunction]
#[text_signature = "(graph, node, /)"]
fn descendants(graph: &digraph::PyDiGraph, node: usize) -> HashSet<usize> {
    let index = NodeIndex::new(node);
    let mut out_set: HashSet<usize> = HashSet::new();
    let res = algo::dijkstra(graph, index, None, |_| 1);
    for n in res.keys() {
        let n_int = n.index();
        out_set.insert(n_int);
    }
    out_set.remove(&node);
    out_set
}

/// Get the lexicographical topological sorted nodes from the provided DAG
///  
/// This function returns a list of nodes data in a graph lexicographically
/// topologically sorted using the provided key function.
///
/// :param PyDiGraph dag: The DAG to get the topological sorted nodes from
/// :param callable key: key is a python function or other callable that
///     gets passed a single argument the node data from the graph and is
///     expected to return a string which will be used for sorting.
///
/// :returns: A list of node's data lexicographically topologically sorted.
/// :rtype: list
#[pyfunction]
#[text_signature = "(dag, key, /)"]
fn lexicographical_topological_sort(
    py: Python,
    dag: &digraph::PyDiGraph,
    key: PyObject,
) -> PyResult<PyObject> {
    let key_callable = |a: &PyObject| -> PyResult<PyObject> {
        let res = key.call1(py, (a,))?;
        Ok(res.to_object(py))
    };
    // HashMap of node_index indegree
    let node_count = dag.node_count();
    let mut in_degree_map: HashMap<NodeIndex, usize> =
        HashMap::with_capacity(node_count);
    for node in dag.graph.node_indices() {
        in_degree_map.insert(node, dag.in_degree(node.index()));
    }

    #[derive(Clone, Eq, PartialEq)]
    struct State {
        key: String,
        node: NodeIndex,
    }

    impl Ord for State {
        fn cmp(&self, other: &State) -> Ordering {
            // Notice that the we flip the ordering on costs.
            // In case of a tie we compare positions - this step is necessary
            // to make implementations of `PartialEq` and `Ord` consistent.
            other
                .key
                .cmp(&self.key)
                .then_with(|| other.node.index().cmp(&self.node.index()))
        }
    }

    // `PartialOrd` needs to be implemented as well.
    impl PartialOrd for State {
        fn partial_cmp(&self, other: &State) -> Option<Ordering> {
            Some(self.cmp(other))
        }
    }
    let mut zero_indegree = BinaryHeap::with_capacity(node_count);
    for (node, degree) in in_degree_map.iter() {
        if *degree == 0 {
            let map_key_raw = key_callable(&dag.graph[*node])?;
            let map_key: String = map_key_raw.extract(py)?;
            zero_indegree.push(State {
                key: map_key,
                node: *node,
            });
        }
    }
    let mut out_list: Vec<&PyObject> = Vec::with_capacity(node_count);
    let dir = petgraph::Direction::Outgoing;
    while let Some(State { node, .. }) = zero_indegree.pop() {
        let neighbors = dag.graph.neighbors_directed(node, dir);
        for child in neighbors {
            let child_degree = in_degree_map.get_mut(&child).unwrap();
            *child_degree -= 1;
            if *child_degree == 0 {
                let map_key_raw = key_callable(&dag.graph[child])?;
                let map_key: String = map_key_raw.extract(py)?;
                zero_indegree.push(State {
                    key: map_key,
                    node: child,
                });
                in_degree_map.remove(&child);
            }
        }
        out_list.push(&dag.graph[node])
    }
    Ok(PyList::new(py, out_list).into())
}

/// Color a PyGraph using a largest_first strategy greedy graph coloring.
///
/// :param PyGraph: The input PyGraph object to color
///
/// :returns: A dictionary where keys are node indices and the value is
///     the color
/// :rtype: dict
#[pyfunction]
#[text_signature = "(graph, /)"]
fn graph_greedy_color(
    py: Python,
    graph: &graph::PyGraph,
) -> PyResult<PyObject> {
    let mut colors: HashMap<usize, usize> = HashMap::new();
    let mut node_vec: Vec<NodeIndex> = graph.graph.node_indices().collect();
    let mut sort_map: HashMap<NodeIndex, usize> =
        HashMap::with_capacity(graph.node_count());
    for k in node_vec.iter() {
        sort_map.insert(*k, graph.graph.edges(*k).count());
    }
    node_vec.par_sort_by_key(|k| Reverse(sort_map.get(k)));
    for u_index in node_vec {
        let mut neighbor_colors: HashSet<usize> = HashSet::new();
        for edge in graph.graph.edges(u_index) {
            let target = edge.target().index();
            let existing_color = match colors.get(&target) {
                Some(node) => node,
                None => continue,
            };
            neighbor_colors.insert(*existing_color);
        }
        let mut count: usize = 0;
        loop {
            if !neighbor_colors.contains(&count) {
                break;
            }
            count += 1;
        }
        colors.insert(u_index.index(), count);
    }
    let out_dict = PyDict::new(py);
    for (index, color) in colors {
        out_dict.set_item(index, color)?;
    }
    Ok(out_dict.into())
}

/// Compute the length of the kth shortest path
///
/// Computes the lengths of the kth shortest path from ``start`` to every
/// reachable node.
///
/// Computes in :math:`O(k * (|E| + |V|*log(|V|)))` time (average).
///
/// :param PyGraph graph: The graph to find the shortest paths in
/// :param int start: The node index to find the shortest paths from
/// :param int k: The kth shortest path to find the lengths of
/// :param edge_cost: A python callable that will receive an edge payload and
///     return a float for the cost of that eedge
/// :param int goal: An optional goal node index, if specified the output
///     dictionary
///
/// :returns: A dict of lengths where the key is the destination node index and
///     the value is the length of the path.
/// :rtype: PathLengthMapping
#[pyfunction]
#[text_signature = "(graph, start, k, edge_cost, /, goal=None)"]
fn digraph_k_shortest_path_lengths(
    py: Python,
    graph: &digraph::PyDiGraph,
    start: usize,
    k: usize,
    edge_cost: PyObject,
    goal: Option<usize>,
) -> PyResult<PathLengthMapping> {
    let out_goal = goal.map(NodeIndex::new);
    let edge_cost_callable = |edge: &PyObject| -> PyResult<f64> {
        let res = edge_cost.call1(py, (edge,))?;
        res.extract(py)
    };

    let out_map = k_shortest_path::k_shortest_path(
        graph,
        NodeIndex::new(start),
        out_goal,
        k,
        edge_cost_callable,
    )?;
    Ok(PathLengthMapping {
        path_lengths: out_map
            .iter()
            .filter_map(|(k, v)| {
                let k_int = k.index();
                if goal.is_some() && goal.unwrap() != k_int {
                    None
                } else {
                    Some((k_int, *v))
                }
            })
            .collect(),
    })
}

/// Compute the length of the kth shortest path
///
/// Computes the lengths of the kth shortest path from ``start`` to every
/// reachable node.
///
/// Computes in :math:`O(k * (|E| + |V|*log(|V|)))` time (average).
///
/// :param PyGraph graph: The graph to find the shortest paths in
/// :param int start: The node index to find the shortest paths from
/// :param int k: The kth shortest path to find the lengths of
/// :param edge_cost: A python callable that will receive an edge payload and
///     return a float for the cost of that eedge
/// :param int goal: An optional goal node index, if specified the output
///     dictionary
///
/// :returns: A dict of lengths where the key is the destination node index and
///     the value is the length of the path.
/// :rtype: PathLengthMapping
#[pyfunction]
#[text_signature = "(graph, start, k, edge_cost, /, goal=None)"]
fn graph_k_shortest_path_lengths(
    py: Python,
    graph: &graph::PyGraph,
    start: usize,
    k: usize,
    edge_cost: PyObject,
    goal: Option<usize>,
) -> PyResult<PathLengthMapping> {
    let out_goal = goal.map(NodeIndex::new);
    let edge_cost_callable = |edge: &PyObject| -> PyResult<f64> {
        let res = edge_cost.call1(py, (edge,))?;
        res.extract(py)
    };

    let out_map = k_shortest_path::k_shortest_path(
        graph,
        NodeIndex::new(start),
        out_goal,
        k,
        edge_cost_callable,
    )?;
    Ok(PathLengthMapping {
        path_lengths: out_map
            .iter()
            .filter_map(|(k, v)| {
                let k_int = k.index();
                if goal.is_some() && goal.unwrap() != k_int {
                    None
                } else {
                    Some((k_int, *v))
                }
            })
            .collect(),
    })
}
/// Return the shortest path lengths between ever pair of nodes that has a
/// path connecting them
///
/// The runtime is :math:`O(|N|^3 + |E|)` where :math:`|N|` is the number
/// of nodes and :math:`|E|` is the number of edges.
///
/// This is done with the Floyd Warshall algorithm:
///      
/// 1. Process all edges by setting the distance from the parent to
///    the child equal to the edge weight.
/// 2. Iterate through every pair of nodes (source, target) and an additional
///    itermediary node (w). If the distance from source :math:`\rightarrow` w
///    :math:`\rightarrow` target is less than the distance from source
///    :math:`\rightarrow` target, update the source :math:`\rightarrow` target
///    distance (to pass through w).
///
/// The return format is ``{Source Node: {Target Node: Distance}}``.
///
/// .. note::
///
///     Paths that do not exist are simply not found in the return dictionary,
///     rather than setting the distance to infinity, or -1.
///
/// .. note::
///
///     Edge weights are restricted to 1 in the current implementation.
///
/// :param PyDigraph graph: The DiGraph to get all shortest paths from
///
/// :returns: A dictionary of shortest paths
/// :rtype: dict
#[pyfunction]
#[text_signature = "(dag, /)"]
fn floyd_warshall(py: Python, dag: &digraph::PyDiGraph) -> PyResult<PyObject> {
    let mut dist: HashMap<(usize, usize), usize> =
        HashMap::with_capacity(dag.node_count());
    for node in dag.graph.node_indices() {
        // Distance from a node to itself is zero
        dist.insert((node.index(), node.index()), 0);
    }
    for edge in dag.graph.edge_indices() {
        // Distance between nodes that share an edge is 1
        let source_target = dag.graph.edge_endpoints(edge).unwrap();
        let u = source_target.0.index();
        let v = source_target.1.index();
        // Update dist only if the key hasn't been set to 0 already
        // (i.e. in case edge is a self edge). Assumes edge weight = 1.
        dist.entry((u, v)).or_insert(1);
    }
    // The shortest distance between any pair of nodes u, v is the min of the
    // distance tracked so far from u->v and the distance from u to v thorough
    // another node w, for any w.
    for w in dag.graph.node_indices() {
        for u in dag.graph.node_indices() {
            for v in dag.graph.node_indices() {
                let u_v_dist = match dist.get(&(u.index(), v.index())) {
                    Some(u_v_dist) => *u_v_dist,
                    None => std::usize::MAX,
                };
                let u_w_dist = match dist.get(&(u.index(), w.index())) {
                    Some(u_w_dist) => *u_w_dist,
                    None => std::usize::MAX,
                };
                let w_v_dist = match dist.get(&(w.index(), v.index())) {
                    Some(w_v_dist) => *w_v_dist,
                    None => std::usize::MAX,
                };
                if u_w_dist == std::usize::MAX || w_v_dist == std::usize::MAX {
                    // Avoid overflow!
                    continue;
                }
                if u_v_dist > u_w_dist + w_v_dist {
                    dist.insert((u.index(), v.index()), u_w_dist + w_v_dist);
                }
            }
        }
    }

    // Some re-formatting for Python: Dict[int, Dict[int, int]]
    let out_dict = PyDict::new(py);
    for (nodes, distance) in dist {
        let u_index = nodes.0;
        let v_index = nodes.1;
        if out_dict.contains(u_index)? {
            let u_dict =
                out_dict.get_item(u_index).unwrap().downcast::<PyDict>()?;
            u_dict.set_item(v_index, distance)?;
            out_dict.set_item(u_index, u_dict)?;
        } else {
            let u_dict = PyDict::new(py);
            u_dict.set_item(v_index, distance)?;
            out_dict.set_item(u_index, u_dict)?;
        }
    }
    Ok(out_dict.into())
}

fn get_edge_iter_with_weights<G>(
    graph: G,
) -> impl Iterator<Item = (usize, usize, PyObject)>
where
    G: GraphBase
        + IntoEdgeReferences
        + IntoNodeIdentifiers
        + NodeIndexable
        + NodeCount
        + GraphProp
        + NodesRemoved,
    G: Data<NodeWeight = PyObject, EdgeWeight = PyObject>,
{
    let node_map: Option<HashMap<NodeIndex, usize>> = if graph.nodes_removed() {
        let mut node_hash_map: HashMap<NodeIndex, usize> =
            HashMap::with_capacity(graph.node_count());
        for (count, node) in graph.node_identifiers().enumerate() {
            let index = NodeIndex::new(graph.to_index(node));
            node_hash_map.insert(index, count);
        }
        Some(node_hash_map)
    } else {
        None
    };

    graph.edge_references().map(move |edge| {
        let i: usize;
        let j: usize;
        match &node_map {
            Some(map) => {
                let source_index =
                    NodeIndex::new(graph.to_index(edge.source()));
                let target_index =
                    NodeIndex::new(graph.to_index(edge.target()));
                i = *map.get(&source_index).unwrap();
                j = *map.get(&target_index).unwrap();
            }
            None => {
                i = graph.to_index(edge.source());
                j = graph.to_index(edge.target());
            }
        }
        (i, j, edge.weight().clone())
    })
}

/// Find all-pairs shortest path lengths using Floyd's algorithm
///
/// Floyd's algorithm is used for finding shortest paths in dense graphs
/// or graphs with negative weights (where Dijkstra's algorithm fails).
///
/// This function is multithreaded and will launch a pool with threads equal
/// to the number of CPUs by default if the number of nodes in the graph is
/// above the value of ``parallel_threshold`` (it defaults to 300).
/// You can tune the number of threads with the ``RAYON_NUM_THREADS``
/// environment variable. For example, setting ``RAYON_NUM_THREADS=4`` would
/// limit the thread pool to 4 threads if parallelization was enabled.
///
/// :param PyGraph graph: The graph to run Floyd's algorithm on
/// :param weight_fn: A callable object (function, lambda, etc) which
///     will be passed the edge object and expected to return a ``float``. This
///     tells retworkx/rust how to extract a numerical weight as a ``float``
///     for edge object. Some simple examples are::
///
///         graph_floyd_warshall_numpy(graph, weight_fn: lambda x: 1)
///
///     to return a weight of 1 for all edges. Also::
///
///         graph_floyd_warshall_numpy(graph, weight_fn: lambda x: float(x))
///
///     to cast the edge object as a float as the weight.
/// :param int parallel_threshold: The number of nodes to execute
///     the algorithm in parallel at. It defaults to 300, but this can
///     be tuned
///
/// :returns: A matrix of shortest path distances between nodes. If there is no
///     path between two nodes then the corresponding matrix entry will be
///     ``np.inf``.
/// :rtype: numpy.ndarray
#[pyfunction(parallel_threshold = "300", default_weight = "1.0")]
#[text_signature = "(graph, /, weight_fn=None, default_weight=1.0, parallel_threshold=300)"]
fn graph_floyd_warshall_numpy(
    py: Python,
    graph: &graph::PyGraph,
    weight_fn: Option<PyObject>,
    default_weight: f64,
    parallel_threshold: usize,
) -> PyResult<PyObject> {
    let n = graph.node_count();
    // Allocate empty matrix
    let mut mat = Array2::<f64>::from_elem((n, n), std::f64::INFINITY);

    // Build adjacency matrix
    for (i, j, weight) in get_edge_iter_with_weights(graph) {
        let edge_weight =
            weight_callable(py, &weight_fn, &weight, default_weight)?;
        mat[[i, j]] = mat[[i, j]].min(edge_weight);
        mat[[j, i]] = mat[[j, i]].min(edge_weight);
    }

    // 0 out the diagonal
    for x in mat.diag_mut() {
        *x = 0.0;
    }
    // Perform the Floyd-Warshall algorithm.
    // In each loop, this finds the shortest path from point i
    // to point j using intermediate nodes 0..k
    if n < parallel_threshold {
        for k in 0..n {
            for i in 0..n {
                for j in 0..n {
                    let d_ijk = mat[[i, k]] + mat[[k, j]];
                    if d_ijk < mat[[i, j]] {
                        mat[[i, j]] = d_ijk;
                    }
                }
            }
        }
    } else {
        for k in 0..n {
            let row_k = mat.slice(s![k, ..]).to_owned();
            mat.axis_iter_mut(Axis(0))
                .into_par_iter()
                .for_each(|mut row_i| {
                    let m_ik = row_i[k];
                    row_i.iter_mut().zip(row_k.iter()).for_each(
                        |(m_ij, m_kj)| {
                            let d_ijk = m_ik + *m_kj;
                            if d_ijk < *m_ij {
                                *m_ij = d_ijk;
                            }
                        },
                    )
                })
        }
    }
    Ok(mat.into_pyarray(py).into())
}

/// Find all-pairs shortest path lengths using Floyd's algorithm
///
/// Floyd's algorithm is used for finding shortest paths in dense graphs
/// or graphs with negative weights (where Dijkstra's algorithm fails).
///
/// This function is multithreaded and will launch a pool with threads equal
/// to the number of CPUs by default if the number of nodes in the graph is
/// above the value of ``parallel_threshold`` (it defaults to 300).
/// You can tune the number of threads with the ``RAYON_NUM_THREADS``
/// environment variable. For example, setting ``RAYON_NUM_THREADS=4`` would
/// limit the thread pool to 4 threads if parallelization was enabled.
///
/// :param PyDiGraph graph: The directed graph to run Floyd's algorithm on
/// :param weight_fn: A callable object (function, lambda, etc) which
///     will be passed the edge object and expected to return a ``float``. This
///     tells retworkx/rust how to extract a numerical weight as a ``float``
///     for edge object. Some simple examples are::
///
///         graph_floyd_warshall_numpy(graph, weight_fn: lambda x: 1)
///
///     to return a weight of 1 for all edges. Also::
///
///         graph_floyd_warshall_numpy(graph, weight_fn: lambda x: float(x))
///
///     to cast the edge object as a float as the weight.
/// :param as_undirected: If set to true each directed edge will be treated as
///     bidirectional/undirected.
/// :param int parallel_threshold: The number of nodes to execute
///     the algorithm in parallel at. It defaults to 300, but this can
///     be tuned
///
/// :returns: A matrix of shortest path distances between nodes. If there is no
///     path between two nodes then the corresponding matrix entry will be
///     ``np.inf``.
/// :rtype: numpy.ndarray
#[pyfunction(
    parallel_threshold = "300",
    as_undirected = "false",
    default_weight = "1.0"
)]
#[text_signature = "(graph, /, weight_fn=None, as_undirected=False, default_weight=1.0, parallel_threshold=300)"]
fn digraph_floyd_warshall_numpy(
    py: Python,
    graph: &digraph::PyDiGraph,
    weight_fn: Option<PyObject>,
    as_undirected: bool,
    default_weight: f64,
    parallel_threshold: usize,
) -> PyResult<PyObject> {
    let n = graph.node_count();

    // Allocate empty matrix
    let mut mat = Array2::<f64>::from_elem((n, n), std::f64::INFINITY);

    // Build adjacency matrix
    for (i, j, weight) in get_edge_iter_with_weights(graph) {
        let edge_weight =
            weight_callable(py, &weight_fn, &weight, default_weight)?;
        mat[[i, j]] = mat[[i, j]].min(edge_weight);
        if as_undirected {
            mat[[j, i]] = mat[[j, i]].min(edge_weight);
        }
    }
    // 0 out the diagonal
    for x in mat.diag_mut() {
        *x = 0.0;
    }
    // Perform the Floyd-Warshall algorithm.
    // In each loop, this finds the shortest path from point i
    // to point j using intermediate nodes 0..k
    if n < parallel_threshold {
        for k in 0..n {
            for i in 0..n {
                for j in 0..n {
                    let d_ijk = mat[[i, k]] + mat[[k, j]];
                    if d_ijk < mat[[i, j]] {
                        mat[[i, j]] = d_ijk;
                    }
                }
            }
        }
    } else {
        for k in 0..n {
            let row_k = mat.slice(s![k, ..]).to_owned();
            mat.axis_iter_mut(Axis(0))
                .into_par_iter()
                .for_each(|mut row_i| {
                    let m_ik = row_i[k];
                    row_i.iter_mut().zip(row_k.iter()).for_each(
                        |(m_ij, m_kj)| {
                            let d_ijk = m_ik + *m_kj;
                            if d_ijk < *m_ij {
                                *m_ij = d_ijk;
                            }
                        },
                    )
                })
        }
    }
    Ok(mat.into_pyarray(py).into())
}

/// Collect runs that match a filter function
///
/// A run is a path of nodes where there is only a single successor and all
/// nodes in the path match the given condition. Each node in the graph can
/// appear in only a single run.
///
/// :param PyDiGraph graph: The graph to find runs in
/// :param filter_fn: The filter function to use for matching nodes. It takes
///     in one argument, the node data payload/weight object, and will return a
///     boolean whether the node matches the conditions or not. If it returns
///     ``False`` it will skip that node.
///
/// :returns: a list of runs, where each run is a list of node data
///     payload/weight for the nodes in the run
/// :rtype: list
#[pyfunction]
#[text_signature = "(graph, filter)"]
fn collect_runs(
    py: Python,
    graph: &digraph::PyDiGraph,
    filter_fn: PyObject,
) -> PyResult<Vec<Vec<PyObject>>> {
    let mut out_list: Vec<Vec<PyObject>> = Vec::new();
    let mut seen: HashSet<NodeIndex> =
        HashSet::with_capacity(graph.node_count());

    let filter_node = |node: &PyObject| -> PyResult<bool> {
        let res = filter_fn.call1(py, (node,))?;
        res.extract(py)
    };

    let nodes = match algo::toposort(graph, None) {
        Ok(nodes) => nodes,
        Err(_err) => {
            return Err(DAGHasCycle::new_err("Sort encountered a cycle"))
        }
    };
    for node in nodes {
        if !filter_node(&graph.graph[node])? || seen.contains(&node) {
            continue;
        }
        seen.insert(node);
        let mut group: Vec<PyObject> = vec![graph.graph[node].clone_ref(py)];
        let mut successors: Vec<NodeIndex> = graph
            .graph
            .neighbors_directed(node, petgraph::Direction::Outgoing)
            .collect();
        successors.dedup();

        while successors.len() == 1
            && filter_node(&graph.graph[successors[0]])?
            && !seen.contains(&successors[0])
        {
            group.push(graph.graph[successors[0]].clone_ref(py));
            seen.insert(successors[0]);
            successors = graph
                .graph
                .neighbors_directed(
                    successors[0],
                    petgraph::Direction::Outgoing,
                )
                .collect();
            successors.dedup();
        }
        if !group.is_empty() {
            out_list.push(group);
        }
    }
    Ok(out_list)
}

/// Return a list of layers
///  
/// A layer is a subgraph whose nodes are disjoint, i.e.,
/// a layer has depth 1. The layers are constructed using a greedy algorithm.
///
/// :param PyDiGraph graph: The DAG to get the layers from
/// :param list first_layer: A list of node ids for the first layer. This
///     will be the first layer in the output
///
/// :returns: A list of layers, each layer is a list of node data
/// :rtype: list
///
/// :raises InvalidNode: If a node index in ``first_layer`` is not in the graph
#[pyfunction]
#[text_signature = "(dag, first_layer, /)"]
fn layers(
    py: Python,
    dag: &digraph::PyDiGraph,
    first_layer: Vec<usize>,
) -> PyResult<PyObject> {
    let mut output: Vec<Vec<&PyObject>> = Vec::new();
    // Convert usize to NodeIndex
    let mut first_layer_index: Vec<NodeIndex> = Vec::new();
    for index in first_layer {
        first_layer_index.push(NodeIndex::new(index));
    }

    let mut cur_layer = first_layer_index;
    let mut next_layer: Vec<NodeIndex> = Vec::new();
    let mut predecessor_count: HashMap<NodeIndex, usize> = HashMap::new();

    let mut layer_node_data: Vec<&PyObject> = Vec::new();
    for layer_node in &cur_layer {
        let node_data = match dag.graph.node_weight(*layer_node) {
            Some(data) => data,
            None => {
                return Err(InvalidNode::new_err(format!(
                    "An index input in 'first_layer' {} is not a valid node index in the graph",
                    layer_node.index()),
                ))
            }
        };
        layer_node_data.push(node_data);
    }
    output.push(layer_node_data);

    // Iterate until there are no more
    while !cur_layer.is_empty() {
        for node in &cur_layer {
            let children = dag
                .graph
                .neighbors_directed(*node, petgraph::Direction::Outgoing);
            let mut used_indexes: HashSet<NodeIndex> = HashSet::new();
            for succ in children {
                // Skip duplicate successors
                if used_indexes.contains(&succ) {
                    continue;
                }
                used_indexes.insert(succ);
                let mut multiplicity: usize = 0;
                let raw_edges = dag
                    .graph
                    .edges_directed(*node, petgraph::Direction::Outgoing);
                for edge in raw_edges {
                    if edge.target() == succ {
                        multiplicity += 1;
                    }
                }
                predecessor_count
                    .entry(succ)
                    .and_modify(|e| *e -= multiplicity)
                    .or_insert(dag.in_degree(succ.index()) - multiplicity);
                if *predecessor_count.get(&succ).unwrap() == 0 {
                    next_layer.push(succ);
                    predecessor_count.remove(&succ);
                }
            }
        }
        let mut layer_node_data: Vec<&PyObject> = Vec::new();
        for layer_node in &next_layer {
            layer_node_data.push(&dag[*layer_node]);
        }
        if !layer_node_data.is_empty() {
            output.push(layer_node_data);
        }
        cur_layer = next_layer;
        next_layer = Vec::new();
    }
    Ok(PyList::new(py, output).into())
}

/// Get the distance matrix for a directed graph
///
/// This differs from functions like digraph_floyd_warshall_numpy in that the
/// edge weight/data payload is not used and each edge is treated as a
/// distance of 1.
///
/// This function is also multithreaded and will run in parallel if the number
/// of nodes in the graph is above the value of ``parallel_threshold`` (it
/// defaults to 300). If the function will be running in parallel the env var
/// ``RAYON_NUM_THREADS`` can be used to adjust how many threads will be used.
///
/// :param PyDiGraph graph: The graph to get the distance matrix for
/// :param int parallel_threshold: The number of nodes to calculate the
///     the distance matrix in parallel at. It defaults to 300, but this can
///     be tuned
/// :param bool as_undirected: If set to ``True`` the input directed graph
///     will be treat as if each edge was bidirectional/undirected in the
///     output distance matrix.
///
/// :returns: The distance matrix
/// :rtype: numpy.ndarray
#[pyfunction(parallel_threshold = "300", as_undirected = "false")]
#[text_signature = "(graph, /, parallel_threshold=300, as_undirected=False)"]
pub fn digraph_distance_matrix(
    py: Python,
    graph: &digraph::PyDiGraph,
    parallel_threshold: usize,
    as_undirected: bool,
) -> PyResult<PyObject> {
    let n = graph.node_count();
    let mut matrix = Array2::<f64>::zeros((n, n));
    let bfs_traversal = |index: usize, mut row: ArrayViewMut1<f64>| {
        let mut seen: HashMap<NodeIndex, usize> = HashMap::with_capacity(n);
        let start_index = NodeIndex::new(index);
        let mut level = 0;
        let mut next_level: HashSet<NodeIndex> = HashSet::new();
        next_level.insert(start_index);
        while !next_level.is_empty() {
            let this_level = next_level;
            next_level = HashSet::new();
            let mut found: Vec<NodeIndex> = Vec::new();
            for v in this_level {
                if !seen.contains_key(&v) {
                    seen.insert(v, level);
                    found.push(v);
                    row[[v.index()]] = level as f64;
                }
            }
            if seen.len() == n {
                return;
            }
            for node in found {
                for v in graph
                    .graph
                    .neighbors_directed(node, petgraph::Direction::Outgoing)
                {
                    next_level.insert(v);
                }
                if as_undirected {
                    for v in graph
                        .graph
                        .neighbors_directed(node, petgraph::Direction::Incoming)
                    {
                        next_level.insert(v);
                    }
                }
            }
            level += 1
        }
    };
    if n < parallel_threshold {
        matrix
            .axis_iter_mut(Axis(0))
            .enumerate()
            .for_each(|(index, row)| bfs_traversal(index, row));
    } else {
        // Parallelize by row and iterate from each row index in BFS order
        matrix
            .axis_iter_mut(Axis(0))
            .into_par_iter()
            .enumerate()
            .for_each(|(index, row)| bfs_traversal(index, row));
    }
    Ok(matrix.into_pyarray(py).into())
}

/// Get the distance matrix for an undirected graph
///
/// This differs from functions like digraph_floyd_warshall_numpy in that the
/// edge weight/data payload is not used and each edge is treated as a
/// distance of 1.
///
/// This function is also multithreaded and will run in parallel if the number
/// of nodes in the graph is above the value of ``paralllel_threshold`` (it
/// defaults to 300). If the function will be running in parallel the env var
/// ``RAYON_NUM_THREADS`` can be used to adjust how many threads will be used.
///
/// :param PyGraph graph: The graph to get the distance matrix for
/// :param int parallel_threshold: The number of nodes to calculate the
///     the distance matrix in parallel at. It defaults to 300, but this can
///     be tuned
///
/// :returns: The distance matrix
/// :rtype: numpy.ndarray
#[pyfunction(parallel_threshold = "300")]
#[text_signature = "(graph, /, parallel_threshold=300)"]
pub fn graph_distance_matrix(
    py: Python,
    graph: &graph::PyGraph,
    parallel_threshold: usize,
) -> PyResult<PyObject> {
    let n = graph.node_count();
    let mut matrix = Array2::<f64>::zeros((n, n));
    let bfs_traversal = |index: usize, mut row: ArrayViewMut1<f64>| {
        let mut seen: HashMap<NodeIndex, usize> = HashMap::with_capacity(n);
        let start_index = NodeIndex::new(index);
        let mut level = 0;
        let mut next_level: HashSet<NodeIndex> = HashSet::new();
        next_level.insert(start_index);
        while !next_level.is_empty() {
            let this_level = next_level;
            next_level = HashSet::new();
            let mut found: Vec<NodeIndex> = Vec::new();
            for v in this_level {
                if !seen.contains_key(&v) {
                    seen.insert(v, level);
                    found.push(v);
                    row[[v.index()]] = level as f64;
                }
            }
            if seen.len() == n {
                return;
            }
            for node in found {
                for v in graph.graph.neighbors(node) {
                    next_level.insert(v);
                }
            }
            level += 1
        }
    };
    if n < parallel_threshold {
        matrix
            .axis_iter_mut(Axis(0))
            .enumerate()
            .for_each(|(index, row)| bfs_traversal(index, row));
    } else {
        // Parallelize by row and iterate from each row index in BFS order
        matrix
            .axis_iter_mut(Axis(0))
            .into_par_iter()
            .enumerate()
            .for_each(|(index, row)| bfs_traversal(index, row));
    }
    Ok(matrix.into_pyarray(py).into())
}

/// Return the adjacency matrix for a PyDiGraph object
///
/// In the case where there are multiple edges between nodes the value in the
/// output matrix will be the sum of the edges' weights.
///
/// :param PyDiGraph graph: The DiGraph used to generate the adjacency matrix
///     from
/// :param callable weight_fn: A callable object (function, lambda, etc) which
///     will be passed the edge object and expected to return a ``float``. This
///     tells retworkx/rust how to extract a numerical weight as a ``float``
///     for edge object. Some simple examples are::
///
///         dag_adjacency_matrix(dag, weight_fn: lambda x: 1)
///
///     to return a weight of 1 for all edges. Also::
///
///         dag_adjacency_matrix(dag, weight_fn: lambda x: float(x))
///
///     to cast the edge object as a float as the weight. If this is not
///     specified a default value (either ``default_weight`` or 1) will be used
///     for all edges.
/// :param float default_weight: If ``weight_fn`` is not used this can be
///     optionally used to specify a default weight to use for all edges.
///
///  :return: The adjacency matrix for the input dag as a numpy array
///  :rtype: numpy.ndarray
#[pyfunction(default_weight = "1.0")]
#[text_signature = "(graph, /, weight_fn=None, default_weight=1.0)"]
fn digraph_adjacency_matrix(
    py: Python,
    graph: &digraph::PyDiGraph,
    weight_fn: Option<PyObject>,
    default_weight: f64,
) -> PyResult<PyObject> {
    let n = graph.node_count();
    let mut matrix = Array2::<f64>::zeros((n, n));
    for (i, j, weight) in get_edge_iter_with_weights(graph) {
        let edge_weight =
            weight_callable(py, &weight_fn, &weight, default_weight)?;
        matrix[[i, j]] += edge_weight;
    }
    Ok(matrix.into_pyarray(py).into())
}

/// Return the adjacency matrix for a PyGraph class
///
/// In the case where there are multiple edges between nodes the value in the
/// output matrix will be the sum of the edges' weights.
///
/// :param PyGraph graph: The graph used to generate the adjacency matrix from
/// :param weight_fn: A callable object (function, lambda, etc) which
///     will be passed the edge object and expected to return a ``float``. This
///     tells retworkx/rust how to extract a numerical weight as a ``float``
///     for edge object. Some simple examples are::
///
///         graph_adjacency_matrix(graph, weight_fn: lambda x: 1)
///
///     to return a weight of 1 for all edges. Also::
///
///         graph_adjacency_matrix(graph, weight_fn: lambda x: float(x))
///
///     to cast the edge object as a float as the weight. If this is not
///     specified a default value (either ``default_weight`` or 1) will be used
///     for all edges.
/// :param float default_weight: If ``weight_fn`` is not used this can be
///     optionally used to specify a default weight to use for all edges.
///
/// :return: The adjacency matrix for the input dag as a numpy array
/// :rtype: numpy.ndarray
#[pyfunction(default_weight = "1.0")]
#[text_signature = "(graph, /, weight_fn=None, default_weight=1.0)"]
fn graph_adjacency_matrix(
    py: Python,
    graph: &graph::PyGraph,
    weight_fn: Option<PyObject>,
    default_weight: f64,
) -> PyResult<PyObject> {
    let n = graph.node_count();
    let mut matrix = Array2::<f64>::zeros((n, n));
    for (i, j, weight) in get_edge_iter_with_weights(graph) {
        let edge_weight =
            weight_callable(py, &weight_fn, &weight, default_weight)?;
        matrix[[i, j]] += edge_weight;
        matrix[[j, i]] += edge_weight;
    }
    Ok(matrix.into_pyarray(py).into())
}

/// Return all simple paths between 2 nodes in a PyGraph object
///
/// A simple path is a path with no repeated nodes.
///
/// :param PyGraph graph: The graph to find the path in
/// :param int from: The node index to find the paths from
/// :param int to: The node index to find the paths to
/// :param int min_depth: The minimum depth of the path to include in the output
///     list of paths. By default all paths are included regardless of depth,
///     setting to 0 will behave like the default.
/// :param int cutoff: The maximum depth of path to include in the output list
///     of paths. By default includes all paths regardless of depth, setting to
///     0 will behave like default.
///
/// :returns: A list of lists where each inner list is a path of node indices
/// :rtype: list
#[pyfunction]
#[text_signature = "(graph, from, to, /, min=None, cutoff=None)"]
fn graph_all_simple_paths(
    graph: &graph::PyGraph,
    from: usize,
    to: usize,
    min_depth: Option<usize>,
    cutoff: Option<usize>,
) -> PyResult<Vec<Vec<usize>>> {
    let from_index = NodeIndex::new(from);
    if !graph.graph.contains_node(from_index) {
        return Err(InvalidNode::new_err(
            "The input index for 'from' is not a valid node index",
        ));
    }
    let to_index = NodeIndex::new(to);
    if !graph.graph.contains_node(to_index) {
        return Err(InvalidNode::new_err(
            "The input index for 'to' is not a valid node index",
        ));
    }
    let min_intermediate_nodes: usize = match min_depth {
        Some(depth) => depth - 2,
        None => 0,
    };
    let cutoff_petgraph: Option<usize> = cutoff.map(|depth| depth - 2);
    let result: Vec<Vec<usize>> = algo::all_simple_paths(
        graph,
        from_index,
        to_index,
        min_intermediate_nodes,
        cutoff_petgraph,
    )
    .map(|v: Vec<NodeIndex>| v.into_iter().map(|i| i.index()).collect())
    .collect();
    Ok(result)
}

/// Return all simple paths between 2 nodes in a PyDiGraph object
///
/// A simple path is a path with no repeated nodes.
///
/// :param PyDiGraph graph: The graph to find the path in
/// :param int from: The node index to find the paths from
/// :param int to: The node index to find the paths to
/// :param int min_depth: The minimum depth of the path to include in the output
///     list of paths. By default all paths are included regardless of depth,
///     sett to 0 will behave like the default.
/// :param int cutoff: The maximum depth of path to include in the output list
///     of paths. By default includes all paths regardless of depth, setting to
///     0 will behave like default.
///
/// :returns: A list of lists where each inner list is a path
/// :rtype: list
#[pyfunction]
#[text_signature = "(graph, from, to, /, min_depth=None, cutoff=None)"]
fn digraph_all_simple_paths(
    graph: &digraph::PyDiGraph,
    from: usize,
    to: usize,
    min_depth: Option<usize>,
    cutoff: Option<usize>,
) -> PyResult<Vec<Vec<usize>>> {
    let from_index = NodeIndex::new(from);
    if !graph.graph.contains_node(from_index) {
        return Err(InvalidNode::new_err(
            "The input index for 'from' is not a valid node index",
        ));
    }
    let to_index = NodeIndex::new(to);
    if !graph.graph.contains_node(to_index) {
        return Err(InvalidNode::new_err(
            "The input index for 'to' is not a valid node index",
        ));
    }
    let min_intermediate_nodes: usize = match min_depth {
        Some(depth) => depth - 2,
        None => 0,
    };
    let cutoff_petgraph: Option<usize> = cutoff.map(|depth| depth - 2);
    let result: Vec<Vec<usize>> = algo::all_simple_paths(
        graph,
        from_index,
        to_index,
        min_intermediate_nodes,
        cutoff_petgraph,
    )
    .map(|v: Vec<NodeIndex>| v.into_iter().map(|i| i.index()).collect())
    .collect();
    Ok(result)
}

fn weight_callable(
    py: Python,
    weight_fn: &Option<PyObject>,
    weight: &PyObject,
    default: f64,
) -> PyResult<f64> {
    match weight_fn {
        Some(weight_fn) => {
            let res = weight_fn.call1(py, (weight,))?;
            res.extract(py)
        }
        None => Ok(default),
    }
}

/// Find the shortest path from a node
///
/// This function will generate the shortest path from a source node using
/// Dijkstra's algorithm.
///
/// :param PyGraph graph:
/// :param int source: The node index to find paths from
/// :param int target: An optional target to find a path to
/// :param weight_fn: An optional weight function for an edge. It will accept
///     a single argument, the edge's weight object and will return a float which
///     will be used to represent the weight/cost of the edge
/// :param float default_weight: If ``weight_fn`` isn't specified this optional
///     float value will be used for the weight/cost of each edge.
/// :param bool as_undirected: If set to true the graph will be treated as
///     undirected for finding the shortest path.
///
/// :return: Dictionary of paths. The keys are destination node indices and
///     the dict values are lists of node indices making the path.
/// :rtype: dict
#[pyfunction(default_weight = "1.0", as_undirected = "false")]
#[text_signature = "(graph, source, /, target=None weight_fn=None, default_weight=1.0)"]
pub fn graph_dijkstra_shortest_paths(
    py: Python,
    graph: &graph::PyGraph,
    source: usize,
    target: Option<usize>,
    weight_fn: Option<PyObject>,
    default_weight: f64,
) -> PyResult<PathMapping> {
    let start = NodeIndex::new(source);
    let goal_index: Option<NodeIndex> = target.map(NodeIndex::new);
    let mut paths: HashMap<NodeIndex, Vec<NodeIndex>> =
        HashMap::with_capacity(graph.node_count());
    dijkstra::dijkstra(
        graph,
        start,
        goal_index,
        |e| weight_callable(py, &weight_fn, e.weight(), default_weight),
        Some(&mut paths),
    )?;

    Ok(PathMapping {
        paths: paths
            .iter()
            .filter_map(|(k, v)| {
                let k_int = k.index();
                if k_int == source
                    || target.is_some() && target.unwrap() != k_int
                {
                    None
                } else {
                    Some((
                        k.index(),
                        v.iter().map(|x| x.index()).collect::<Vec<usize>>(),
                    ))
                }
            })
            .collect(),
    })
}

/// Find the shortest path from a node
///
/// This function will generate the shortest path from a source node using
/// Dijkstra's algorithm.
///
/// :param PyDiGraph graph:
/// :param int source: The node index to find paths from
/// :param int target: An optional target path to find the path
/// :param weight_fn: An optional weight function for an edge. It will accept
///     a single argument, the edge's weight object and will return a float which
///     will be used to represent the weight/cost of the edge
/// :param float default_weight: If ``weight_fn`` isn't specified this optional
///     float value will be used for the weight/cost of each edge.
/// :param bool as_undirected: If set to true the graph will be treated as
///     undirected for finding the shortest path.
///
/// :return: Dictionary of paths. The keys are destination node indices and
///     the dict values are lists of node indices making the path.
/// :rtype: dict
#[pyfunction(default_weight = "1.0", as_undirected = "false")]
#[text_signature = "(graph, source, /, target=None weight_fn=None, default_weight=1.0, as_undirected=False)"]
pub fn digraph_dijkstra_shortest_paths(
    py: Python,
    graph: &digraph::PyDiGraph,
    source: usize,
    target: Option<usize>,
    weight_fn: Option<PyObject>,
    default_weight: f64,
    as_undirected: bool,
) -> PyResult<PathMapping> {
    let start = NodeIndex::new(source);
    let goal_index: Option<NodeIndex> = target.map(NodeIndex::new);
    let mut paths: HashMap<NodeIndex, Vec<NodeIndex>> =
        HashMap::with_capacity(graph.node_count());
    if as_undirected {
        dijkstra::dijkstra(
            // TODO: Use petgraph undirected adapter after
            // https://github.com/petgraph/petgraph/pull/318 is available in
            // a petgraph release.
            &graph.to_undirected(py, true, None)?,
            start,
            goal_index,
            |e| weight_callable(py, &weight_fn, e.weight(), default_weight),
            Some(&mut paths),
        )?;
    } else {
        dijkstra::dijkstra(
            graph,
            start,
            goal_index,
            |e| weight_callable(py, &weight_fn, e.weight(), default_weight),
            Some(&mut paths),
        )?;
    }
    Ok(PathMapping {
        paths: paths
            .iter()
            .filter_map(|(k, v)| {
                let k_int = k.index();
                if k_int == source
                    || target.is_some() && target.unwrap() != k_int
                {
                    None
                } else {
                    Some((
                        k_int,
                        v.iter().map(|x| x.index()).collect::<Vec<usize>>(),
                    ))
                }
            })
            .collect(),
    })
}

/// Compute the lengths of the shortest paths for a PyGraph object using
/// Dijkstra's algorithm
///
/// :param PyGraph graph: The input graph to use
/// :param int node: The node index to use as the source for finding the
///     shortest paths from
/// :param edge_cost_fn: A python callable that will take in 1 parameter, an
///     edge's data object and will return a float that represents the
///     cost/weight of that edge. It must be non-negative
/// :param int goal: An optional node index to use as the end of the path.
///     When specified the traversal will stop when the goal is reached and
///     the output dictionary will only have a single entry with the length
///     of the shortest path to the goal node.
///
/// :returns: A dictionary of the shortest paths from the provided node where
///     the key is the node index of the end of the path and the value is the
///     cost/sum of the weights of path
/// :rtype: PathLengthMapping
#[pyfunction]
#[text_signature = "(graph, node, edge_cost_fn, /, goal=None)"]
fn graph_dijkstra_shortest_path_lengths(
    py: Python,
    graph: &graph::PyGraph,
    node: usize,
    edge_cost_fn: PyObject,
    goal: Option<usize>,
) -> PyResult<PathLengthMapping> {
    let edge_cost_callable = |a: &PyObject| -> PyResult<f64> {
        let res = edge_cost_fn.call1(py, (a,))?;
        let raw = res.to_object(py);
        raw.extract(py)
    };

    let start = NodeIndex::new(node);
    let goal_index: Option<NodeIndex> = goal.map(NodeIndex::new);

    let res = dijkstra::dijkstra(
        graph,
        start,
        goal_index,
        |e| edge_cost_callable(e.weight()),
        None,
    )?;
    Ok(PathLengthMapping {
        path_lengths: res
            .iter()
            .filter_map(|(k, v)| {
                let k_int = k.index();
                if k_int == node || goal.is_some() && goal.unwrap() != k_int {
                    None
                } else {
                    Some((k_int, *v))
                }
            })
            .collect(),
    })
}

/// Compute the lengths of the shortest paths for a PyDiGraph object using
/// Dijkstra's algorithm
///
/// :param PyDiGraph graph: The input graph to use
/// :param int node: The node index to use as the source for finding the
///     shortest paths from
/// :param edge_cost_fn: A python callable that will take in 1 parameter, an
///     edge's data object and will return a float that represents the
///     cost/weight of that edge. It must be non-negative
/// :param int goal: An optional node index to use as the end of the path.
///     When specified the traversal will stop when the goal is reached and
///     the output dictionary will only have a single entry with the length
///     of the shortest path to the goal node.
///
/// :returns: A dictionary of the shortest paths from the provided node where
///     the key is the node index of the end of the path and the value is the
///     cost/sum of the weights of path
/// :rtype: PathLengthMapping
#[pyfunction]
#[text_signature = "(graph, node, edge_cost_fn, /, goal=None)"]
fn digraph_dijkstra_shortest_path_lengths(
    py: Python,
    graph: &digraph::PyDiGraph,
    node: usize,
    edge_cost_fn: PyObject,
    goal: Option<usize>,
) -> PyResult<PathLengthMapping> {
    let edge_cost_callable = |a: &PyObject| -> PyResult<f64> {
        let res = edge_cost_fn.call1(py, (a,))?;
        let raw = res.to_object(py);
        raw.extract(py)
    };

    let start = NodeIndex::new(node);
    let goal_index: Option<NodeIndex> = goal.map(NodeIndex::new);

    let res = dijkstra::dijkstra(
        graph,
        start,
        goal_index,
        |e| edge_cost_callable(e.weight()),
        None,
    )?;
    Ok(PathLengthMapping {
        path_lengths: res
            .iter()
            .filter_map(|(k, v)| {
                let k_int = k.index();
                if k_int == node || goal.is_some() && goal.unwrap() != k_int {
                    None
                } else {
                    Some((k_int, *v))
                }
            })
            .collect(),
    })
}

fn _all_pairs_dijkstra_path_lengths<Ty: EdgeType + Sync>(
    py: Python,
    graph: &StableGraph<PyObject, PyObject, Ty>,
    edge_cost_fn: PyObject,
) -> PyResult<AllPairsPathLengthMapping> {
    if graph.node_count() == 0 {
        return Ok(AllPairsPathLengthMapping {
            path_lengths: HashMap::new(),
        });
    } else if graph.edge_count() == 0 {
        return Ok(AllPairsPathLengthMapping {
            path_lengths: graph
                .node_indices()
                .map(|i| {
                    (
                        i.index(),
                        PathLengthMapping {
                            path_lengths: HashMap::new(),
                        },
                    )
                })
                .collect(),
        });
    }
    let edge_cost_callable = |a: &PyObject| -> PyResult<f64> {
        let res = edge_cost_fn.call1(py, (a,))?;
        let raw = res.to_object(py);
        raw.extract(py)
    };
    let edge_bound: usize =
        graph.edge_indices().map(|x| x.index()).max().unwrap();
    let mut edge_weights: Vec<Option<f64>> = Vec::with_capacity(edge_bound);
    for index in 0..=edge_bound {
        let raw_weight = graph.edge_weight(EdgeIndex::new(index));
        match raw_weight {
            Some(weight) => {
                edge_weights.push(Some(edge_cost_callable(weight)?))
            }
            None => edge_weights.push(None),
        };
    }
    let edge_cost = |e: EdgeIndex| -> PyResult<f64> {
        match edge_weights[e.index()] {
            Some(weight) => Ok(weight),
            None => Err(PyIndexError::new_err("No edge found for index")),
        }
    };
    let node_indices: Vec<NodeIndex> = graph.node_indices().collect();
    let out_map: HashMap<usize, PathLengthMapping> = node_indices
        .into_par_iter()
        .map(|x| {
            let out_map = PathLengthMapping {
                path_lengths: dijkstra::dijkstra(
                    graph,
                    x,
                    None,
                    |e| edge_cost(e.id()),
                    None,
                )
                .unwrap()
                .iter()
                .filter_map(|(index, cost)| {
                    if *index == x {
                        None
                    } else {
                        Some((index.index(), *cost))
                    }
                })
                .collect(),
            };
            (x.index(), out_map)
        })
        .collect();
    Ok(AllPairsPathLengthMapping {
        path_lengths: out_map,
    })
}

fn _all_pairs_dijkstra_shortest_paths<Ty: EdgeType + Sync>(
    py: Python,
    graph: &StableGraph<PyObject, PyObject, Ty>,
    edge_cost_fn: PyObject,
) -> PyResult<AllPairsPathMapping> {
    if graph.node_count() == 0 {
        return Ok(AllPairsPathMapping {
            paths: HashMap::new(),
        });
    } else if graph.edge_count() == 0 {
        return Ok(AllPairsPathMapping {
            paths: graph
                .node_indices()
                .map(|i| {
                    (
                        i.index(),
                        PathMapping {
                            paths: HashMap::new(),
                        },
                    )
                })
                .collect(),
        });
    }
    let edge_cost_callable = |a: &PyObject| -> PyResult<f64> {
        let res = edge_cost_fn.call1(py, (a,))?;
        let raw = res.to_object(py);
        raw.extract(py)
    };
    let edge_bound: usize =
        graph.edge_indices().map(|x| x.index()).max().unwrap();
    let mut edge_weights: Vec<Option<f64>> = Vec::with_capacity(edge_bound);
    for index in 0..=edge_bound {
        let raw_weight = graph.edge_weight(EdgeIndex::new(index));
        match raw_weight {
            Some(weight) => {
                edge_weights.push(Some(edge_cost_callable(weight)?))
            }
            None => edge_weights.push(None),
        };
    }
    let edge_cost = |e: EdgeIndex| -> PyResult<f64> {
        match edge_weights[e.index()] {
            Some(weight) => Ok(weight),
            None => Err(PyIndexError::new_err("No edge found for index")),
        }
    };
    let node_indices: Vec<NodeIndex> = graph.node_indices().collect();
    Ok(AllPairsPathMapping {
        paths: node_indices
            .into_par_iter()
            .map(|x| {
                let mut paths: HashMap<NodeIndex, Vec<NodeIndex>> =
                    HashMap::with_capacity(graph.node_count());
                dijkstra::dijkstra(
                    graph,
                    x,
                    None,
                    |e| edge_cost(e.id()),
                    Some(&mut paths),
                )
                .unwrap();
                let index = x.index();
                let out_paths = PathMapping {
                    paths: paths
                        .iter()
                        .filter_map(|path_mapping| {
                            let path_index = path_mapping.0.index();
                            if index != path_index {
                                Some((
                                    path_index,
                                    path_mapping
                                        .1
                                        .iter()
                                        .map(|x| x.index())
                                        .collect(),
                                ))
                            } else {
                                None
                            }
                        })
                        .collect(),
                };
                (index, out_paths)
            })
            .collect(),
    })
}

/// Calculate the the shortest length from all nodes in a
/// :class:`~retworkx.PyDiGraph` object
///
/// This function will generate the shortest path from a source node using
/// Dijkstra's algorithm. This function is multithreaded and will run
/// launch a thread pool with threads equal to the number of CPUs by default.
/// You can tune the number of threads with the ``RAYON_NUM_THREADS``
/// environment variable. For example, setting ``RAYON_NUM_THREADS=4`` would
/// limit the thread pool to 4 threads.
///
/// :param graph: The input :class:`~retworkx.PyDiGraph` to use
/// :param edge_cost_fn: A callable object that acts as a weight function for
///     an edge. It will accept a single positional argument, the edge's weight
///     object and will return a float which will be used to represent the
///     weight/cost of the edge
///
/// :return: A read-only dictionary of path lengths. The keys are source
///     node indices and the values are dicts of the target node and the length
///     of the shortest path to that node. For example::
///
///         {
///             0: {1: 2.0, 2: 2.0},
///             1: {2: 1.0},
///             2: {0: 1.0},
///         }
///
/// :rtype: AllPairsPathLengthMapping
#[pyfunction]
#[text_signature = "(graph, edge_cost_fn, /)"]
pub fn digraph_all_pairs_dijkstra_path_lengths(
    py: Python,
    graph: &digraph::PyDiGraph,
    edge_cost_fn: PyObject,
) -> PyResult<AllPairsPathLengthMapping> {
    _all_pairs_dijkstra_path_lengths(py, &graph.graph, edge_cost_fn)
}

/// Find the shortest path from all nodes in a :class:`~retworkx.PyDiGraph`
/// object
///
/// This function will generate the shortest path from a source node using
/// Dijkstra's algorithm. This function is multithreaded and will run
/// launch a thread pool with threads equal to the number of CPUs by default.
/// You can tune the number of threads with the ``RAYON_NUM_THREADS``
/// environment variable. For example, setting ``RAYON_NUM_THREADS=4`` would
/// limit the thread pool to 4 threads.
///
/// :param graph: The input :class:`~retworkx.PyDiGraph` object to use
/// :param edge_cost_fn: A callable object that acts as a weight function for
///     an edge. It will accept a single positional argument, the edge's weight
///     object and will return a float which will be used to represent the
///     weight/cost of the edge
///
/// :return: A read-only dictionary of paths. The keys are source node indices
///     and the values are dicts of the target node and the list of the
///     node indices making up the shortest path to that node. For example::
///
///         {
///             0: {1: [0, 1],  2: [0, 1, 2]},
///             1: {2: [1, 2]},
///             2: {0: [2, 0]},
///         }
///
/// :rtype: AllPairsPathMapping
#[pyfunction]
#[text_signature = "(graph, edge_cost_fn, /)"]
pub fn digraph_all_pairs_dijkstra_shortest_paths(
    py: Python,
    graph: &digraph::PyDiGraph,
    edge_cost_fn: PyObject,
) -> PyResult<AllPairsPathMapping> {
    _all_pairs_dijkstra_shortest_paths(py, &graph.graph, edge_cost_fn)
}

/// Calculate the the shortest length from all nodes in a
/// :class:`~retworkx.PyGraph` object
///
/// This function will generate the shortest path from a source node using
/// Dijkstra's algorithm.
///
/// :param graph: The input :class:`~retworkx.PyGraph` to use
/// :param edge_cost_fn: A callable object that acts as a weight function for
///     an edge. It will accept a single positional argument, the edge's weight
///     object and will return a float which will be used to represent the
///     weight/cost of the edge
///
/// :return: A read-only dictionary of path lengths. The keys are source
///     node indices and the values are dicts of the target node and the length
///     of the shortest path to that node. For example::
///
///         {
///             0: {1: 2.0, 2: 2.0},
///             1: {2: 1.0},
///             2: {0: 1.0},
///         }
///
/// :rtype: AllPairsPathLengthMapping
#[pyfunction]
#[text_signature = "(graph, edge_cost_fn, /)"]
pub fn graph_all_pairs_dijkstra_path_lengths(
    py: Python,
    graph: &graph::PyGraph,
    edge_cost_fn: PyObject,
) -> PyResult<AllPairsPathLengthMapping> {
    _all_pairs_dijkstra_path_lengths(py, &graph.graph, edge_cost_fn)
}

/// Find the shortest path from all nodes in a :class:`~retworkx.PyGraph`
/// object
///
/// This function will generate the shortest path from a source node using
/// Dijkstra's algorithm.
///
/// :param graph: The input :class:`~retworkx.PyGraph` object to use
/// :param edge_cost_fn: A callable object that acts as a weight function for
///     an edge. It will accept a single positional argument, the edge's weight
///     object and will return a float which will be used to represent the
///     weight/cost of the edge
///
/// :return: A read-only dictionary of paths. The keys are destination node
///     indices and the values are dicts of the target node and the list of the
///     node indices making up the shortest path to that node. For example::
///
///         {
///             0: {1: [0, 1],  2: [0, 1, 2]},
///             1: {2: [1, 2]},
///             2: {0: [2, 0]},
///         }
///
/// :rtype: AllPairsPathMapping
#[pyfunction]
#[text_signature = "(graph, edge_cost_fn, /)"]
pub fn graph_all_pairs_dijkstra_shortest_paths(
    py: Python,
    graph: &graph::PyGraph,
    edge_cost_fn: PyObject,
) -> PyResult<AllPairsPathMapping> {
    _all_pairs_dijkstra_shortest_paths(py, &graph.graph, edge_cost_fn)
}

/// Compute the A* shortest path for a PyGraph
///
/// :param PyGraph graph: The input graph to use
/// :param int node: The node index to compute the path from
/// :param goal_fn: A python callable that will take in 1 parameter, a node's data
///     object and will return a boolean which will be True if it is the finish
///     node.
/// :param edge_cost_fn: A python callable that will take in 1 parameter, an edge's
///     data object and will return a float that represents the cost of that
///     edge. It must be non-negative.
/// :param estimate_cost_fn: A python callable that will take in 1 parameter, a
///     node's data object and will return a float which represents the estimated
///     cost for the next node. The return must be non-negative. For the
///     algorithm to find the actual shortest path, it should be admissible,
///     meaning that it should never overestimate the actual cost to get to the
///     nearest goal node.
///
/// :returns: The computed shortest path between node and finish as a list
///     of node indices.
/// :rtype: NodeIndices
#[pyfunction]
#[text_signature = "(graph, node, goal_fn, edge_cost, estimate_cost, /)"]
fn graph_astar_shortest_path(
    py: Python,
    graph: &graph::PyGraph,
    node: usize,
    goal_fn: PyObject,
    edge_cost_fn: PyObject,
    estimate_cost_fn: PyObject,
) -> PyResult<NodeIndices> {
    let goal_fn_callable = |a: &PyObject| -> PyResult<bool> {
        let res = goal_fn.call1(py, (a,))?;
        let raw = res.to_object(py);
        let output: bool = raw.extract(py)?;
        Ok(output)
    };

    let edge_cost_callable = |a: &PyObject| -> PyResult<f64> {
        let res = edge_cost_fn.call1(py, (a,))?;
        let raw = res.to_object(py);
        let output: f64 = raw.extract(py)?;
        Ok(output)
    };

    let estimate_cost_callable = |a: &PyObject| -> PyResult<f64> {
        let res = estimate_cost_fn.call1(py, (a,))?;
        let raw = res.to_object(py);
        let output: f64 = raw.extract(py)?;
        Ok(output)
    };
    let start = NodeIndex::new(node);

    let astar_res = astar::astar(
        graph,
        start,
        |f| goal_fn_callable(graph.graph.node_weight(f).unwrap()),
        |e| edge_cost_callable(e.weight()),
        |estimate| {
            estimate_cost_callable(graph.graph.node_weight(estimate).unwrap())
        },
    )?;
    let path = match astar_res {
        Some(path) => path,
        None => {
            return Err(NoPathFound::new_err(
                "No path found that satisfies goal_fn",
            ))
        }
    };
    Ok(NodeIndices {
        nodes: path.1.into_iter().map(|x| x.index()).collect(),
    })
}

/// Compute the A* shortest path for a PyDiGraph
///
/// :param PyDiGraph graph: The input graph to use
/// :param int node: The node index to compute the path from
/// :param goal_fn: A python callable that will take in 1 parameter, a node's
///     data object and will return a boolean which will be True if it is the
///     finish node.
/// :param edge_cost_fn: A python callable that will take in 1 parameter, an
///     edge's data object and will return a float that represents the cost of
///     that edge. It must be non-negative.
/// :param estimate_cost_fn: A python callable that will take in 1 parameter, a
///     node's data object and will return a float which represents the
///     estimated cost for the next node. The return must be non-negative. For
///     the algorithm to find the actual shortest path, it should be
///     admissible, meaning that it should never overestimate the actual cost
///     to get to the nearest goal node.
///
/// :return: The computed shortest path between node and finish as a list
///     of node indices.
/// :rtype: NodeIndices
#[pyfunction]
#[text_signature = "(graph, node, goal_fn, edge_cost, estimate_cost, /)"]
fn digraph_astar_shortest_path(
    py: Python,
    graph: &digraph::PyDiGraph,
    node: usize,
    goal_fn: PyObject,
    edge_cost_fn: PyObject,
    estimate_cost_fn: PyObject,
) -> PyResult<NodeIndices> {
    let goal_fn_callable = |a: &PyObject| -> PyResult<bool> {
        let res = goal_fn.call1(py, (a,))?;
        let raw = res.to_object(py);
        let output: bool = raw.extract(py)?;
        Ok(output)
    };

    let edge_cost_callable = |a: &PyObject| -> PyResult<f64> {
        let res = edge_cost_fn.call1(py, (a,))?;
        let raw = res.to_object(py);
        let output: f64 = raw.extract(py)?;
        Ok(output)
    };

    let estimate_cost_callable = |a: &PyObject| -> PyResult<f64> {
        let res = estimate_cost_fn.call1(py, (a,))?;
        let raw = res.to_object(py);
        let output: f64 = raw.extract(py)?;
        Ok(output)
    };
    let start = NodeIndex::new(node);

    let astar_res = astar::astar(
        graph,
        start,
        |f| goal_fn_callable(graph.graph.node_weight(f).unwrap()),
        |e| edge_cost_callable(e.weight()),
        |estimate| {
            estimate_cost_callable(graph.graph.node_weight(estimate).unwrap())
        },
    )?;
    let path = match astar_res {
        Some(path) => path,
        None => {
            return Err(NoPathFound::new_err(
                "No path found that satisfies goal_fn",
            ))
        }
    };
    Ok(NodeIndices {
        nodes: path.1.into_iter().map(|x| x.index()).collect(),
    })
}

/// Return a :math:`G_{np}` directed random graph, also known as an
/// Erdős-Rényi graph or a binomial graph.
///
/// For number of nodes :math:`n` and probability :math:`p`, the :math:`G_{n,p}`
/// graph algorithm creates :math:`n` nodes, and for all the :math:`n (n - 1)` possible edges,
/// each edge is created independently with probability :math:`p`.
/// In general, for any probability :math:`p`, the expected number of edges returned
/// is :math:`m = p n (n - 1)`. If :math:`p = 0` or :math:`p = 1`, the returned
/// graph is not random and will always be an empty or a complete graph respectively.
/// An empty graph has zero edges and a complete directed graph has :math:`n (n - 1)` edges.
/// The run time is :math:`O(n + m)` where :math:`m` is the expected number of edges mentioned above.
/// When :math:`p = 0`, run time always reduces to :math:`O(n)`, as the lower bound.
/// When :math:`p = 1`, run time always goes to :math:`O(n + n (n - 1))`, as the upper bound.
/// For other probabilities, this algorithm [1]_ runs in :math:`O(n + m)` time.
///
/// For :math:`0 < p < 1`, the algorithm is based on the implementation of the networkx function
/// ``fast_gnp_random_graph`` [2]_
///
/// :param int num_nodes: The number of nodes to create in the graph
/// :param float probability: The probability of creating an edge between two nodes
/// :param int seed: An optional seed to use for the random number generator
///
/// :return: A PyDiGraph object
/// :rtype: PyDiGraph
///
/// .. [1] Vladimir Batagelj and Ulrik Brandes,
///    "Efficient generation of large random networks",
///    Phys. Rev. E, 71, 036113, 2005.
/// .. [2] https://github.com/networkx/networkx/blob/networkx-2.4/networkx/generators/random_graphs.py#L49-L120
#[pyfunction]
#[text_signature = "(num_nodes, probability, seed=None, /)"]
pub fn directed_gnp_random_graph(
    py: Python,
    num_nodes: isize,
    probability: f64,
    seed: Option<u64>,
) -> PyResult<digraph::PyDiGraph> {
    if num_nodes <= 0 {
        return Err(PyValueError::new_err("num_nodes must be > 0"));
    }
    let mut rng: Pcg64 = match seed {
        Some(seed) => Pcg64::seed_from_u64(seed),
        None => Pcg64::from_entropy(),
    };
    let mut inner_graph = StableDiGraph::<PyObject, PyObject>::new();
    for x in 0..num_nodes {
        inner_graph.add_node(x.to_object(py));
    }
    if !(0.0..=1.0).contains(&probability) {
        return Err(PyValueError::new_err(
            "Probability out of range, must be 0 <= p <= 1",
        ));
    }
    if probability > 0.0 {
        if (probability - 1.0).abs() < std::f64::EPSILON {
            for u in 0..num_nodes {
                for v in 0..num_nodes {
                    if u != v {
                        // exclude self-loops
                        let u_index = NodeIndex::new(u as usize);
                        let v_index = NodeIndex::new(v as usize);
                        inner_graph.add_edge(u_index, v_index, py.None());
                    }
                }
            }
        } else {
            let mut v: isize = 0;
            let mut w: isize = -1;
            let lp: f64 = (1.0 - probability).ln();

            let between = Uniform::new(0.0, 1.0);
            while v < num_nodes {
                let random: f64 = between.sample(&mut rng);
                let lr: f64 = (1.0 - random).ln();
                let ratio: isize = (lr / lp) as isize;
                w = w + 1 + ratio;
                // avoid self loops
                if v == w {
                    w += 1;
                }
                while v < num_nodes && num_nodes <= w {
                    w -= v;
                    v += 1;
                    // avoid self loops
                    if v == w {
                        w -= v;
                        v += 1;
                    }
                }
                if v < num_nodes {
                    let v_index = NodeIndex::new(v as usize);
                    let w_index = NodeIndex::new(w as usize);
                    inner_graph.add_edge(v_index, w_index, py.None());
                }
            }
        }
    }

    let graph = digraph::PyDiGraph {
        graph: inner_graph,
        cycle_state: algo::DfsSpace::default(),
        check_cycle: false,
        node_removed: false,
        multigraph: true,
    };
    Ok(graph)
}

/// Return a :math:`G_{np}` random undirected graph, also known as an
/// Erdős-Rényi graph or a binomial graph.
///
/// For number of nodes :math:`n` and probability :math:`p`, the :math:`G_{n,p}`
/// graph algorithm creates :math:`n` nodes, and for all the :math:`n (n - 1)/2` possible edges,
/// each edge is created independently with probability :math:`p`.
/// In general, for any probability :math:`p`, the expected number of edges returned
/// is :math:`m = p n (n - 1)/2`. If :math:`p = 0` or :math:`p = 1`, the returned
/// graph is not random and will always be an empty or a complete graph respectively.
/// An empty graph has zero edges and a complete undirected graph has :math:`n (n - 1)/2` edges.
/// The run time is :math:`O(n + m)` where :math:`m` is the expected number of edges mentioned above.
/// When :math:`p = 0`, run time always reduces to :math:`O(n)`, as the lower bound.
/// When :math:`p = 1`, run time always goes to :math:`O(n + n (n - 1)/2)`, as the upper bound.
/// For other probabilities, this algorithm [1]_ runs in :math:`O(n + m)` time.
///
/// For :math:`0 < p < 1`, the algorithm is based on the implementation of the networkx function
/// ``fast_gnp_random_graph`` [2]_
///
/// :param int num_nodes: The number of nodes to create in the graph
/// :param float probability: The probability of creating an edge between two nodes
/// :param int seed: An optional seed to use for the random number generator
///
/// :return: A PyGraph object
/// :rtype: PyGraph
///
/// .. [1] Vladimir Batagelj and Ulrik Brandes,
///    "Efficient generation of large random networks",
///    Phys. Rev. E, 71, 036113, 2005.
/// .. [2] https://github.com/networkx/networkx/blob/networkx-2.4/networkx/generators/random_graphs.py#L49-L120
#[pyfunction]
#[text_signature = "(num_nodes, probability, seed=None, /)"]
pub fn undirected_gnp_random_graph(
    py: Python,
    num_nodes: isize,
    probability: f64,
    seed: Option<u64>,
) -> PyResult<graph::PyGraph> {
    if num_nodes <= 0 {
        return Err(PyValueError::new_err("num_nodes must be > 0"));
    }
    let mut rng: Pcg64 = match seed {
        Some(seed) => Pcg64::seed_from_u64(seed),
        None => Pcg64::from_entropy(),
    };
    let mut inner_graph = StableUnGraph::<PyObject, PyObject>::default();
    for x in 0..num_nodes {
        inner_graph.add_node(x.to_object(py));
    }
    if !(0.0..=1.0).contains(&probability) {
        return Err(PyValueError::new_err(
            "Probability out of range, must be 0 <= p <= 1",
        ));
    }
    if probability > 0.0 {
        if (probability - 1.0).abs() < std::f64::EPSILON {
            for u in 0..num_nodes {
                for v in u + 1..num_nodes {
                    let u_index = NodeIndex::new(u as usize);
                    let v_index = NodeIndex::new(v as usize);
                    inner_graph.add_edge(u_index, v_index, py.None());
                }
            }
        } else {
            let mut v: isize = 1;
            let mut w: isize = -1;
            let lp: f64 = (1.0 - probability).ln();

            let between = Uniform::new(0.0, 1.0);
            while v < num_nodes {
                let random: f64 = between.sample(&mut rng);
                let lr = (1.0 - random).ln();
                let ratio: isize = (lr / lp) as isize;
                w = w + 1 + ratio;
                while w >= v && v < num_nodes {
                    w -= v;
                    v += 1;
                }
                if v < num_nodes {
                    let v_index = NodeIndex::new(v as usize);
                    let w_index = NodeIndex::new(w as usize);
                    inner_graph.add_edge(v_index, w_index, py.None());
                }
            }
        }
    }

    let graph = graph::PyGraph {
        graph: inner_graph,
        node_removed: false,
        multigraph: true,
    };
    Ok(graph)
}

/// Return a :math:`G_{nm}` of a directed graph
///
/// Generates a random directed graph out of all the possible graphs with :math:`n` nodes and
/// :math:`m` edges. The generated graph will not be a multigraph and will not have self loops.
///
/// For :math:`n` nodes, the maximum edges that can be returned is :math:`n (n - 1)`.
/// Passing :math:`m` higher than that will still return the maximum number of edges.
/// If :math:`m = 0`, the returned graph will always be empty (no edges).
/// When a seed is provided, the results are reproducible. Passing a seed when :math:`m = 0`
/// or :math:`m >= n (n - 1)` has no effect, as the result will always be an empty or a complete graph respectively.
///
/// This algorithm has a time complexity of :math:`O(n + m)`
///
/// :param int num_nodes: The number of nodes to create in the graph
/// :param int num_edges: The number of edges to create in the graph
/// :param int seed: An optional seed to use for the random number generator
///
/// :return: A PyDiGraph object
/// :rtype: PyDiGraph
///
#[pyfunction]
#[text_signature = "(num_nodes, num_edges, seed=None, /)"]
pub fn directed_gnm_random_graph(
    py: Python,
    num_nodes: isize,
    num_edges: isize,
    seed: Option<u64>,
) -> PyResult<digraph::PyDiGraph> {
    if num_nodes <= 0 {
        return Err(PyValueError::new_err("num_nodes must be > 0"));
    }
    if num_edges < 0 {
        return Err(PyValueError::new_err("num_edges must be >= 0"));
    }
    let mut rng: Pcg64 = match seed {
        Some(seed) => Pcg64::seed_from_u64(seed),
        None => Pcg64::from_entropy(),
    };
    let mut inner_graph = StableDiGraph::<PyObject, PyObject>::new();
    for x in 0..num_nodes {
        inner_graph.add_node(x.to_object(py));
    }
    // if number of edges to be created is >= max,
    // avoid randomly missed trials and directly add edges between every node
    if num_edges >= num_nodes * (num_nodes - 1) {
        for u in 0..num_nodes {
            for v in 0..num_nodes {
                // avoid self-loops
                if u != v {
                    let u_index = NodeIndex::new(u as usize);
                    let v_index = NodeIndex::new(v as usize);
                    inner_graph.add_edge(u_index, v_index, py.None());
                }
            }
        }
    } else {
        let mut created_edges: isize = 0;
        let between = Uniform::new(0, num_nodes);
        while created_edges < num_edges {
            let u = between.sample(&mut rng);
            let v = between.sample(&mut rng);
            let u_index = NodeIndex::new(u as usize);
            let v_index = NodeIndex::new(v as usize);
            // avoid self-loops and multi-graphs
            if u != v && inner_graph.find_edge(u_index, v_index).is_none() {
                inner_graph.add_edge(u_index, v_index, py.None());
                created_edges += 1;
            }
        }
    }
    let graph = digraph::PyDiGraph {
        graph: inner_graph,
        cycle_state: algo::DfsSpace::default(),
        check_cycle: false,
        node_removed: false,
        multigraph: true,
    };
    Ok(graph)
}

/// Return a :math:`G_{nm}` of an undirected graph
///
/// Generates a random undirected graph out of all the possible graphs with :math:`n` nodes and
/// :math:`m` edges. The generated graph will not be a multigraph and will not have self loops.
///
/// For :math:`n` nodes, the maximum edges that can be returned is :math:`n (n - 1)/2`.
/// Passing :math:`m` higher than that will still return the maximum number of edges.
/// If :math:`m = 0`, the returned graph will always be empty (no edges).
/// When a seed is provided, the results are reproducible. Passing a seed when :math:`m = 0`
/// or :math:`m >= n (n - 1)/2` has no effect, as the result will always be an empty or a complete graph respectively.
///
/// This algorithm has a time complexity of :math:`O(n + m)`
///
/// :param int num_nodes: The number of nodes to create in the graph
/// :param int num_edges: The number of edges to create in the graph
/// :param int seed: An optional seed to use for the random number generator
///
/// :return: A PyGraph object
/// :rtype: PyGraph

#[pyfunction]
#[text_signature = "(num_nodes, probability, seed=None, /)"]
pub fn undirected_gnm_random_graph(
    py: Python,
    num_nodes: isize,
    num_edges: isize,
    seed: Option<u64>,
) -> PyResult<graph::PyGraph> {
    if num_nodes <= 0 {
        return Err(PyValueError::new_err("num_nodes must be > 0"));
    }
    if num_edges < 0 {
        return Err(PyValueError::new_err("num_edges must be >= 0"));
    }
    let mut rng: Pcg64 = match seed {
        Some(seed) => Pcg64::seed_from_u64(seed),
        None => Pcg64::from_entropy(),
    };
    let mut inner_graph = StableUnGraph::<PyObject, PyObject>::default();
    for x in 0..num_nodes {
        inner_graph.add_node(x.to_object(py));
    }
    // if number of edges to be created is >= max,
    // avoid randomly missed trials and directly add edges between every node
    if num_edges >= num_nodes * (num_nodes - 1) / 2 {
        for u in 0..num_nodes {
            for v in u + 1..num_nodes {
                let u_index = NodeIndex::new(u as usize);
                let v_index = NodeIndex::new(v as usize);
                inner_graph.add_edge(u_index, v_index, py.None());
            }
        }
    } else {
        let mut created_edges: isize = 0;
        let between = Uniform::new(0, num_nodes);
        while created_edges < num_edges {
            let u = between.sample(&mut rng);
            let v = between.sample(&mut rng);
            let u_index = NodeIndex::new(u as usize);
            let v_index = NodeIndex::new(v as usize);
            // avoid self-loops and multi-graphs
            if u != v && inner_graph.find_edge(u_index, v_index).is_none() {
                inner_graph.add_edge(u_index, v_index, py.None());
                created_edges += 1;
            }
        }
    }
    let graph = graph::PyGraph {
        graph: inner_graph,
        node_removed: false,
        multigraph: true,
    };
    Ok(graph)
}

#[inline]
fn pnorm(x: f64, p: f64) -> f64 {
    if p == 1.0 || p == std::f64::INFINITY {
        x.abs()
    } else if p == 2.0 {
        x * x
    } else {
        x.abs().powf(p)
    }
}

fn distance(x: &[f64], y: &[f64], p: f64) -> f64 {
    let it = x.iter().zip(y.iter()).map(|(xi, yi)| pnorm(xi - yi, p));

    if p == std::f64::INFINITY {
        it.fold(-1.0, |max, x| if x > max { x } else { max })
    } else {
        it.sum()
    }
}

/// Returns a random geometric graph in the unit cube of dimensions `dim`.
///
/// The random geometric graph model places `num_nodes` nodes uniformly at
/// random in the unit cube. Two nodes are joined by an edge if the
/// distance between the nodes is at most `radius`.
///
/// Each node has a node attribute ``'pos'`` that stores the
/// position of that node in Euclidean space as provided by the
/// ``pos`` keyword argument or, if ``pos`` was not provided, as
/// generated by this function.
///
/// :param int num_nodes: The number of nodes to create in the graph
/// :param float radius: Distance threshold value
/// :param int dim: Dimension of node positions. Default: 2
/// :param list pos: Optional list with node positions as values
/// :param float p: Which Minkowski distance metric to use.  `p` has to meet the condition
///     ``1 <= p <= infinity``.
///     If this argument is not specified, the :math:`L^2` metric
///     (the Euclidean distance metric), p = 2 is used.
/// :param int seed: An optional seed to use for the random number generator
///
/// :return: A PyGraph object
/// :rtype: PyGraph
#[pyfunction(dim = "2", p = "2.0")]
#[text_signature = "(num_nodes, radius, /, dim=2, pos=None, p=2.0, seed=None)"]
pub fn random_geometric_graph(
    py: Python,
    num_nodes: usize,
    radius: f64,
    dim: usize,
    pos: Option<Vec<Vec<f64>>>,
    p: f64,
    seed: Option<u64>,
) -> PyResult<graph::PyGraph> {
    if num_nodes == 0 {
        return Err(PyValueError::new_err("num_nodes must be > 0"));
    }

    let mut inner_graph = StableUnGraph::<PyObject, PyObject>::default();

    let radius_p = pnorm(radius, p);
    let mut rng: Pcg64 = match seed {
        Some(seed) => Pcg64::seed_from_u64(seed),
        None => Pcg64::from_entropy(),
    };

    let dist = Uniform::new(0.0, 1.0);
    let pos = pos.unwrap_or_else(|| {
        (0..num_nodes)
            .map(|_| (0..dim).map(|_| dist.sample(&mut rng)).collect())
            .collect()
    });

    if num_nodes != pos.len() {
        return Err(PyValueError::new_err(
            "number of elements in pos and num_nodes must be equal",
        ));
    }

    for pval in pos.iter() {
        let pos_dict = PyDict::new(py);
        pos_dict.set_item("pos", pval.to_object(py))?;

        inner_graph.add_node(pos_dict.into());
    }

    for u in 0..(num_nodes - 1) {
        for v in (u + 1)..num_nodes {
            if distance(&pos[u], &pos[v], p) < radius_p {
                inner_graph.add_edge(
                    NodeIndex::new(u),
                    NodeIndex::new(v),
                    py.None(),
                );
            }
        }
    }

    let graph = graph::PyGraph {
        graph: inner_graph,
        node_removed: false,
        multigraph: true,
    };
    Ok(graph)
}

/// Return a list of cycles which form a basis for cycles of a given PyGraph
///
/// A basis for cycles of a graph is a minimal collection of
/// cycles such that any cycle in the graph can be written
/// as a sum of cycles in the basis.  Here summation of cycles
/// is defined as the exclusive or of the edges.
///
/// This is adapted from algorithm CACM 491 [1]_.
///
/// :param PyGraph graph: The graph to find the cycle basis in
/// :param int root: Optional index for starting node for basis
///
/// :returns: A list of cycle lists. Each list is a list of node ids which
///     forms a cycle (loop) in the input graph
/// :rtype: list
///
/// .. [1] Paton, K. An algorithm for finding a fundamental set of
///    cycles of a graph. Comm. ACM 12, 9 (Sept 1969), 514-518.
#[pyfunction]
#[text_signature = "(graph, /, root=None)"]
pub fn cycle_basis(
    graph: &graph::PyGraph,
    root: Option<usize>,
) -> Vec<Vec<usize>> {
    let mut root_node = root;
    let mut graph_nodes: HashSet<NodeIndex> =
        graph.graph.node_indices().collect();
    let mut cycles: Vec<Vec<usize>> = Vec::new();
    while !graph_nodes.is_empty() {
        let temp_value: NodeIndex;
        // If root_node is not set get an arbitrary node from the set of graph
        // nodes we've not "examined"
        let root_index = match root_node {
            Some(root_value) => NodeIndex::new(root_value),
            None => {
                temp_value = *graph_nodes.iter().next().unwrap();
                graph_nodes.remove(&temp_value);
                temp_value
            }
        };
        // Stack (ie "pushdown list") of vertices already in the spanning tree
        let mut stack: Vec<NodeIndex> = vec![root_index];
        // Map of node index to predecessor node index
        let mut pred: HashMap<NodeIndex, NodeIndex> = HashMap::new();
        pred.insert(root_index, root_index);
        // Set of examined nodes during this iteration
        let mut used: HashMap<NodeIndex, HashSet<NodeIndex>> = HashMap::new();
        used.insert(root_index, HashSet::new());
        // Walk the spanning tree
        while !stack.is_empty() {
            // Use the last element added so that cycles are easier to find
            let z = stack.pop().unwrap();
            for neighbor in graph.graph.neighbors(z) {
                // A new node was encountered:
                if !used.contains_key(&neighbor) {
                    pred.insert(neighbor, z);
                    stack.push(neighbor);
                    let mut temp_set: HashSet<NodeIndex> = HashSet::new();
                    temp_set.insert(z);
                    used.insert(neighbor, temp_set);
                // A self loop:
                } else if z == neighbor {
                    let cycle: Vec<usize> = vec![z.index()];
                    cycles.push(cycle);
                // A cycle was found:
                } else if !used.get(&z).unwrap().contains(&neighbor) {
                    let pn = used.get(&neighbor).unwrap();
                    let mut cycle: Vec<NodeIndex> = vec![neighbor, z];
                    let mut p = pred.get(&z).unwrap();
                    while !pn.contains(p) {
                        cycle.push(*p);
                        p = pred.get(p).unwrap();
                    }
                    cycle.push(*p);
                    cycles.push(cycle.iter().map(|x| x.index()).collect());
                    let neighbor_set = used.get_mut(&neighbor).unwrap();
                    neighbor_set.insert(z);
                }
            }
        }
        let mut temp_hashset: HashSet<NodeIndex> = HashSet::new();
        for key in pred.keys() {
            temp_hashset.insert(*key);
        }
        graph_nodes = graph_nodes.difference(&temp_hashset).copied().collect();
        root_node = None;
    }
    cycles
}

/// Compute a maximum-weighted matching for a :class:`~retworkx.PyGraph`
///
/// A matching is a subset of edges in which no node occurs more than once.
/// The weight of a matching is the sum of the weights of its edges.
/// A maximal matching cannot add more edges and still be a matching.
/// The cardinality of a matching is the number of matched edges.
///
/// This function takes time :math:`O(n^3)` where ``n`` is the number of nodes
/// in the graph.
///
/// This method is based on the "blossom" method for finding augmenting
/// paths and the "primal-dual" method for finding a matching of maximum
/// weight, both methods invented by Jack Edmonds [1]_.
///
/// :param PyGraph graph: The undirected graph to compute the max weight
///     matching for. Expects to have no parallel edges (multigraphs are
///     untested currently).
/// :param bool max_cardinality: If True, compute the maximum-cardinality
///     matching with maximum weight among all maximum-cardinality matchings.
///     Defaults False.
/// :param callable weight_fn: An optional callable that will be passed a
///     single argument the edge object for each edge in the graph. It is
///     expected to return an ``int`` weight for that edge. For example,
///     if the weights are all integers you can use: ``lambda x: x``. If not
///     specified the value for ``default_weight`` will be used for all
///     edge weights.
/// :param int default_weight: The ``int`` value to use for all edge weights
///     in the graph if ``weight_fn`` is not specified. Defaults to ``1``.
/// :param bool verify_optimum: A boolean flag to run a check that the found
///     solution is optimum. If set to true an exception will be raised if
///     the found solution is not optimum. This is mostly useful for testing.
///
/// :returns: A set of tuples ofthe matching, Note that only a single
///     direction will be listed in the output, for example:
///     ``{(0, 1),}``.
/// :rtype: set
///
/// .. [1] "Efficient Algorithms for Finding Maximum Matching in Graphs",
///     Zvi Galil, ACM Computing Surveys, 1986.
///
#[pyfunction(
    max_cardinality = "false",
    default_weight = 1,
    verify_optimum = "false"
)]
#[text_signature = "(graph, /, max_cardinality=False, weight_fn=None, default_weight=1, verify_optimum=False)"]
pub fn max_weight_matching(
    py: Python,
    graph: &graph::PyGraph,
    max_cardinality: bool,
    weight_fn: Option<PyObject>,
    default_weight: i128,
    verify_optimum: bool,
) -> PyResult<HashSet<(usize, usize)>> {
    max_weight_matching::max_weight_matching(
        py,
        graph,
        max_cardinality,
        weight_fn,
        default_weight,
        verify_optimum,
    )
}

/// Compute the strongly connected components for a directed graph
///
/// This function is implemented using Kosaraju's algorithm
///
/// :param PyDiGraph graph: The input graph to find the strongly connected
///     components for.
///
/// :return: A list of list of node ids for strongly connected components
/// :rtype: list
#[pyfunction]
#[text_signature = "(graph, /)"]
pub fn strongly_connected_components(
    graph: &digraph::PyDiGraph,
) -> Vec<Vec<usize>> {
    algo::kosaraju_scc(graph)
        .iter()
        .map(|x| x.iter().map(|id| id.index()).collect())
        .collect()
}

/// Return the first cycle encountered during DFS of a given PyDiGraph,
/// empty list is returned if no cycle is found
///
/// :param PyDiGraph graph: The graph to find the cycle in
/// :param int source: Optional index to find a cycle for. If not specified an
///     arbitrary node will be selected from the graph.
///
/// :returns: A list describing the cycle. The index of node ids which
///     forms a cycle (loop) in the input graph
/// :rtype: EdgeList
#[pyfunction]
#[text_signature = "(graph, /, source=None)"]
pub fn digraph_find_cycle(
    graph: &digraph::PyDiGraph,
    source: Option<usize>,
) -> EdgeList {
    let mut graph_nodes: HashSet<NodeIndex> =
        graph.graph.node_indices().collect();
    let mut cycle: Vec<(usize, usize)> =
        Vec::with_capacity(graph.graph.edge_count());
    let temp_value: NodeIndex;
    // If source is not set get an arbitrary node from the set of graph
    // nodes we've not "examined"
    let source_index = match source {
        Some(source_value) => NodeIndex::new(source_value),
        None => {
            temp_value = *graph_nodes.iter().next().unwrap();
            graph_nodes.remove(&temp_value);
            temp_value
        }
    };

    // Stack (ie "pushdown list") of vertices already in the spanning tree
    let mut stack: Vec<NodeIndex> = vec![source_index];
    // map to store parent of a node
    let mut pred: HashMap<NodeIndex, NodeIndex> = HashMap::new();
    // a node is in the visiting set if at least one of its child is unexamined
    let mut visiting = HashSet::new();
    // a node is in visited set if all of its children have been examined
    let mut visited = HashSet::new();
    while !stack.is_empty() {
        let mut z = *stack.last().unwrap();
        visiting.insert(z);

        let children = graph
            .graph
            .neighbors_directed(z, petgraph::Direction::Outgoing);

        for child in children {
            //cycle is found
            if visiting.contains(&child) {
                cycle.push((z.index(), child.index()));
                //backtrack
                loop {
                    if z == child {
                        cycle.reverse();
                        break;
                    }
                    cycle.push((pred[&z].index(), z.index()));
                    z = pred[&z];
                }
                return EdgeList { edges: cycle };
            }
            //if an unexplored node is encountered
            if !visited.contains(&child) {
                stack.push(child);
                pred.insert(child, z);
            }
        }

        let top = *stack.last().unwrap();
        //if no further children and explored, move to visited
        if top.index() == z.index() {
            stack.pop();
            visiting.remove(&z);
            visited.insert(z);
        }
    }
    EdgeList { edges: cycle }
}

fn _inner_is_matching(
    graph: &graph::PyGraph,
    matching: &HashSet<(usize, usize)>,
) -> bool {
    let has_edge = |e: &(usize, usize)| -> bool {
        graph
            .graph
            .contains_edge(NodeIndex::new(e.0), NodeIndex::new(e.1))
    };

    if !matching.iter().all(|e| has_edge(e)) {
        return false;
    }
    let mut found: HashSet<usize> = HashSet::with_capacity(2 * matching.len());
    for (v1, v2) in matching {
        if found.contains(v1) || found.contains(v2) {
            return false;
        }
        found.insert(*v1);
        found.insert(*v2);
    }
    true
}

/// Check if matching is valid for graph
///
/// A *matching* in a graph is a set of edges in which no two distinct
/// edges share a common endpoint.
///
/// :param PyDiGraph graph: The graph to check if the matching is valid for
/// :param set matching: A set of node index tuples for each edge in the
///     matching.
///
/// :returns: Whether the provided matching is a valid matching for the graph
/// :rtype: bool
#[pyfunction]
#[text_signature = "(graph, matching, /)"]
pub fn is_matching(
    graph: &graph::PyGraph,
    matching: HashSet<(usize, usize)>,
) -> bool {
    _inner_is_matching(graph, &matching)
}

/// Check if a matching is a maximal (**not** maximum) matching for a graph
///
/// A *maximal matching* in a graph is a matching in which adding any
/// edge would cause the set to no longer be a valid matching.
///
/// .. note::
///
///   This is not checking for a *maximum* (globally optimal) matching, but
///   a *maximal* (locally optimal) matching.
///
/// :param PyDiGraph graph: The graph to check if the matching is maximal for.
/// :param set matching: A set of node index tuples for each edge in the
///     matching.
///
/// :returns: Whether the provided matching is a valid matching and whether it
///     is maximal or not.
/// :rtype: bool
#[pyfunction]
#[text_signature = "(graph, matching, /)"]
pub fn is_maximal_matching(
    graph: &graph::PyGraph,
    matching: HashSet<(usize, usize)>,
) -> bool {
    if !_inner_is_matching(graph, &matching) {
        return false;
    }
    let edge_list: HashSet<[usize; 2]> = graph
        .edge_references()
        .map(|edge| {
            let mut tmp_array = [edge.source().index(), edge.target().index()];
            tmp_array.sort_unstable();
            tmp_array
        })
        .collect();
    let matched_edges: HashSet<[usize; 2]> = matching
        .iter()
        .map(|edge| {
            let mut tmp_array = [edge.0, edge.1];
            tmp_array.sort_unstable();
            tmp_array
        })
        .collect();
    let mut unmatched_edges = edge_list.difference(&matched_edges);
    unmatched_edges.all(|e| {
        let mut tmp_set = matching.clone();
        tmp_set.insert((e[0], e[1]));
        !_inner_is_matching(graph, &tmp_set)
    })
}

fn _graph_triangles(graph: &graph::PyGraph, node: usize) -> (usize, usize) {
    let mut triangles: usize = 0;

    let index = NodeIndex::new(node);
    let mut neighbors: HashSet<NodeIndex> =
        graph.graph.neighbors(index).collect();
    neighbors.remove(&index);

    for nodev in &neighbors {
        triangles += graph
            .graph
            .neighbors(*nodev)
            .filter(|&x| (x != *nodev) && neighbors.contains(&x))
            .count();
    }

    let d: usize = neighbors.len();
    let triples: usize = match d {
        0 => 0,
        _ => (d * (d - 1)) / 2,
    };

    (triangles / 2, triples)
}

/// Compute the transitivity of an undirected graph.
///
/// The transitivity of a graph is defined as:
///
/// .. math::
///     `c=3 \times \frac{\text{number of triangles}}{\text{number of connected triples}}`
///
/// A “connected triple” means a single vertex with
/// edges running to an unordered pair of others.
///
/// This function is multithreaded and will run
/// launch a thread pool with threads equal to the number of CPUs by default.
/// You can tune the number of threads with the ``RAYON_NUM_THREADS``
/// environment variable. For example, setting ``RAYON_NUM_THREADS=4`` would
/// limit the thread pool to 4 threads.
///
/// .. note::
///
///     The function implicitly assumes that there are no parallel edges
///     or self loops. It may produce incorrect/unexpected results if the
///     input graph has self loops or parallel edges.
///
/// :param PyGraph graph: Graph to be used.
///
/// :returns: Transitivity.
/// :rtype: float
#[pyfunction]
#[text_signature = "(graph, /)"]
fn graph_transitivity(graph: &graph::PyGraph) -> f64 {
    let node_indices: Vec<NodeIndex> = graph.graph.node_indices().collect();
    let (triangles, triples) = node_indices
        .par_iter()
        .map(|node| _graph_triangles(graph, node.index()))
        .reduce(
            || (0, 0),
            |(sumx, sumy), (resx, resy)| (sumx + resx, sumy + resy),
        );

    match triangles {
        0 => 0.0,
        _ => triangles as f64 / triples as f64,
    }
}

fn _digraph_triangles(
    graph: &digraph::PyDiGraph,
    node: usize,
) -> (usize, usize) {
    let mut triangles: usize = 0;

    let index = NodeIndex::new(node);
    let mut out_neighbors: HashSet<NodeIndex> = graph
        .graph
        .neighbors_directed(index, petgraph::Direction::Outgoing)
        .collect();
    out_neighbors.remove(&index);

    let mut in_neighbors: HashSet<NodeIndex> = graph
        .graph
        .neighbors_directed(index, petgraph::Direction::Incoming)
        .collect();
    in_neighbors.remove(&index);

    let neighbors = out_neighbors.iter().chain(in_neighbors.iter());

    for nodev in neighbors {
        triangles += graph
            .graph
            .neighbors_directed(*nodev, petgraph::Direction::Outgoing)
            .chain(
                graph
                    .graph
                    .neighbors_directed(*nodev, petgraph::Direction::Incoming),
            )
            .map(|x| {
                let mut res: usize = 0;

                if (x != *nodev) && out_neighbors.contains(&x) {
                    res += 1;
                }
                if (x != *nodev) && in_neighbors.contains(&x) {
                    res += 1;
                }
                res
            })
            .sum::<usize>();
    }

    let din: usize = in_neighbors.len();
    let dout: usize = out_neighbors.len();

    let dtot = dout + din;
    let dbil: usize = out_neighbors.intersection(&in_neighbors).count();
    let triples: usize = match dtot {
        0 => 0,
        _ => dtot * (dtot - 1) - 2 * dbil,
    };

    (triangles / 2, triples)
}

/// Compute the transitivity of a directed graph.
///
/// The transitivity of a directed graph is defined in [Fag]_, Eq.8:
///
/// .. math::
///     `c=3 \times \frac{\text{number of triangles}}{\text{number of all possible triangles}}`
///
/// A triangle is a connected triple of nodes.
/// Different edge orientations counts as different triangles.
///
/// This function is multithreaded and will run
/// launch a thread pool with threads equal to the number of CPUs by default.
/// You can tune the number of threads with the ``RAYON_NUM_THREADS``
/// environment variable. For example, setting ``RAYON_NUM_THREADS=4`` would
/// limit the thread pool to 4 threads.
///
/// .. note::
///
///     The function implicitly assumes that there are no parallel edges
///     or self loops. It may produce incorrect/unexpected results if the
///     input graph has self loops or parallel edges.
///
/// :param PyDiGraph graph: Directed graph to be used.
///
/// :returns: Transitivity.
/// :rtype: float
///
/// .. [Fag] Clustering in complex directed networks by G. Fagiolo,
///    Physical Review E, 76(2), 026107 (2007)
#[pyfunction]
#[text_signature = "(graph, /)"]
fn digraph_transitivity(graph: &digraph::PyDiGraph) -> f64 {
    let node_indices: Vec<NodeIndex> = graph.graph.node_indices().collect();
    let (triangles, triples) = node_indices
        .par_iter()
        .map(|node| _digraph_triangles(graph, node.index()))
        .reduce(
            || (0, 0),
            |(sumx, sumy), (resx, resy)| (sumx + resx, sumy + resy),
        );

    match triangles {
        0 => 0.0,
        _ => triangles as f64 / triples as f64,
    }
}

pub fn _core_number<Ty>(
    py: Python,
    graph: &StableGraph<PyObject, PyObject, Ty>,
) -> PyResult<PyObject>
where
    Ty: EdgeType,
{
    let node_num = graph.node_count();
    if node_num == 0 {
        return Ok(PyDict::new(py).into());
    }

    let mut cores: HashMap<NodeIndex, usize> = HashMap::with_capacity(node_num);
    let mut node_vec: Vec<NodeIndex> = graph.node_indices().collect();
    let mut degree_map: HashMap<NodeIndex, usize> =
        HashMap::with_capacity(node_num);
    let mut nbrs: HashMap<NodeIndex, HashSet<NodeIndex>> =
        HashMap::with_capacity(node_num);
    let mut node_pos: HashMap<NodeIndex, usize> =
        HashMap::with_capacity(node_num);

    for k in node_vec.iter() {
        let k_nbrs: HashSet<NodeIndex> =
            graph.neighbors_undirected(*k).collect();
        let k_deg = k_nbrs.len();

        nbrs.insert(*k, k_nbrs);
        cores.insert(*k, k_deg);
        degree_map.insert(*k, k_deg);
    }
    node_vec.par_sort_by_key(|k| degree_map.get(k));

    let mut bin_boundaries: Vec<usize> =
        Vec::with_capacity(degree_map[&node_vec[node_num - 1]] + 1);
    bin_boundaries.push(0);
    let mut curr_degree = 0;
    for (i, v) in node_vec.iter().enumerate() {
        node_pos.insert(*v, i);
        let v_degree = degree_map[v];
        if v_degree > curr_degree {
            for _ in 0..v_degree - curr_degree {
                bin_boundaries.push(i);
            }
            curr_degree = v_degree;
        }
    }

    for v_ind in 0..node_vec.len() {
        let v = node_vec[v_ind];
        let v_nbrs = nbrs[&v].clone();
        for u in v_nbrs {
            if cores[&u] > cores[&v] {
                nbrs.get_mut(&u).unwrap().remove(&v);
                let pos = node_pos[&u];
                let bin_start = bin_boundaries[cores[&u]];
                *node_pos.get_mut(&u).unwrap() = bin_start;
                *node_pos.get_mut(&node_vec[bin_start]).unwrap() = pos;
                node_vec.swap(bin_start, pos);
                bin_boundaries[cores[&u]] += 1;
                *cores.get_mut(&u).unwrap() -= 1;
            }
        }
    }

    let out_dict = PyDict::new(py);
    for (v_index, core) in cores {
        out_dict.set_item(v_index.index(), core)?;
    }
    Ok(out_dict.into())
}

/// Return the core number for each node in the graph.
///
/// A k-core is a maximal subgraph that contains nodes of degree k or more.
///
/// .. note::
///
///     The function implicitly assumes that there are no parallel edges
///     or self loops. It may produce incorrect/unexpected results if the
///     input graph has self loops or parallel edges.
///
/// :param PyGraph: The graph to get core numbers
///
/// :returns: A dictionary keyed by node index to the core number
/// :rtype: dict
#[pyfunction]
#[text_signature = "(graph, /)"]
pub fn graph_core_number(
    py: Python,
    graph: &graph::PyGraph,
) -> PyResult<PyObject> {
    _core_number(py, &graph.graph)
}

/// Return the core number for each node in the directed graph.
///
/// A k-core is a maximal subgraph that contains nodes of degree k or more.
/// For directed graphs, the degree is calculated as in_degree + out_degree.
///
/// .. note::
///
///     The function implicitly assumes that there are no parallel edges
///     or self loops. It may produce incorrect/unexpected results if the
///     input graph has self loops or parallel edges.
///
/// :param PyDiGraph: The directed graph to get core numbers
///
/// :returns: A dictionary keyed by node index to the core number
/// :rtype: dict
#[pyfunction]
#[text_signature = "(graph, /)"]
pub fn digraph_core_number(
    py: Python,
    graph: &digraph::PyDiGraph,
) -> PyResult<PyObject> {
    _core_number(py, &graph.graph)
}

/// Find the edges in the minimum spanning tree or forest of a graph
/// using Kruskal's algorithm.
///
/// :param PyGraph graph: Undirected graph
/// :param weight_fn: A callable object (function, lambda, etc) which
///     will be passed the edge object and expected to return a ``float``. This
///     tells retworkx/rust how to extract a numerical weight as a ``float``
///     for edge object. Some simple examples are::
///
///         minimum_spanning_edges(graph, weight_fn: lambda x: 1)
///
///     to return a weight of 1 for all edges. Also::
///
///         minimum_spanning_edges(graph, weight_fn: float)
///
///     to cast the edge object as a float as the weight.
/// :param float default_weight: If ``weight_fn`` isn't specified this optional
///     float value will be used for the weight/cost of each edge.
///
/// :returns: The :math:`N - |c|` edges of the Minimum Spanning Tree (or Forest, if :math:`|c| > 1`)
///     where :math:`N` is the number of nodes and :math:`|c|` is the number of connected components of the graph
/// :rtype: WeightedEdgeList
#[pyfunction(weight_fn = "None", default_weight = "1.0")]
#[text_signature = "(graph, weight_fn=None, default_weight=1.0)"]
pub fn minimum_spanning_edges(
    py: Python,
    graph: &graph::PyGraph,
    weight_fn: Option<PyObject>,
    default_weight: f64,
) -> PyResult<WeightedEdgeList> {
    let mut subgraphs = UnionFind::<usize>::new(graph.graph.node_bound());

    let mut edge_list: Vec<(f64, EdgeReference<PyObject>)> =
        Vec::with_capacity(graph.graph.edge_count());
    for edge in graph.edge_references() {
        let weight =
            weight_callable(py, &weight_fn, &edge.weight(), default_weight)?;
        if weight.is_nan() {
            return Err(PyValueError::new_err("NaN found as an edge weight"));
        }
        edge_list.push((weight, edge));
    }

    edge_list.par_sort_unstable_by(|a, b| {
        let weight_a = a.0;
        let weight_b = b.0;
        weight_a.partial_cmp(&weight_b).unwrap_or(Ordering::Less)
    });

    let mut answer: Vec<(usize, usize, PyObject)> = Vec::new();
    for float_edge_pair in edge_list.iter() {
        let edge = float_edge_pair.1;
        let u = edge.source().index();
        let v = edge.target().index();
        if subgraphs.union(u, v) {
            let w = edge.weight().clone_ref(py);
            answer.push((u, v, w));
        }
    }

    Ok(WeightedEdgeList { edges: answer })
}

/// Find the minimum spanning tree or forest of a graph
/// using Kruskal's algorithm.
///
/// :param PyGraph graph: Undirected graph
/// :param weight_fn: A callable object (function, lambda, etc) which
///     will be passed the edge object and expected to return a ``float``. This
///     tells retworkx/rust how to extract a numerical weight as a ``float``
///     for edge object. Some simple examples are::
///
///         minimum_spanning_tree(graph, weight_fn: lambda x: 1)
///
///     to return a weight of 1 for all edges. Also::
///
///         minimum_spanning_tree(graph, weight_fn: float)
///
///     to cast the edge object as a float as the weight.
/// :param float default_weight: If ``weight_fn`` isn't specified this optional
///     float value will be used for the weight/cost of each edge.
///
/// :returns: A Minimum Spanning Tree (or Forest, if the graph is not connected).
///
/// :rtype: PyGraph
///
/// .. note::
///
///     The new graph will keep the same node indexes, but edge indexes might differ.
#[pyfunction(weight_fn = "None", default_weight = "1.0")]
#[text_signature = "(graph, weight_fn=None, default_weight=1.0)"]
pub fn minimum_spanning_tree(
    py: Python,
    graph: &graph::PyGraph,
    weight_fn: Option<PyObject>,
    default_weight: f64,
) -> PyResult<graph::PyGraph> {
    let mut spanning_tree = (*graph).clone();
    spanning_tree.graph.clear_edges();

    for edge in minimum_spanning_edges(py, graph, weight_fn, default_weight)?
        .edges
        .iter()
    {
        spanning_tree.add_edge(edge.0, edge.1, edge.2.clone_ref(py))?;
    }

    Ok(spanning_tree)
}

/// Compute the complement of a graph.
///
/// :param PyGraph graph: The graph to be used.
///
/// :returns: The complement of the graph.
/// :rtype: PyGraph
///
/// .. note::
///
///     Parallel edges and self-loops are never created,
///     even if the :attr:`~retworkx.PyGraph.multigraph`
///     attribute is set to ``True``
#[pyfunction]
#[text_signature = "(graph, /)"]
fn graph_complement(
    py: Python,
    graph: &graph::PyGraph,
) -> PyResult<graph::PyGraph> {
    let mut complement_graph = graph.clone(); // keep same node indexes
    complement_graph.graph.clear_edges();

    for node_a in graph.graph.node_indices() {
        let old_neighbors: HashSet<NodeIndex> =
            graph.graph.neighbors(node_a).collect();
        for node_b in graph.graph.node_indices() {
            if node_a != node_b
                && !old_neighbors.contains(&node_b)
                && (!complement_graph.multigraph
                    || !complement_graph
                        .has_edge(node_a.index(), node_b.index()))
            {
                // avoid creating parallel edges in multigraph
                complement_graph.add_edge(
                    node_a.index(),
                    node_b.index(),
                    py.None(),
                )?;
            }
        }
    }
    Ok(complement_graph)
}

/// Compute the complement of a graph.
///
/// :param PyDiGraph graph: The graph to be used.
///
/// :returns: The complement of the graph.
/// :rtype: :class:`~retworkx.PyDiGraph`
///
/// .. note::
///
///     Parallel edges and self-loops are never created,
///     even if the :attr:`~retworkx.PyDiGraph.multigraph`
///     attribute is set to ``True``
#[pyfunction]
#[text_signature = "(graph, /)"]
fn digraph_complement(
    py: Python,
    graph: &digraph::PyDiGraph,
) -> PyResult<digraph::PyDiGraph> {
    let mut complement_graph = graph.clone(); // keep same node indexes
    complement_graph.graph.clear_edges();

    for node_a in graph.graph.node_indices() {
        let old_neighbors: HashSet<NodeIndex> = graph
            .graph
            .neighbors_directed(node_a, petgraph::Direction::Outgoing)
            .collect();
        for node_b in graph.graph.node_indices() {
            if node_a != node_b && !old_neighbors.contains(&node_b) {
                complement_graph.add_edge(
                    node_a.index(),
                    node_b.index(),
                    py.None(),
                )?;
            }
        }
    }

    Ok(complement_graph)
}

#[allow(clippy::too_many_arguments)]
fn _spring_layout<Ty>(
    py: Python,
    graph: &StableGraph<PyObject, PyObject, Ty>,
    pos: Option<HashMap<usize, layout::Point>>,
    fixed: Option<HashSet<usize>>,
    k: Option<f64>,
    repulsive_exponent: Option<i32>,
    adaptive_cooling: Option<bool>,
    num_iter: Option<usize>,
    tol: Option<f64>,
    weight_fn: Option<PyObject>,
    default_weight: f64,
    scale: Option<f64>,
    center: Option<layout::Point>,
    seed: Option<u64>,
) -> PyResult<Pos2DMapping>
where
    Ty: EdgeType,
{
    if fixed.is_some() && pos.is_none() {
        return Err(PyValueError::new_err("`fixed` specified but `pos` not."));
    }

    let mut rng: Pcg64 = match seed {
        Some(seed) => Pcg64::seed_from_u64(seed),
        None => Pcg64::from_entropy(),
    };

    let dist = Uniform::new(0.0, 1.0);

    let pos = pos.unwrap_or_default();
    let mut vpos: Vec<layout::Point> = (0..graph.node_bound())
        .map(|_| [dist.sample(&mut rng), dist.sample(&mut rng)])
        .collect();
    for (n, p) in pos.into_iter() {
        vpos[n] = p;
    }

    let fixed = fixed.unwrap_or_default();
    let k = k.unwrap_or(1.0 / (graph.node_count() as f64).sqrt());
    let f_a = layout::AttractiveForce::new(k);
    let f_r = layout::RepulsiveForce::new(k, repulsive_exponent.unwrap_or(2));

    let num_iter = num_iter.unwrap_or(50);
    let tol = tol.unwrap_or(1e-6);
    let step = 0.1;

    let mut weights: HashMap<(usize, usize), f64> =
        HashMap::with_capacity(2 * graph.edge_count());
    for e in graph.edge_references() {
        let w = weight_callable(py, &weight_fn, &e.weight(), default_weight)?;
        let source = e.source().index();
        let target = e.target().index();

        weights.insert((source, target), w);
        weights.insert((target, source), w);
    }

    let pos = match adaptive_cooling {
        Some(false) => {
            let cs = layout::LinearCoolingScheme::new(step, num_iter);
            layout::evolve(
                graph, vpos, fixed, f_a, f_r, cs, num_iter, tol, weights,
                scale, center,
            )
        }
        _ => {
            let cs = layout::AdaptiveCoolingScheme::new(step);
            layout::evolve(
                graph, vpos, fixed, f_a, f_r, cs, num_iter, tol, weights,
                scale, center,
            )
        }
    };

    Ok(Pos2DMapping {
        pos_map: graph
            .node_indices()
            .map(|n| {
                let n = n.index();
                (n, pos[n])
            })
            .collect(),
    })
}

/// Position nodes using Fruchterman-Reingold force-directed algorithm.
///
/// The algorithm simulates a force-directed representation of the network
/// treating edges as springs holding nodes close, while treating nodes
/// as repelling objects, sometimes called an anti-gravity force.
/// Simulation continues until the positions are close to an equilibrium.
///
/// :param PyGraph graph: Graph to be used.
/// :param dict pos:
///     Initial node positions as a dictionary with node ids as keys and values
///     as a coordinate list. If ``None``, then use random initial positions. (``default=None``)
/// :param set fixed: Nodes to keep fixed at initial position.
///     Error raised if fixed specified and ``pos`` is not. (``default=None``)
/// :param float  k:
///     Optimal distance between nodes. If ``None`` the distance is set to
///     :math:`\frac{1}{\sqrt{n}}` where :math:`n` is the number of nodes.  Increase this value
///     to move nodes farther apart. (``default=None``)
/// :param int repulsive_exponent:
///     Repulsive force exponent. (``default=2``)
/// :param bool adaptive_cooling:
///     Use an adaptive cooling scheme. If set to ``False``,
///     a linear cooling scheme is used. (``default=True``)
/// :param int num_iter:
///     Maximum number of iterations. (``default=50``)
/// :param float tol:
///     Threshold for relative error in node position changes.
///     The iteration stops if the error is below this threshold.
///     (``default = 1e-6``)
/// :param weight_fn: An optional weight function for an edge. It will accept
///     a single argument, the edge's weight object and will return a float
///     which will be used to represent the weight of the edge.
/// :param float (default=1) default_weight: If ``weight_fn`` isn't specified
///     this optional float value will be used for the weight/cost of each edge
/// :param float|None scale: Scale factor for positions.
///     Not used unless fixed is None. If scale is ``None``, no re-scaling is
///     performed. (``default=1.0``)
/// :param list center: Coordinate pair around which to center
///     the layout. Not used unless fixed is ``None``. (``default=None``)
/// :param int seed: An optional seed to use for the random number generator
///
/// :returns: A dictionary of positions keyed by node id.
/// :rtype: dict
#[pyfunction]
#[text_signature = "(graph, pos=None, fixed=None, k=None, repulsive_exponent=2, adaptive_cooling=True,
                     num_iter=50, tol=1e-6, weight_fn=None, default_weight=1, scale=1,
                     center=None, seed=None, /)"]
#[allow(clippy::too_many_arguments)]
pub fn graph_spring_layout(
    py: Python,
    graph: &graph::PyGraph,
    pos: Option<HashMap<usize, layout::Point>>,
    fixed: Option<HashSet<usize>>,
    k: Option<f64>,
    repulsive_exponent: Option<i32>,
    adaptive_cooling: Option<bool>,
    num_iter: Option<usize>,
    tol: Option<f64>,
    weight_fn: Option<PyObject>,
    default_weight: f64,
    scale: Option<f64>,
    center: Option<layout::Point>,
    seed: Option<u64>,
) -> PyResult<Pos2DMapping> {
    _spring_layout(
        py,
        &graph.graph,
        pos,
        fixed,
        k,
        repulsive_exponent,
        adaptive_cooling,
        num_iter,
        tol,
        weight_fn,
        default_weight,
        scale,
        center,
        seed,
    )
}

/// Position nodes using Fruchterman-Reingold force-directed algorithm.
///
/// The algorithm simulates a force-directed representation of the network
/// treating edges as springs holding nodes close, while treating nodes
/// as repelling objects, sometimes called an anti-gravity force.
/// Simulation continues until the positions are close to an equilibrium.
///
/// :param PyGraph graph: Graph to be used.
/// :param dict pos:
///     Initial node positions as a dictionary with node ids as keys and values
///     as a coordinate list. If ``None``, then use random initial positions. (``default=None``)
/// :param set fixed: Nodes to keep fixed at initial position.
///     Error raised if fixed specified and ``pos`` is not. (``default=None``)
/// :param float  k:
///     Optimal distance between nodes. If ``None`` the distance is set to
///     :math:`\frac{1}{\sqrt{n}}` where :math:`n` is the number of nodes.  Increase this value
///     to move nodes farther apart. (``default=None``)
/// :param int repulsive_exponent:
///     Repulsive force exponent. (``default=2``)
/// :param bool adaptive_cooling:
///     Use an adaptive cooling scheme. If set to ``False``,
///     a linear cooling scheme is used. (``default=True``)
/// :param int num_iter:
///     Maximum number of iterations. (``default=50``)
/// :param float tol:
///     Threshold for relative error in node position changes.
///     The iteration stops if the error is below this threshold.
///     (``default = 1e-6``)
/// :param weight_fn: An optional weight function for an edge. It will accept
///     a single argument, the edge's weight object and will return a float
///     which will be used to represent the weight of the edge.
/// :param float (default=1) default_weight: If ``weight_fn`` isn't specified
///     this optional float value will be used for the weight/cost of each edge
/// :param float|None scale: Scale factor for positions.
///     Not used unless fixed is None. If scale is ``None``, no re-scaling is
///     performed. (``default=1.0``)
/// :param list center: Coordinate pair around which to center
///     the layout. Not used unless fixed is ``None``. (``default=None``)
/// :param int seed: An optional seed to use for the random number generator
///
/// :returns: A dictionary of positions keyed by node id.
/// :rtype: dict
#[pyfunction]
#[text_signature = "(graph, pos=None, fixed=None, k=None, repulsive_exponent=2, adaptive_cooling=True,
                     num_iter=50, tol=1e-6, weight_fn=None, default_weight=1, scale=1,
                     center=None, seed=None, /)"]
#[allow(clippy::too_many_arguments)]
pub fn digraph_spring_layout(
    py: Python,
    graph: &digraph::PyDiGraph,
    pos: Option<HashMap<usize, layout::Point>>,
    fixed: Option<HashSet<usize>>,
    k: Option<f64>,
    repulsive_exponent: Option<i32>,
    adaptive_cooling: Option<bool>,
    num_iter: Option<usize>,
    tol: Option<f64>,
    weight_fn: Option<PyObject>,
    default_weight: f64,
    scale: Option<f64>,
    center: Option<layout::Point>,
    seed: Option<u64>,
) -> PyResult<Pos2DMapping> {
    _spring_layout(
        py,
        &graph.graph,
        pos,
        fixed,
        k,
        repulsive_exponent,
        adaptive_cooling,
        num_iter,
        tol,
        weight_fn,
        default_weight,
        scale,
        center,
        seed,
    )
}

fn _random_layout<Ty: EdgeType>(
    graph: &StableGraph<PyObject, PyObject, Ty>,
    center: Option<[f64; 2]>,
    seed: Option<u64>,
) -> Pos2DMapping {
    let mut rng: Pcg64 = match seed {
        Some(seed) => Pcg64::seed_from_u64(seed),
        None => Pcg64::from_entropy(),
    };

    Pos2DMapping {
        pos_map: graph
            .node_indices()
            .map(|n| {
                let random_tuple: [f64; 2] = rng.gen();
                match center {
                    Some(center) => (
                        n.index(),
                        [
                            random_tuple[0] + center[0],
                            random_tuple[1] + center[1],
                        ],
                    ),
                    None => (n.index(), random_tuple),
                }
            })
            .collect(),
    }
}

/// Generate a random layout
///
/// :param PyGraph graph: The graph to generate the layout for
/// :param tuple center: An optional center position. This is a 2 tuple of two
///     ``float`` values for the center position
/// :param int seed: An optional seed to set for the random number generator.
///
/// :returns: The random layout of the graph.
/// :rtype: Pos2DMapping
#[pyfunction]
#[text_signature = "(graph, / center=None, seed=None)"]
pub fn graph_random_layout(
    graph: &graph::PyGraph,
    center: Option<[f64; 2]>,
    seed: Option<u64>,
) -> Pos2DMapping {
    _random_layout(&graph.graph, center, seed)
}

/// Generate a random layout
///
/// :param PyDiGraph graph: The graph to generate the layout for
/// :param tuple center: An optional center position. This is a 2 tuple of two
///     ``float`` values for the center position
/// :param int seed: An optional seed to set for the random number generator.
///
/// :returns: The random layout of the graph.
/// :rtype: Pos2DMapping
#[pyfunction]
#[text_signature = "(graph, / center=None, seed=None)"]
pub fn digraph_random_layout(
    graph: &digraph::PyDiGraph,
    center: Option<[f64; 2]>,
    seed: Option<u64>,
) -> Pos2DMapping {
    _random_layout(&graph.graph, center, seed)
}

/// Generate a bipartite layout of the graph
///
/// :param PyGraph graph: The graph to generate the layout for
/// :param set first_nodes: The set of node indexes on the left (or top if
///     horitontal is true)
/// :param bool horizontal: An optional bool specifying the orientation of the
///     layout
/// :param float scale: An optional scaling factor to scale positions
/// :param tuple center: An optional center position. This is a 2 tuple of two
///     ``float`` values for the center position
/// :param float aspect_ratio: An optional number for the ratio of the width to
///     the height of the layout.
///
/// :returns: The bipartite layout of the graph.
/// :rtype: Pos2DMapping
#[pyfunction]
#[text_signature = "(graph, first_nodes, /, horitontal=False, scale=1, 
                     center=None, aspect_ratio=1.33333333333333)"]
pub fn graph_bipartite_layout(
    graph: &graph::PyGraph,
    first_nodes: HashSet<usize>,
    horizontal: Option<bool>,
    scale: Option<f64>,
    center: Option<layout::Point>,
    aspect_ratio: Option<f64>,
) -> Pos2DMapping {
    layout::bipartite_layout(
        &graph.graph,
        first_nodes,
        horizontal,
        scale,
        center,
        aspect_ratio,
    )
}

/// Generate a bipartite layout of the graph
///
/// :param PyDiGraph graph: The graph to generate the layout for
/// :param set first_nodes: The set of node indexes on the left (or top if
///     horizontal is true)
/// :param bool horizontal: An optional bool specifying the orientation of the
///     layout
/// :param float scale: An optional scaling factor to scale positions
/// :param tuple center: An optional center position. This is a 2 tuple of two
///     ``float`` values for the center position
/// :param float aspect_ratio: An optional number for the ratio of the width to
///     the height of the layout.
///
/// :returns: The bipartite layout of the graph.
/// :rtype: Pos2DMapping
#[pyfunction]
#[text_signature = "(graph, first_nodes, /, horitontal=False, scale=1, 
                     center=None, aspect_ratio=1.33333333333333)"]
pub fn digraph_bipartite_layout(
    graph: &digraph::PyDiGraph,
    first_nodes: HashSet<usize>,
    horizontal: Option<bool>,
    scale: Option<f64>,
    center: Option<layout::Point>,
    aspect_ratio: Option<f64>,
) -> Pos2DMapping {
    layout::bipartite_layout(
        &graph.graph,
        first_nodes,
        horizontal,
        scale,
        center,
        aspect_ratio,
    )
}

/// Generate a circular layout of the graph
///
/// :param PyGraph graph: The graph to generate the layout for
/// :param float scale: An optional scaling factor to scale positions
/// :param tuple center: An optional center position. This is a 2 tuple of two
///     ``float`` values for the center position
///
/// :returns: The circular layout of the graph.
/// :rtype: Pos2DMapping
#[pyfunction]
#[text_signature = "(graph, /, scale=1, center=None)"]
pub fn graph_circular_layout(
    graph: &graph::PyGraph,
    scale: Option<f64>,
    center: Option<layout::Point>,
) -> Pos2DMapping {
    layout::circular_layout(&graph.graph, scale, center)
}

/// Generate a circular layout of the graph
///
/// :param PyDiGraph graph: The graph to generate the layout for
/// :param float scale: An optional scaling factor to scale positions
/// :param tuple center: An optional center position. This is a 2 tuple of two
///     ``float`` values for the center position
///
/// :returns: The circular layout of the graph.
/// :rtype: Pos2DMapping
#[pyfunction]
#[text_signature = "(graph, /, scale=1, center=None)"]
pub fn digraph_circular_layout(
    graph: &digraph::PyDiGraph,
    scale: Option<f64>,
    center: Option<layout::Point>,
) -> Pos2DMapping {
    layout::circular_layout(&graph.graph, scale, center)
}

/// Generate a shell layout of the graph
///
/// :param PyGraph graph: The graph to generate the layout for
/// :param list nlist: The list of lists of indexes which represents each shell
/// :param float rotate: Angle (in radians) by which to rotate the starting
///     position of each shell relative to the starting position of the
///     previous shell
/// :param float scale: An optional scaling factor to scale positions
/// :param tuple center: An optional center position. This is a 2 tuple of two
///     ``float`` values for the center position
///
/// :returns: The shell layout of the graph.
/// :rtype: Pos2DMapping
#[pyfunction]
#[text_signature = "(graph, /, nlist=None, rotate=None, scale=1, center=None)"]
pub fn graph_shell_layout(
    graph: &graph::PyGraph,
    nlist: Option<Vec<Vec<usize>>>,
    rotate: Option<f64>,
    scale: Option<f64>,
    center: Option<layout::Point>,
) -> Pos2DMapping {
    layout::shell_layout(&graph.graph, nlist, rotate, scale, center)
}

/// Generate a shell layout of the graph
///
/// :param PyDiGraph graph: The graph to generate the layout for
/// :param list nlist: The list of lists of indexes which represents each shell
/// :param float rotate: Angle by which to rotate the starting position of each shell
///     relative to the starting position of the previous shell (in radians)
/// :param float scale: An optional scaling factor to scale positions
/// :param tuple center: An optional center position. This is a 2 tuple of two
///     ``float`` values for the center position
///
/// :returns: The shell layout of the graph.
/// :rtype: Pos2DMapping
#[pyfunction]
#[text_signature = "(graph, /, nlist=None, rotate=None, scale=1, center=None)"]
pub fn digraph_shell_layout(
    graph: &digraph::PyDiGraph,
    nlist: Option<Vec<Vec<usize>>>,
    rotate: Option<f64>,
    scale: Option<f64>,
    center: Option<layout::Point>,
) -> Pos2DMapping {
    layout::shell_layout(&graph.graph, nlist, rotate, scale, center)
}

/// Generate a spiral layout of the graph
///
/// :param PyGraph graph: The graph to generate the layout for
/// :param float scale: An optional scaling factor to scale positions
/// :param tuple center: An optional center position. This is a 2 tuple of two
///     ``float`` values for the center position
/// :param float resolution: The compactness of the spiral layout returned.
///     Lower values result in more compressed spiral layouts.
/// :param bool equidistant: If true, nodes will be plotted equidistant from
///     each other.
///
/// :returns: The spiral layout of the graph.
/// :rtype: Pos2DMapping
#[pyfunction]
#[text_signature = "(graph, /, scale=1, center=None, resolution=0.35, 
                     equidistant=False)"]
pub fn graph_spiral_layout(
    graph: &graph::PyGraph,
    scale: Option<f64>,
    center: Option<layout::Point>,
    resolution: Option<f64>,
    equidistant: Option<bool>,
) -> Pos2DMapping {
    layout::spiral_layout(&graph.graph, scale, center, resolution, equidistant)
}

/// Generate a spiral layout of the graph
///
/// :param PyDiGraph graph: The graph to generate the layout for
/// :param float scale: An optional scaling factor to scale positions
/// :param tuple center: An optional center position. This is a 2 tuple of two
///     ``float`` values for the center position
/// :param float resolution: The compactness of the spiral layout returned.
///     Lower values result in more compressed spiral layouts.
/// :param bool equidistant: If true, nodes will be plotted equidistant from
///     each other.
///
/// :returns: The spiral layout of the graph.
/// :rtype: Pos2DMapping
#[pyfunction]
#[text_signature = "(graph, /, scale=1, center=None, resolution=0.35, 
                     equidistant=False)"]
pub fn digraph_spiral_layout(
    graph: &digraph::PyDiGraph,
    scale: Option<f64>,
    center: Option<layout::Point>,
    resolution: Option<f64>,
    equidistant: Option<bool>,
) -> Pos2DMapping {
    layout::spiral_layout(&graph.graph, scale, center, resolution, equidistant)
}

// The provided node is invalid.
create_exception!(retworkx, InvalidNode, PyException);
// Performing this operation would result in trying to add a cycle to a DAG.
create_exception!(retworkx, DAGWouldCycle, PyException);
// There is no edge present between the provided nodes.
create_exception!(retworkx, NoEdgeBetweenNodes, PyException);
// The specified Directed Graph has a cycle and can't be treated as a DAG.
create_exception!(retworkx, DAGHasCycle, PyException);
// No neighbors found matching the provided predicate.
create_exception!(retworkx, NoSuitableNeighbors, PyException);
// Invalid operation on a null graph
create_exception!(retworkx, NullGraph, PyException);
// No path was found between the specified nodes.
create_exception!(retworkx, NoPathFound, PyException);

#[pymodule]
fn retworkx(py: Python<'_>, m: &PyModule) -> PyResult<()> {
    m.add("__version__", env!("CARGO_PKG_VERSION"))?;
    m.add("InvalidNode", py.get_type::<InvalidNode>())?;
    m.add("DAGWouldCycle", py.get_type::<DAGWouldCycle>())?;
    m.add("NoEdgeBetweenNodes", py.get_type::<NoEdgeBetweenNodes>())?;
    m.add("DAGHasCycle", py.get_type::<DAGHasCycle>())?;
    m.add("NoSuitableNeighbors", py.get_type::<NoSuitableNeighbors>())?;
    m.add("NoPathFound", py.get_type::<NoPathFound>())?;
    m.add("NullGraph", py.get_type::<NullGraph>())?;
    m.add_wrapped(wrap_pyfunction!(bfs_successors))?;
    m.add_wrapped(wrap_pyfunction!(dag_longest_path))?;
    m.add_wrapped(wrap_pyfunction!(dag_longest_path_length))?;
    m.add_wrapped(wrap_pyfunction!(number_weakly_connected_components))?;
    m.add_wrapped(wrap_pyfunction!(weakly_connected_components))?;
    m.add_wrapped(wrap_pyfunction!(is_weakly_connected))?;
    m.add_wrapped(wrap_pyfunction!(is_directed_acyclic_graph))?;
    m.add_wrapped(wrap_pyfunction!(digraph_is_isomorphic))?;
    m.add_wrapped(wrap_pyfunction!(graph_is_isomorphic))?;
    m.add_wrapped(wrap_pyfunction!(digraph_is_subgraph_isomorphic))?;
    m.add_wrapped(wrap_pyfunction!(graph_is_subgraph_isomorphic))?;
    m.add_wrapped(wrap_pyfunction!(digraph_vf2_mapping))?;
    m.add_wrapped(wrap_pyfunction!(graph_vf2_mapping))?;
    m.add_wrapped(wrap_pyfunction!(digraph_union))?;
    m.add_wrapped(wrap_pyfunction!(topological_sort))?;
    m.add_wrapped(wrap_pyfunction!(descendants))?;
    m.add_wrapped(wrap_pyfunction!(ancestors))?;
    m.add_wrapped(wrap_pyfunction!(lexicographical_topological_sort))?;
    m.add_wrapped(wrap_pyfunction!(floyd_warshall))?;
    m.add_wrapped(wrap_pyfunction!(graph_floyd_warshall_numpy))?;
    m.add_wrapped(wrap_pyfunction!(digraph_floyd_warshall_numpy))?;
    m.add_wrapped(wrap_pyfunction!(collect_runs))?;
    m.add_wrapped(wrap_pyfunction!(layers))?;
    m.add_wrapped(wrap_pyfunction!(graph_distance_matrix))?;
    m.add_wrapped(wrap_pyfunction!(digraph_distance_matrix))?;
    m.add_wrapped(wrap_pyfunction!(digraph_adjacency_matrix))?;
    m.add_wrapped(wrap_pyfunction!(graph_adjacency_matrix))?;
    m.add_wrapped(wrap_pyfunction!(graph_all_simple_paths))?;
    m.add_wrapped(wrap_pyfunction!(digraph_all_simple_paths))?;
    m.add_wrapped(wrap_pyfunction!(graph_dijkstra_shortest_paths))?;
    m.add_wrapped(wrap_pyfunction!(digraph_dijkstra_shortest_paths))?;
    m.add_wrapped(wrap_pyfunction!(graph_dijkstra_shortest_path_lengths))?;
    m.add_wrapped(wrap_pyfunction!(digraph_dijkstra_shortest_path_lengths))?;
    m.add_wrapped(wrap_pyfunction!(digraph_all_pairs_dijkstra_path_lengths))?;
    m.add_wrapped(wrap_pyfunction!(digraph_all_pairs_dijkstra_shortest_paths))?;
    m.add_wrapped(wrap_pyfunction!(graph_all_pairs_dijkstra_path_lengths))?;
    m.add_wrapped(wrap_pyfunction!(graph_all_pairs_dijkstra_shortest_paths))?;
    m.add_wrapped(wrap_pyfunction!(graph_astar_shortest_path))?;
    m.add_wrapped(wrap_pyfunction!(digraph_astar_shortest_path))?;
    m.add_wrapped(wrap_pyfunction!(graph_greedy_color))?;
    m.add_wrapped(wrap_pyfunction!(directed_gnp_random_graph))?;
    m.add_wrapped(wrap_pyfunction!(undirected_gnp_random_graph))?;
    m.add_wrapped(wrap_pyfunction!(directed_gnm_random_graph))?;
    m.add_wrapped(wrap_pyfunction!(undirected_gnm_random_graph))?;
    m.add_wrapped(wrap_pyfunction!(random_geometric_graph))?;
    m.add_wrapped(wrap_pyfunction!(cycle_basis))?;
    m.add_wrapped(wrap_pyfunction!(strongly_connected_components))?;
    m.add_wrapped(wrap_pyfunction!(digraph_dfs_edges))?;
    m.add_wrapped(wrap_pyfunction!(graph_dfs_edges))?;
    m.add_wrapped(wrap_pyfunction!(digraph_find_cycle))?;
    m.add_wrapped(wrap_pyfunction!(digraph_k_shortest_path_lengths))?;
    m.add_wrapped(wrap_pyfunction!(graph_k_shortest_path_lengths))?;
    m.add_wrapped(wrap_pyfunction!(is_matching))?;
    m.add_wrapped(wrap_pyfunction!(is_maximal_matching))?;
    m.add_wrapped(wrap_pyfunction!(max_weight_matching))?;
    m.add_wrapped(wrap_pyfunction!(minimum_spanning_edges))?;
    m.add_wrapped(wrap_pyfunction!(minimum_spanning_tree))?;
    m.add_wrapped(wrap_pyfunction!(graph_transitivity))?;
    m.add_wrapped(wrap_pyfunction!(digraph_transitivity))?;
    m.add_wrapped(wrap_pyfunction!(graph_core_number))?;
    m.add_wrapped(wrap_pyfunction!(digraph_core_number))?;
    m.add_wrapped(wrap_pyfunction!(graph_complement))?;
    m.add_wrapped(wrap_pyfunction!(digraph_complement))?;
    m.add_wrapped(wrap_pyfunction!(graph_random_layout))?;
    m.add_wrapped(wrap_pyfunction!(digraph_random_layout))?;
    m.add_wrapped(wrap_pyfunction!(graph_bipartite_layout))?;
    m.add_wrapped(wrap_pyfunction!(digraph_bipartite_layout))?;
    m.add_wrapped(wrap_pyfunction!(graph_circular_layout))?;
    m.add_wrapped(wrap_pyfunction!(digraph_circular_layout))?;
    m.add_wrapped(wrap_pyfunction!(graph_shell_layout))?;
    m.add_wrapped(wrap_pyfunction!(digraph_shell_layout))?;
    m.add_wrapped(wrap_pyfunction!(graph_spiral_layout))?;
    m.add_wrapped(wrap_pyfunction!(digraph_spiral_layout))?;
    m.add_wrapped(wrap_pyfunction!(graph_spring_layout))?;
    m.add_wrapped(wrap_pyfunction!(digraph_spring_layout))?;
    m.add_class::<digraph::PyDiGraph>()?;
    m.add_class::<graph::PyGraph>()?;
    m.add_class::<iterators::BFSSuccessors>()?;
    m.add_class::<iterators::NodeIndices>()?;
    m.add_class::<iterators::EdgeIndices>()?;
    m.add_class::<iterators::EdgeList>()?;
    m.add_class::<iterators::EdgeIndexMap>()?;
    m.add_class::<iterators::WeightedEdgeList>()?;
    m.add_class::<iterators::PathMapping>()?;
    m.add_class::<iterators::PathLengthMapping>()?;
    m.add_class::<iterators::Pos2DMapping>()?;
    m.add_class::<iterators::AllPairsPathLengthMapping>()?;
    m.add_class::<iterators::AllPairsPathMapping>()?;
    m.add_wrapped(wrap_pymodule!(generators))?;
    Ok(())
}<|MERGE_RESOLUTION|>--- conflicted
+++ resolved
@@ -356,11 +356,8 @@
         compare_edges,
         id_order,
         Ordering::Equal,
-<<<<<<< HEAD
+        true,
         None,
-=======
-        true,
->>>>>>> bd743163
     )?;
     Ok(res)
 }
@@ -430,11 +427,8 @@
         compare_edges,
         id_order,
         Ordering::Equal,
-<<<<<<< HEAD
+        true,
         None,
-=======
-        true,
->>>>>>> bd743163
     )?;
     Ok(res)
 }
@@ -512,11 +506,8 @@
         compare_edges,
         id_order,
         Ordering::Greater,
-<<<<<<< HEAD
+        induced,
         None,
-=======
-        induced,
->>>>>>> bd743163
     )?;
     Ok(res)
 }
@@ -594,11 +585,8 @@
         compare_edges,
         id_order,
         Ordering::Greater,
-<<<<<<< HEAD
+        induced,
         None,
-=======
-        induced,
->>>>>>> bd743163
     )?;
     Ok(res)
 }
@@ -623,14 +611,17 @@
 ///     as matching.
 /// :param bool id_order: If set to ``False`` this function will use a
 ///     heuristic matching order based on [VF2]_ paper. Otherwise it will
-///     default to matching the nodes in order specified by their ids.//
+///     default to matching the nodes in order specified by their ids.
 /// :param bool subgraph: If set to ``True`` the function will return the
-///     subgraph isomorphic found between the graphs.//
+///     subgraph isomorphic found between the graphs.
+/// :param bool induced: If set to ``True`` this function will check the existence
+///     of a node-induced subgraph of first isomorphic to second graph.
+///     Default: ``True``.
 ///
 /// :returns: A dicitonary of node indices from ``first`` to node indices in
 ///     ``second`` representing the mapping found.
 /// :rtype: dict
-#[pyfunction(id_order = "true", subgraph = "false")]
+#[pyfunction(id_order = "true", subgraph = "false", induced = "true")]
 fn digraph_vf2_mapping(
     py: Python,
     first: &digraph::PyDiGraph,
@@ -639,6 +630,7 @@
     edge_matcher: Option<PyObject>,
     id_order: bool,
     subgraph: bool,
+    induced: bool,
 ) -> PyResult<Option<HashMap<usize, usize>>> {
     let compare_nodes = node_matcher.map(|f| {
         move |a: &PyObject, b: &PyObject| -> PyResult<bool> {
@@ -669,6 +661,7 @@
         compare_edges,
         id_order,
         ordering,
+        induced,
         Some(&mut mapping),
     )?;
     if res {
@@ -701,11 +694,14 @@
 ///     default to matching the nodes in order specified by their ids.
 /// :param bool subgraph: If set to ``True`` the function will return the
 ///     subgraph isomorphic found between the graphs.
+/// :param bool induced: If set to ``True`` this function will check the existence
+///     of a node-induced subgraph of first isomorphic to second graph.
+///     Default: ``True``.
 ///
 /// :returns: A dicitonary of node indices from ``first`` to node indices in
 ///     ``second`` representing the mapping found.
 /// :rtype: dict
-#[pyfunction(id_order = "true", subgraph = "false")]
+#[pyfunction(id_order = "true", subgraph = "false", induced = "true")]
 fn graph_vf2_mapping(
     py: Python,
     first: &graph::PyGraph,
@@ -714,6 +710,7 @@
     edge_matcher: Option<PyObject>,
     id_order: bool,
     subgraph: bool,
+    induced: bool,
 ) -> PyResult<Option<HashMap<usize, usize>>> {
     let compare_nodes = node_matcher.map(|f| {
         move |a: &PyObject, b: &PyObject| -> PyResult<bool> {
@@ -744,6 +741,7 @@
         compare_edges,
         id_order,
         ordering,
+        induced,
         Some(&mut mapping),
     )?;
     if res {
