// Licensed under the Apache License, Version 2.0 (the "License"); you may
// not use this file except in compliance with the License. You may obtain
// a copy of the License at
//
//     http://www.apache.org/licenses/LICENSE-2.0
//
// Unless required by applicable law or agreed to in writing, software
// distributed under the License is distributed on an "AS IS" BASIS, WITHOUT
// WARRANTIES OR CONDITIONS OF ANY KIND, either express or implied. See the
// License for the specific language governing permissions and limitations
// under the License.

extern crate fixedbitset;
extern crate hashbrown;
extern crate ndarray;
extern crate numpy;
extern crate petgraph;
extern crate pyo3;

mod astar;
mod dag_isomorphism;
mod graph;

use std::cmp::{Ordering, Reverse};
use std::collections::{BinaryHeap, HashSet};
use std::ops::{Index, IndexMut};

use hashbrown::HashMap;

use pyo3::class::PyMappingProtocol;
use pyo3::create_exception;
use pyo3::exceptions::{Exception, IndexError};
use pyo3::prelude::*;
use pyo3::types::{PyDict, PyList, PyLong, PyTuple};
use pyo3::wrap_pyfunction;
use pyo3::Python;

use petgraph::algo;
use petgraph::graph::{EdgeIndex, NodeIndex};
use petgraph::prelude::*;
use petgraph::stable_graph::StableDiGraph;
use petgraph::visit::{
    Bfs, GetAdjacencyMatrix, GraphBase, GraphProp, IntoEdgeReferences,
    IntoEdges, IntoEdgesDirected, IntoNeighbors, IntoNeighborsDirected,
    IntoNodeIdentifiers, IntoNodeReferences, NodeCompactIndexable, NodeCount,
    NodeIndexable, Reversed, Visitable,
};

use ndarray::prelude::*;
use numpy::IntoPyArray;

#[pyclass(module = "retworkx")]
pub struct PyDAG {
    pub graph: StableDiGraph<PyObject, PyObject>,
    cycle_state: algo::DfsSpace<
        NodeIndex,
        <StableDiGraph<PyObject, PyObject> as Visitable>::Map,
    >,
    pub check_cycle: bool,
    pub node_removed: bool,
}

pub type Edges<'a, E> =
    petgraph::stable_graph::Edges<'a, E, petgraph::Directed>;

impl GraphBase for PyDAG {
    type NodeId = NodeIndex;
    type EdgeId = EdgeIndex;
}

impl NodeCount for PyDAG {
    fn node_count(&self) -> usize {
        self.graph.node_count()
    }
}

impl GraphProp for PyDAG {
    type EdgeType = petgraph::Directed;
    fn is_directed(&self) -> bool {
        true
    }
}

impl petgraph::visit::Visitable for PyDAG {
    type Map = <StableDiGraph<PyObject, PyObject> as Visitable>::Map;
    fn visit_map(&self) -> Self::Map {
        self.graph.visit_map()
    }
    fn reset_map(&self, map: &mut Self::Map) {
        self.graph.reset_map(map)
    }
}

impl petgraph::visit::Data for PyDAG {
    type NodeWeight = PyObject;
    type EdgeWeight = PyObject;
}

impl petgraph::data::DataMap for PyDAG {
    fn node_weight(&self, id: Self::NodeId) -> Option<&Self::NodeWeight> {
        self.graph.node_weight(id)
    }
    fn edge_weight(&self, id: Self::EdgeId) -> Option<&Self::EdgeWeight> {
        self.graph.edge_weight(id)
    }
}

impl petgraph::data::DataMapMut for PyDAG {
    fn node_weight_mut(
        &mut self,
        id: Self::NodeId,
    ) -> Option<&mut Self::NodeWeight> {
        self.graph.node_weight_mut(id)
    }
    fn edge_weight_mut(
        &mut self,
        id: Self::EdgeId,
    ) -> Option<&mut Self::EdgeWeight> {
        self.graph.edge_weight_mut(id)
    }
}

impl<'a> IntoNeighbors for &'a PyDAG {
    type Neighbors = petgraph::stable_graph::Neighbors<'a, PyObject>;
    fn neighbors(self, n: NodeIndex) -> Self::Neighbors {
        self.graph.neighbors(n)
    }
}

impl<'a> IntoNeighborsDirected for &'a PyDAG {
    type NeighborsDirected = petgraph::stable_graph::Neighbors<'a, PyObject>;
    fn neighbors_directed(
        self,
        n: NodeIndex,
        d: petgraph::Direction,
    ) -> Self::Neighbors {
        self.graph.neighbors_directed(n, d)
    }
}

impl<'a> IntoEdgeReferences for &'a PyDAG {
    type EdgeRef = petgraph::stable_graph::EdgeReference<'a, PyObject>;
    type EdgeReferences = petgraph::stable_graph::EdgeReferences<'a, PyObject>;
    fn edge_references(self) -> Self::EdgeReferences {
        self.graph.edge_references()
    }
}

impl<'a> IntoEdges for &'a PyDAG {
    type Edges = Edges<'a, PyObject>;
    fn edges(self, a: Self::NodeId) -> Self::Edges {
        self.graph.edges(a)
    }
}

impl<'a> IntoEdgesDirected for &'a PyDAG {
    type EdgesDirected = Edges<'a, PyObject>;
    fn edges_directed(
        self,
        a: Self::NodeId,
        dir: petgraph::Direction,
    ) -> Self::EdgesDirected {
        self.graph.edges_directed(a, dir)
    }
}

impl<'a> IntoNodeIdentifiers for &'a PyDAG {
    type NodeIdentifiers = petgraph::stable_graph::NodeIndices<'a, PyObject>;
    fn node_identifiers(self) -> Self::NodeIdentifiers {
        self.graph.node_identifiers()
    }
}

impl<'a> IntoNodeReferences for &'a PyDAG {
    type NodeRef = (NodeIndex, &'a PyObject);
    type NodeReferences = petgraph::stable_graph::NodeReferences<'a, PyObject>;
    fn node_references(self) -> Self::NodeReferences {
        self.graph.node_references()
    }
}

impl NodeIndexable for PyDAG {
    fn node_bound(&self) -> usize {
        self.graph.node_bound()
    }
    fn to_index(&self, ix: NodeIndex) -> usize {
        self.graph.to_index(ix)
    }
    fn from_index(&self, ix: usize) -> Self::NodeId {
        self.graph.from_index(ix)
    }
}

impl NodeCompactIndexable for PyDAG {}

impl Index<NodeIndex> for PyDAG {
    type Output = PyObject;
    fn index(&self, index: NodeIndex) -> &PyObject {
        &self.graph[index]
    }
}

impl IndexMut<NodeIndex> for PyDAG {
    fn index_mut(&mut self, index: NodeIndex) -> &mut PyObject {
        &mut self.graph[index]
    }
}

impl Index<EdgeIndex> for PyDAG {
    type Output = PyObject;
    fn index(&self, index: EdgeIndex) -> &PyObject {
        &self.graph[index]
    }
}

impl IndexMut<EdgeIndex> for PyDAG {
    fn index_mut(&mut self, index: EdgeIndex) -> &mut PyObject {
        &mut self.graph[index]
    }
}

impl GetAdjacencyMatrix for PyDAG {
    type AdjMatrix =
        <StableDiGraph<PyObject, PyObject> as GetAdjacencyMatrix>::AdjMatrix;
    fn adjacency_matrix(&self) -> Self::AdjMatrix {
        self.graph.adjacency_matrix()
    }
    fn is_adjacent(
        &self,
        matrix: &Self::AdjMatrix,
        a: NodeIndex,
        b: NodeIndex,
    ) -> bool {
        self.graph.is_adjacent(matrix, a, b)
    }
}

// Rust side only PyDAG methods
impl PyDAG {
    fn _add_edge(
        &mut self,
        p_index: NodeIndex,
        c_index: NodeIndex,
        edge: PyObject,
    ) -> PyResult<usize> {
        // Only check for cycles if instance attribute is set to true
        if self.check_cycle {
            // Only check for a cycle (by running has_path_connecting) if
            // the new edge could potentially add a cycle
            let cycle_check_required =
                is_cycle_check_required(self, p_index, c_index);
            let state = Some(&mut self.cycle_state);
            if cycle_check_required
                && algo::has_path_connecting(
                    &self.graph,
                    c_index,
                    p_index,
                    state,
                )
            {
                return Err(DAGWouldCycle::py_err(
                    "Adding an edge would cycle",
                ));
            }
        }
        let edge = self.graph.add_edge(p_index, c_index, edge);
        Ok(edge.index())
    }
}

#[pymethods]
impl PyDAG {
    #[new]
    #[args(check_cycle = "false")]
    fn new(check_cycle: bool) -> Self {
        PyDAG {
            graph: StableDiGraph::<PyObject, PyObject>::new(),
            cycle_state: algo::DfsSpace::default(),
            check_cycle,
            node_removed: false,
        }
    }

    fn __getstate__(&self, py: Python) -> PyResult<PyObject> {
        let out_dict = PyDict::new(py);
        let node_dict = PyDict::new(py);
        let mut out_list: Vec<PyObject> = Vec::new();
        out_dict.set_item("nodes", node_dict)?;

        let dir = petgraph::Direction::Incoming;
        for node_index in self.graph.node_indices() {
            let node_data = self.graph.node_weight(node_index).unwrap();
            node_dict.set_item(node_index.index(), node_data)?;
            for edge in self.graph.edges_directed(node_index, dir) {
                let edge_w = edge.weight();
                let triplet =
                    (edge.source().index(), edge.target().index(), edge_w)
                        .to_object(py);
                out_list.push(triplet);
            }
        }
        let py_out_list: PyObject = PyList::new(py, out_list).into();
        out_dict.set_item("edges", py_out_list)?;
        Ok(out_dict.into())
    }

    fn __setstate__(&mut self, state: PyObject) -> PyResult<()> {
        let mut node_mapping: HashMap<usize, NodeIndex> = HashMap::new();
        self.graph = StableDiGraph::<PyObject, PyObject>::new();
        let gil = Python::acquire_gil();
        let py = gil.python();
        let dict_state = state.cast_as::<PyDict>(py)?;

        let nodes_dict =
            dict_state.get_item("nodes").unwrap().downcast::<PyDict>()?;
        let edges_list =
            dict_state.get_item("edges").unwrap().downcast::<PyList>()?;
        for raw_index in nodes_dict.keys().iter() {
            let tmp_index = raw_index.downcast::<PyLong>()?;
            let index: usize = tmp_index.extract()?;
            let raw_data = nodes_dict.get_item(index).unwrap();
            let node_index = self.graph.add_node(raw_data.into());
            node_mapping.insert(index, node_index);
        }
        for raw_edge in edges_list.iter() {
            let edge = raw_edge.downcast::<PyTuple>()?;
            let raw_p_index = edge.get_item(0).downcast::<PyLong>()?;
            let tmp_p_index: usize = raw_p_index.extract()?;
            let raw_c_index = edge.get_item(1).downcast::<PyLong>()?;
            let tmp_c_index: usize = raw_c_index.extract()?;
            let edge_data = edge.get_item(2);

            let p_index = node_mapping.get(&tmp_p_index).unwrap();
            let c_index = node_mapping.get(&tmp_c_index).unwrap();
            self.graph.add_edge(*p_index, *c_index, edge_data.into());
        }
        Ok(())
    }

    #[getter]
    fn get_check_cycle(&self) -> PyResult<bool> {
        Ok(self.check_cycle)
    }

    #[setter]
    fn set_check_cycle(&mut self, value: bool) -> PyResult<()> {
        if !self.check_cycle && value && !is_directed_acyclic_graph(self) {
            return Err(DAGHasCycle::py_err("PyDAG object has a cycle"));
        }
        self.check_cycle = value;
        Ok(())
    }

    pub fn edges(&self, py: Python) -> PyObject {
        let raw_edges = self.graph.edge_indices();
        let mut out: Vec<&PyObject> = Vec::new();
        for edge in raw_edges {
            out.push(self.graph.edge_weight(edge).unwrap());
        }
        PyList::new(py, out).into()
    }

    pub fn nodes(&self, py: Python) -> PyObject {
        let raw_nodes = self.graph.node_indices();
        let mut out: Vec<&PyObject> = Vec::new();
        for node in raw_nodes {
            out.push(self.graph.node_weight(node).unwrap());
        }
        PyList::new(py, out).into()
    }

    pub fn node_indexes(&self, py: Python) -> PyObject {
        let mut out_list: Vec<usize> = Vec::new();
        for node_index in self.graph.node_indices() {
            out_list.push(node_index.index());
        }
        PyList::new(py, out_list).into()
    }

    pub fn has_edge(&self, node_a: usize, node_b: usize) -> bool {
        let index_a = NodeIndex::new(node_a);
        let index_b = NodeIndex::new(node_b);
        self.graph.find_edge(index_a, index_b).is_some()
    }

    pub fn successors(&self, py: Python, node: usize) -> PyResult<PyObject> {
        let index = NodeIndex::new(node);
        let children = self
            .graph
            .neighbors_directed(index, petgraph::Direction::Outgoing);
        let mut succesors: Vec<&PyObject> = Vec::new();
        let mut used_indexes: HashSet<NodeIndex> = HashSet::new();
        for succ in children {
            if !used_indexes.contains(&succ) {
                succesors.push(self.graph.node_weight(succ).unwrap());
                used_indexes.insert(succ);
            }
        }
        Ok(PyList::new(py, succesors).into())
    }

    pub fn predecessors(&self, py: Python, node: usize) -> PyResult<PyObject> {
        let index = NodeIndex::new(node);
        let parents = self
            .graph
            .neighbors_directed(index, petgraph::Direction::Incoming);
        let mut predec: Vec<&PyObject> = Vec::new();
        let mut used_indexes: HashSet<NodeIndex> = HashSet::new();
        for pred in parents {
            if !used_indexes.contains(&pred) {
                predec.push(self.graph.node_weight(pred).unwrap());
                used_indexes.insert(pred);
            }
        }
        Ok(PyList::new(py, predec).into())
    }

    pub fn get_edge_data(
        &self,
        node_a: usize,
        node_b: usize,
    ) -> PyResult<&PyObject> {
        let index_a = NodeIndex::new(node_a);
        let index_b = NodeIndex::new(node_b);
        let edge_index = match self.graph.find_edge(index_a, index_b) {
            Some(edge_index) => edge_index,
            None => {
                return Err(NoEdgeBetweenNodes::py_err(
                    "No edge found between nodes",
                ))
            }
        };

        let data = self.graph.edge_weight(edge_index).unwrap();
        Ok(data)
    }

    pub fn get_node_data(&self, node: usize) -> PyResult<&PyObject> {
        let index = NodeIndex::new(node);
        let node = match self.graph.node_weight(index) {
            Some(node) => node,
            None => return Err(IndexError::py_err("No node found for index")),
        };
        Ok(node)
    }

    pub fn get_all_edge_data(
        &self,
        py: Python,
        node_a: usize,
        node_b: usize,
    ) -> PyResult<PyObject> {
        let index_a = NodeIndex::new(node_a);
        let index_b = NodeIndex::new(node_b);
        let raw_edges = self
            .graph
            .edges_directed(index_a, petgraph::Direction::Outgoing);
        let mut out: Vec<&PyObject> = Vec::new();
        for edge in raw_edges {
            if edge.target() == index_b {
                out.push(edge.weight());
            }
        }
        if out.is_empty() {
            Err(NoEdgeBetweenNodes::py_err("No edge found between nodes"))
        } else {
            Ok(PyList::new(py, out).into())
        }
    }

    pub fn remove_node(&mut self, node: usize) -> PyResult<()> {
        let index = NodeIndex::new(node);
        self.graph.remove_node(index);
        self.node_removed = true;
        Ok(())
    }

    pub fn add_edge(
        &mut self,
        parent: usize,
        child: usize,
        edge: PyObject,
    ) -> PyResult<usize> {
        let p_index = NodeIndex::new(parent);
        let c_index = NodeIndex::new(child);
        let out_index = self._add_edge(p_index, c_index, edge)?;
        Ok(out_index)
    }

    pub fn add_edges_from(
        &mut self,
        obj_list: Vec<(usize, usize, PyObject)>,
    ) -> PyResult<Vec<usize>> {
        let mut out_list: Vec<usize> = Vec::new();
        for obj in obj_list {
            let p_index = NodeIndex::new(obj.0);
            let c_index = NodeIndex::new(obj.1);
            let edge = self._add_edge(p_index, c_index, obj.2)?;
            out_list.push(edge);
        }
        Ok(out_list)
    }

    pub fn add_edges_from_no_data(
        &mut self,
        py: Python,
        obj_list: Vec<(usize, usize)>,
    ) -> PyResult<Vec<usize>> {
        let mut out_list: Vec<usize> = Vec::new();
        for obj in obj_list {
            let p_index = NodeIndex::new(obj.0);
            let c_index = NodeIndex::new(obj.1);
            let edge = self._add_edge(p_index, c_index, py.None())?;
            out_list.push(edge);
        }
        Ok(out_list)
    }

    pub fn remove_edge(&mut self, parent: usize, child: usize) -> PyResult<()> {
        let p_index = NodeIndex::new(parent);
        let c_index = NodeIndex::new(child);
        let edge_index = match self.graph.find_edge(p_index, c_index) {
            Some(edge_index) => edge_index,
            None => {
                return Err(NoEdgeBetweenNodes::py_err(
                    "No edge found between nodes",
                ))
            }
        };
        self.graph.remove_edge(edge_index);
        Ok(())
    }

    pub fn remove_edge_from_index(&mut self, edge: usize) -> PyResult<()> {
        let edge_index = EdgeIndex::new(edge);
        self.graph.remove_edge(edge_index);
        Ok(())
    }

    pub fn add_node(&mut self, obj: PyObject) -> PyResult<usize> {
        let index = self.graph.add_node(obj);
        Ok(index.index())
    }

    pub fn add_child(
        &mut self,
        parent: usize,
        obj: PyObject,
        edge: PyObject,
    ) -> PyResult<usize> {
        let index = NodeIndex::new(parent);
        let child_node = self.graph.add_node(obj);
        self.graph.add_edge(index, child_node, edge);
        Ok(child_node.index())
    }

    pub fn add_parent(
        &mut self,
        child: usize,
        obj: PyObject,
        edge: PyObject,
    ) -> PyResult<usize> {
        let index = NodeIndex::new(child);
        let parent_node = self.graph.add_node(obj);
        self.graph.add_edge(parent_node, index, edge);
        Ok(parent_node.index())
    }

    pub fn adj(&mut self, py: Python, node: usize) -> PyResult<PyObject> {
        let index = NodeIndex::new(node);
        let neighbors = self.graph.neighbors(index);
        let out_dict = PyDict::new(py);
        for neighbor in neighbors {
            let mut edge = self.graph.find_edge(index, neighbor);
            // If there is no edge then it must be a parent neighbor
            if edge.is_none() {
                edge = self.graph.find_edge(neighbor, index);
            }
            let edge_w = self.graph.edge_weight(edge.unwrap());
            out_dict.set_item(neighbor.index(), edge_w)?;
        }
        Ok(out_dict.into())
    }

    pub fn adj_direction(
        &mut self,
        py: Python,
        node: usize,
        direction: bool,
    ) -> PyResult<PyObject> {
        let index = NodeIndex::new(node);
        let dir = if direction {
            petgraph::Direction::Incoming
        } else {
            petgraph::Direction::Outgoing
        };
        let neighbors = self.graph.neighbors_directed(index, dir);
        let out_dict = PyDict::new(py);
        for neighbor in neighbors {
            let edge = if direction {
                match self.graph.find_edge(neighbor, index) {
                    Some(edge) => edge,
                    None => {
                        return Err(NoEdgeBetweenNodes::py_err(
                            "No edge found between nodes",
                        ))
                    }
                }
            } else {
                match self.graph.find_edge(index, neighbor) {
                    Some(edge) => edge,
                    None => {
                        return Err(NoEdgeBetweenNodes::py_err(
                            "No edge found between nodes",
                        ))
                    }
                }
            };
            let edge_w = self.graph.edge_weight(edge);
            out_dict.set_item(neighbor.index(), edge_w)?;
        }
        Ok(out_dict.into())
    }

    pub fn in_edges(&mut self, py: Python, node: usize) -> PyResult<PyObject> {
        let index = NodeIndex::new(node);
        let dir = petgraph::Direction::Incoming;
        let mut out_list: Vec<PyObject> = Vec::new();
        let raw_edges = self.graph.edges_directed(index, dir);
        for edge in raw_edges {
            let edge_w = edge.weight();
            let triplet = (edge.source().index(), node, edge_w).to_object(py);
            out_list.push(triplet)
        }
        Ok(PyList::new(py, out_list).into())
    }

    pub fn out_edges(&mut self, py: Python, node: usize) -> PyResult<PyObject> {
        let index = NodeIndex::new(node);
        let dir = petgraph::Direction::Outgoing;
        let mut out_list: Vec<PyObject> = Vec::new();
        let raw_edges = self.graph.edges_directed(index, dir);
        for edge in raw_edges {
            let edge_w = edge.weight();
            let triplet = (node, edge.target().index(), edge_w).to_object(py);
            out_list.push(triplet)
        }
        Ok(PyList::new(py, out_list).into())
    }

    pub fn add_nodes_from(
        &mut self,
        obj_list: Vec<PyObject>,
    ) -> PyResult<Vec<usize>> {
        let mut out_list: Vec<usize> = Vec::new();
        for obj in obj_list {
            let node_index = self.graph.add_node(obj);
            out_list.push(node_index.index());
        }
        Ok(out_list)
    }

    pub fn in_degree(&self, node: usize) -> usize {
        let index = NodeIndex::new(node);
        let dir = petgraph::Direction::Incoming;
        let neighbors = self.graph.edges_directed(index, dir);
        neighbors.count()
    }

    pub fn out_degree(&self, node: usize) -> usize {
        let index = NodeIndex::new(node);
        let dir = petgraph::Direction::Outgoing;
        let neighbors = self.graph.edges_directed(index, dir);
        neighbors.count()
    }

    pub fn find_adjacent_node_by_edge(
        &self,
        py: Python,
        node: usize,
        predicate: PyObject,
    ) -> PyResult<&PyObject> {
        let predicate_callable = |a: &PyObject| -> PyResult<PyObject> {
            let res = predicate.call1(py, (a,))?;
            Ok(res.to_object(py))
        };
        let index = NodeIndex::new(node);
        let dir = petgraph::Direction::Outgoing;
        let edges = self.graph.edges_directed(index, dir);
        for edge in edges {
            let edge_predicate_raw = predicate_callable(&edge.weight())?;
            let edge_predicate: bool = edge_predicate_raw.extract(py)?;
            if edge_predicate {
                return Ok(self.graph.node_weight(edge.target()).unwrap());
            }
        }
        Err(NoSuitableNeighbors::py_err("No suitable neighbor"))
    }
}

#[pyproto]
impl PyMappingProtocol for PyDAG {
    fn __len__(&self) -> PyResult<usize> {
        Ok(self.graph.node_count())
    }
}

fn is_cycle_check_required(dag: &PyDAG, a: NodeIndex, b: NodeIndex) -> bool {
    let mut parents_a = dag
        .graph
        .neighbors_directed(a, petgraph::Direction::Incoming);
    let mut children_b = dag
        .graph
        .neighbors_directed(b, petgraph::Direction::Outgoing);
    parents_a.next().is_some()
        && children_b.next().is_some()
        && dag.graph.find_edge(a, b).is_none()
}

fn longest_path(graph: &PyDAG) -> PyResult<Vec<usize>> {
    let dag = &graph.graph;
    let mut path: Vec<usize> = Vec::new();
    let nodes = match algo::toposort(graph, None) {
        Ok(nodes) => nodes,
        Err(_err) => {
            return Err(DAGHasCycle::py_err("Sort encountered a cycle"))
        }
    };
    if nodes.is_empty() {
        return Ok(path);
    }
    let mut dist: HashMap<NodeIndex, (usize, NodeIndex)> = HashMap::new();
    for node in nodes {
        let parents =
            dag.neighbors_directed(node, petgraph::Direction::Incoming);
        let mut us: Vec<(usize, NodeIndex)> = Vec::new();
        for p_node in parents {
            let length = dist[&p_node].0 + 1;
            us.push((length, p_node));
        }
        let maxu: (usize, NodeIndex);
        if !us.is_empty() {
            maxu = *us.iter().max_by_key(|x| x.0).unwrap();
        } else {
            maxu = (0, node);
        };
        dist.insert(node, maxu);
    }
    let first = match dist.keys().max_by_key(|index| dist[index]) {
        Some(first) => first,
        None => {
            return Err(Exception::py_err("Encountered something unexpected"))
        }
    };
    let mut v = *first;
    let mut u: Option<NodeIndex> = None;
    while match u {
        Some(u) => u != v,
        None => true,
    } {
        path.push(v.index());
        u = Some(v);
        v = dist[&v].1;
    }
    path.reverse();
    Ok(path)
}

#[pyfunction]
fn dag_longest_path(py: Python, graph: &PyDAG) -> PyResult<PyObject> {
    let path = longest_path(graph)?;
    Ok(PyList::new(py, path).into())
}

#[pyfunction]
fn dag_longest_path_length(graph: &PyDAG) -> PyResult<usize> {
    let path = longest_path(graph)?;
    if path.is_empty() {
        return Ok(0);
    }
    let path_length: usize = path.len() - 1;
    Ok(path_length)
}

#[pyfunction]
fn number_weakly_connected_components(graph: &PyDAG) -> usize {
    algo::connected_components(graph)
}

#[pyfunction]
fn is_directed_acyclic_graph(graph: &PyDAG) -> bool {
    let cycle_detected = algo::is_cyclic_directed(graph);
    !cycle_detected
}

#[pyfunction]
fn is_isomorphic(first: &PyDAG, second: &PyDAG) -> PyResult<bool> {
    let res = dag_isomorphism::is_isomorphic(first, second)?;
    Ok(res)
}

#[pyfunction]
fn is_isomorphic_node_match(
    py: Python,
    first: &PyDAG,
    second: &PyDAG,
    matcher: PyObject,
) -> PyResult<bool> {
    let compare_nodes = |a: &PyObject, b: &PyObject| -> PyResult<bool> {
        let res = matcher.call1(py, (a, b))?;
        Ok(res.is_true(py).unwrap())
    };

    fn compare_edges(_a: &PyObject, _b: &PyObject) -> PyResult<bool> {
        Ok(true)
    }
    let res = dag_isomorphism::is_isomorphic_matching(
        first,
        second,
        compare_nodes,
        compare_edges,
    )?;
    Ok(res)
}

#[pyfunction]
fn topological_sort(py: Python, graph: &PyDAG) -> PyResult<PyObject> {
    let nodes = match algo::toposort(graph, None) {
        Ok(nodes) => nodes,
        Err(_err) => {
            return Err(DAGHasCycle::py_err("Sort encountered a cycle"))
        }
    };
    let mut out: Vec<usize> = Vec::new();
    for node in nodes {
        out.push(node.index());
    }
    Ok(PyList::new(py, out).into())
}

#[pyfunction]
fn bfs_successors(
    py: Python,
    graph: &PyDAG,
    node: usize,
) -> PyResult<PyObject> {
    let index = NodeIndex::new(node);
    let mut bfs = Bfs::new(graph, index);
    let mut out_list: Vec<(&PyObject, Vec<&PyObject>)> = Vec::new();
    while let Some(nx) = bfs.next(graph) {
        let children = graph
            .graph
            .neighbors_directed(nx, petgraph::Direction::Outgoing);
        let mut succesors: Vec<&PyObject> = Vec::new();
        for succ in children {
            succesors.push(graph.graph.node_weight(succ).unwrap());
        }
        if !succesors.is_empty() {
            out_list.push((graph.graph.node_weight(nx).unwrap(), succesors));
        }
    }
    Ok(PyList::new(py, out_list).into())
}

#[pyfunction]
fn ancestors(py: Python, graph: &PyDAG, node: usize) -> PyResult<PyObject> {
    let index = NodeIndex::new(node);
    let mut out_set: HashSet<usize> = HashSet::new();
    let reverse_graph = Reversed(graph);
    let res = algo::dijkstra(reverse_graph, index, None, |_| 1);
    for n in res.keys() {
        let n_int = n.index();
        out_set.insert(n_int);
    }
    out_set.remove(&node);
    Ok(out_set.to_object(py))
}

#[pyfunction]
fn descendants(py: Python, graph: &PyDAG, node: usize) -> PyResult<PyObject> {
    let index = NodeIndex::new(node);
    let mut out_set: HashSet<usize> = HashSet::new();
    let res = algo::dijkstra(graph, index, None, |_| 1);
    for n in res.keys() {
        let n_int = n.index();
        out_set.insert(n_int);
    }
    out_set.remove(&node);
    Ok(out_set.to_object(py))
}

#[pyfunction]
fn lexicographical_topological_sort(
    py: Python,
    dag: &PyDAG,
    key: PyObject,
) -> PyResult<PyObject> {
    let key_callable = |a: &PyObject| -> PyResult<PyObject> {
        let res = key.call1(py, (a,))?;
        Ok(res.to_object(py))
    };
    // HashMap of node_index indegree
    let mut in_degree_map: HashMap<NodeIndex, usize> = HashMap::new();
    for node in dag.graph.node_indices() {
        in_degree_map.insert(node, dag.in_degree(node.index()));
    }

    #[derive(Clone, Eq, PartialEq)]
    struct State {
        key: String,
        node: NodeIndex,
    }

    impl Ord for State {
        fn cmp(&self, other: &State) -> Ordering {
            // Notice that the we flip the ordering on costs.
            // In case of a tie we compare positions - this step is necessary
            // to make implementations of `PartialEq` and `Ord` consistent.
            other
                .key
                .cmp(&self.key)
                .then_with(|| other.node.index().cmp(&self.node.index()))
        }
    }

    // `PartialOrd` needs to be implemented as well.
    impl PartialOrd for State {
        fn partial_cmp(&self, other: &State) -> Option<Ordering> {
            Some(self.cmp(other))
        }
    }
    let mut zero_indegree = BinaryHeap::new();
    for (node, degree) in in_degree_map.iter() {
        if *degree == 0 {
            let map_key_raw = key_callable(&dag.graph[*node])?;
            let map_key: String = map_key_raw.extract(py)?;
            zero_indegree.push(State {
                key: map_key,
                node: *node,
            });
        }
    }
    let mut out_list: Vec<&PyObject> = Vec::new();
    let dir = petgraph::Direction::Outgoing;
    while let Some(State { node, .. }) = zero_indegree.pop() {
        let neighbors = dag.graph.neighbors_directed(node, dir);
        for child in neighbors {
            let child_degree = in_degree_map.get_mut(&child).unwrap();
            *child_degree -= 1;
            if *child_degree == 0 {
                let map_key_raw = key_callable(&dag.graph[child])?;
                let map_key: String = map_key_raw.extract(py)?;
                zero_indegree.push(State {
                    key: map_key,
                    node: child,
                });
                in_degree_map.remove(&child);
            }
        }
        out_list.push(&dag.graph[node])
    }
    Ok(PyList::new(py, out_list).into())
}

#[pyfunction]
fn graph_greedy_color(
    py: Python,
    graph: &graph::PyGraph,
) -> PyResult<PyObject> {
    let mut colors: HashMap<usize, usize> = HashMap::new();
    let mut node_vec: Vec<NodeIndex> = graph.graph.node_indices().collect();
    let mut sort_map: HashMap<NodeIndex, usize> = HashMap::new();
    for k in node_vec.iter() {
        sort_map.insert(*k, graph.graph.edges(*k).count());
    }
    node_vec.sort_by_key(|k| Reverse(sort_map.get(k)));
    for u_index in node_vec {
        let mut neighbor_colors: HashSet<usize> = HashSet::new();
        for edge in graph.graph.edges(u_index) {
            let target = edge.target().index();
            let existing_color = match colors.get(&target) {
                Some(node) => node,
                None => continue,
            };
            neighbor_colors.insert(*existing_color);
        }
        let mut count: usize = 0;
        loop {
            if !neighbor_colors.contains(&count) {
                break;
            }
            count += 1;
        }
        colors.insert(u_index.index(), count);
    }
    let out_dict = PyDict::new(py);
    for (index, color) in colors {
        out_dict.set_item(index, color)?;
    }
    Ok(out_dict.into())
}

// Find the shortest path lengths between all pairs of nodes using Floyd's
// algorithm
// Note: Edge weights are assumed to be 1
#[pyfunction]
fn floyd_warshall(py: Python, dag: &PyDAG) -> PyResult<PyObject> {
    let mut dist: HashMap<(usize, usize), usize> = HashMap::new();
    for node in dag.graph.node_indices() {
        // Distance from a node to itself is zero
        dist.insert((node.index(), node.index()), 0);
    }
    for edge in dag.graph.edge_indices() {
        // Distance between nodes that share an edge is 1
        let source_target = dag.graph.edge_endpoints(edge).unwrap();
        let u = source_target.0.index();
        let v = source_target.1.index();
        // Update dist only if the key hasn't been set to 0 already
        // (i.e. in case edge is a self edge). Assumes edge weight = 1.
        dist.entry((u, v)).or_insert(1);
    }
    // The shortest distance between any pair of nodes u, v is the min of the
    // distance tracked so far from u->v and the distance from u to v thorough
    // another node w, for any w.
    for w in dag.graph.node_indices() {
        for u in dag.graph.node_indices() {
            for v in dag.graph.node_indices() {
                let u_v_dist = match dist.get(&(u.index(), v.index())) {
                    Some(u_v_dist) => *u_v_dist,
                    None => std::usize::MAX,
                };
                let u_w_dist = match dist.get(&(u.index(), w.index())) {
                    Some(u_w_dist) => *u_w_dist,
                    None => std::usize::MAX,
                };
                let w_v_dist = match dist.get(&(w.index(), v.index())) {
                    Some(w_v_dist) => *w_v_dist,
                    None => std::usize::MAX,
                };
                if u_w_dist == std::usize::MAX || w_v_dist == std::usize::MAX {
                    // Avoid overflow!
                    continue;
                }
                if u_v_dist > u_w_dist + w_v_dist {
                    dist.insert((u.index(), v.index()), u_w_dist + w_v_dist);
                }
            }
        }
    }

    // Some re-formatting for Python: Dict[int, Dict[int, int]]
    let out_dict = PyDict::new(py);
    for (nodes, distance) in dist {
        let u_index = nodes.0;
        let v_index = nodes.1;
        if out_dict.contains(u_index)? {
            let u_dict =
                out_dict.get_item(u_index).unwrap().downcast::<PyDict>()?;
            u_dict.set_item(v_index, distance)?;
            out_dict.set_item(u_index, u_dict)?;
        } else {
            let u_dict = PyDict::new(py);
            u_dict.set_item(v_index, distance)?;
            out_dict.set_item(u_index, u_dict)?;
        }
    }
    Ok(out_dict.into())
}

#[pyfunction]
fn layers(
    py: Python,
    dag: &PyDAG,
    first_layer: Vec<usize>,
) -> PyResult<PyObject> {
    let mut output: Vec<Vec<&PyObject>> = Vec::new();
    // Convert usize to NodeIndex
    let mut first_layer_index: Vec<NodeIndex> = Vec::new();
    for index in first_layer {
        first_layer_index.push(NodeIndex::new(index));
    }

    let mut cur_layer = first_layer_index;
    let mut next_layer: Vec<NodeIndex> = Vec::new();
    let mut predecessor_count: HashMap<NodeIndex, usize> = HashMap::new();

    let mut layer_node_data: Vec<&PyObject> = Vec::new();
    for layer_node in &cur_layer {
        layer_node_data.push(&dag[*layer_node]);
    }
    output.push(layer_node_data);

    // Iterate until there are no more
    while !cur_layer.is_empty() {
        for node in &cur_layer {
            let children = dag
                .graph
                .neighbors_directed(*node, petgraph::Direction::Outgoing);
            let mut used_indexes: HashSet<NodeIndex> = HashSet::new();
            for succ in children {
                // Skip duplicate successors
                if used_indexes.contains(&succ) {
                    continue;
                }
                used_indexes.insert(succ);
                let mut multiplicity: usize = 0;
                let raw_edges = dag
                    .graph
                    .edges_directed(*node, petgraph::Direction::Outgoing);
                for edge in raw_edges {
                    if edge.target() == succ {
                        multiplicity += 1;
                    }
                }
                predecessor_count
                    .entry(succ)
                    .and_modify(|e| *e -= multiplicity)
                    .or_insert(dag.in_degree(succ.index()) - multiplicity);
                if *predecessor_count.get(&succ).unwrap() == 0 {
                    next_layer.push(succ);
                    predecessor_count.remove(&succ);
                }
            }
        }
        let mut layer_node_data: Vec<&PyObject> = Vec::new();
        for layer_node in &next_layer {
            layer_node_data.push(&dag[*layer_node]);
        }
        if !layer_node_data.is_empty() {
            output.push(layer_node_data);
        }
        cur_layer = next_layer;
        next_layer = Vec::new();
    }
    Ok(PyList::new(py, output).into())
}

#[pyfunction]
fn dag_adjacency_matrix(
    py: Python,
    graph: &PyDAG,
    weight_fn: PyObject,
) -> PyResult<PyObject> {
    let node_map: Option<HashMap<NodeIndex, usize>>;
    let n: usize;
    if graph.node_removed {
        let mut node_hash_map: HashMap<NodeIndex, usize> = HashMap::new();
        let mut count = 0;
        for node in graph.graph.node_indices() {
            node_hash_map.insert(node, count);
            count += 1;
        }
        n = count;
        node_map = Some(node_hash_map);
    } else {
        n = graph.graph.node_bound();
        node_map = None;
    }
    let mut matrix = Array::<f64, _>::zeros((n, n).f());

    let weight_callable = |a: &PyObject| -> PyResult<PyObject> {
        let res = weight_fn.call1(py, (a,))?;
        Ok(res.to_object(py))
    };
    for edge in graph.graph.edge_references() {
        let edge_weight_raw = weight_callable(&edge.weight())?;
        let edge_weight: f64 = edge_weight_raw.extract(py)?;
        let source = edge.source();
        let target = edge.target();
        let i: usize;
        let j: usize;
        match &node_map {
            Some(map) => {
                i = *map.get(&source).unwrap();
                j = *map.get(&target).unwrap();
            }
            None => {
                i = source.index();
                j = target.index();
            }
        }
        matrix[[i, j]] += edge_weight;
    }
    Ok(matrix.into_pyarray(py).into())
}

#[pyfunction]
fn graph_adjacency_matrix(
    py: Python,
    graph: &graph::PyGraph,
    weight_fn: PyObject,
) -> PyResult<PyObject> {
    let node_map: Option<HashMap<NodeIndex, usize>>;
    let n: usize;
    if graph.node_removed {
        let mut node_hash_map: HashMap<NodeIndex, usize> = HashMap::new();
        let mut count = 0;
        for node in graph.graph.node_indices() {
            node_hash_map.insert(node, count);
            count += 1;
        }
        n = count;
        node_map = Some(node_hash_map);
    } else {
        n = graph.graph.node_bound();
        node_map = None;
    }
    let mut matrix = Array::<f64, _>::zeros((n, n).f());

    let weight_callable = |a: &PyObject| -> PyResult<PyObject> {
        let res = weight_fn.call1(py, (a,))?;
        Ok(res.to_object(py))
    };
    for edge in graph.graph.edge_references() {
        let edge_weight_raw = weight_callable(&edge.weight())?;
        let edge_weight: f64 = edge_weight_raw.extract(py)?;
        let source = edge.source();
        let target = edge.target();
        let i: usize;
        let j: usize;
        match &node_map {
            Some(map) => {
                i = *map.get(&source).unwrap();
                j = *map.get(&target).unwrap();
            }
            None => {
                i = source.index();
                j = target.index();
            }
        }
        matrix[[i, j]] += edge_weight;
        matrix[[j, i]] += edge_weight;
    }
    Ok(matrix.into_pyarray(py).into())
}

#[pyfunction]
<<<<<<< HEAD
fn graph_all_simple_paths(
    graph: &graph::PyGraph,
    from: usize,
    to: usize,
    min_depth: Option<usize>,
    cutoff: Option<usize>,
) -> PyResult<Vec<Vec<usize>>> {
    let from_index = NodeIndex::new(from);
    if !graph.graph.contains_node(from_index) {
        return Err(InvalidNode::py_err(
            "The input index for 'from' is not a valid node index",
        ));
    }
    let to_index = NodeIndex::new(to);
    if !graph.graph.contains_node(to_index) {
        return Err(InvalidNode::py_err(
            "The input index for 'to' is not a valid node index",
        ));
    }
    let min_intermediate_nodes: usize = match min_depth {
        Some(depth) => depth - 2,
        None => 0,
    };
    let cutoff_petgraph: Option<usize> = match cutoff {
        Some(depth) => Some(depth - 2),
        None => None,
    };
    let result: Vec<Vec<usize>> = algo::all_simple_paths(
        graph,
        from_index,
        to_index,
        min_intermediate_nodes,
        cutoff_petgraph,
    )
    .map(|v: Vec<NodeIndex>| v.into_iter().map(|i| i.index()).collect())
    .collect();
    Ok(result)
}

#[pyfunction]
fn dag_all_simple_paths(
    graph: &PyDAG,
    from: usize,
    to: usize,
    min_depth: Option<usize>,
    cutoff: Option<usize>,
) -> PyResult<Vec<Vec<usize>>> {
    let from_index = NodeIndex::new(from);
    if !graph.graph.contains_node(from_index) {
        return Err(InvalidNode::py_err(
            "The input index for 'from' is not a valid node index",
        ));
    }
    let to_index = NodeIndex::new(to);
    if !graph.graph.contains_node(to_index) {
        return Err(InvalidNode::py_err(
            "The input index for 'to' is not a valid node index",
        ));
    }
    let min_intermediate_nodes: usize = match min_depth {
        Some(depth) => depth - 2,
        None => 0,
    };
    let cutoff_petgraph: Option<usize> = match cutoff {
        Some(depth) => Some(depth - 2),
        None => None,
    };
    let result: Vec<Vec<usize>> = algo::all_simple_paths(
        graph,
        from_index,
        to_index,
        min_intermediate_nodes,
        cutoff_petgraph,
    )
    .map(|v: Vec<NodeIndex>| v.into_iter().map(|i| i.index()).collect())
    .collect();
    Ok(result)
=======
fn graph_astar_shortest_path(
    py: Python,
    graph: &graph::PyGraph,
    node: usize,
    goal_fn: PyObject,
    edge_cost_fn: PyObject,
    estimate_cost_fn: PyObject,
) -> PyResult<PyObject> {
    let goal_fn_callable = |a: &PyObject| -> PyResult<bool> {
        let res = goal_fn.call1(py, (a,))?;
        let raw = res.to_object(py);
        let output: bool = raw.extract(py)?;
        Ok(output)
    };

    let edge_cost_callable = |a: &PyObject| -> PyResult<f64> {
        let res = edge_cost_fn.call1(py, (a,))?;
        let raw = res.to_object(py);
        let output: f64 = raw.extract(py)?;
        Ok(output)
    };

    let estimate_cost_callable = |a: &PyObject| -> PyResult<f64> {
        let res = estimate_cost_fn.call1(py, (a,))?;
        let raw = res.to_object(py);
        let output: f64 = raw.extract(py)?;
        Ok(output)
    };
    let start = NodeIndex::new(node);

    let astar_res = astar::astar(
        graph,
        start,
        |f| goal_fn_callable(graph.graph.node_weight(f).unwrap()),
        |e| edge_cost_callable(e.weight()),
        |estimate| {
            estimate_cost_callable(graph.graph.node_weight(estimate).unwrap())
        },
    )?;
    let path = match astar_res {
        Some(path) => path,
        None => {
            return Err(NoPathFound::py_err(
                "No path found that satisfies goal_fn",
            ))
        }
    };
    let out_path: Vec<usize> = path.1.into_iter().map(|x| x.index()).collect();
    Ok(out_path.to_object(py))
}

#[pyfunction]
fn dag_astar_shortest_path(
    py: Python,
    graph: &PyDAG,
    node: usize,
    goal_fn: PyObject,
    edge_cost_fn: PyObject,
    estimate_cost_fn: PyObject,
) -> PyResult<PyObject> {
    let goal_fn_callable = |a: &PyObject| -> PyResult<bool> {
        let res = goal_fn.call1(py, (a,))?;
        let raw = res.to_object(py);
        let output: bool = raw.extract(py)?;
        Ok(output)
    };

    let edge_cost_callable = |a: &PyObject| -> PyResult<f64> {
        let res = edge_cost_fn.call1(py, (a,))?;
        let raw = res.to_object(py);
        let output: f64 = raw.extract(py)?;
        Ok(output)
    };

    let estimate_cost_callable = |a: &PyObject| -> PyResult<f64> {
        let res = estimate_cost_fn.call1(py, (a,))?;
        let raw = res.to_object(py);
        let output: f64 = raw.extract(py)?;
        Ok(output)
    };
    let start = NodeIndex::new(node);

    let astar_res = astar::astar(
        graph,
        start,
        |f| goal_fn_callable(graph.graph.node_weight(f).unwrap()),
        |e| edge_cost_callable(e.weight()),
        |estimate| {
            estimate_cost_callable(graph.graph.node_weight(estimate).unwrap())
        },
    )?;
    let path = match astar_res {
        Some(path) => path,
        None => {
            return Err(NoPathFound::py_err(
                "No path found that satisfies goal_fn",
            ))
        }
    };
    let out_path: Vec<usize> = path.1.into_iter().map(|x| x.index()).collect();
    Ok(out_path.to_object(py))
>>>>>>> ce64f128
}

#[pymodule]
fn retworkx(_py: Python<'_>, m: &PyModule) -> PyResult<()> {
    m.add("__version__", env!("CARGO_PKG_VERSION"))?;
    m.add_wrapped(wrap_pyfunction!(bfs_successors))?;
    m.add_wrapped(wrap_pyfunction!(dag_longest_path))?;
    m.add_wrapped(wrap_pyfunction!(dag_longest_path_length))?;
    m.add_wrapped(wrap_pyfunction!(number_weakly_connected_components))?;
    m.add_wrapped(wrap_pyfunction!(is_directed_acyclic_graph))?;
    m.add_wrapped(wrap_pyfunction!(is_isomorphic))?;
    m.add_wrapped(wrap_pyfunction!(is_isomorphic_node_match))?;
    m.add_wrapped(wrap_pyfunction!(topological_sort))?;
    m.add_wrapped(wrap_pyfunction!(descendants))?;
    m.add_wrapped(wrap_pyfunction!(ancestors))?;
    m.add_wrapped(wrap_pyfunction!(lexicographical_topological_sort))?;
    m.add_wrapped(wrap_pyfunction!(floyd_warshall))?;
    m.add_wrapped(wrap_pyfunction!(layers))?;
    m.add_wrapped(wrap_pyfunction!(dag_adjacency_matrix))?;
    m.add_wrapped(wrap_pyfunction!(graph_adjacency_matrix))?;
<<<<<<< HEAD
    m.add_wrapped(wrap_pyfunction!(graph_all_simple_paths))?;
    m.add_wrapped(wrap_pyfunction!(dag_all_simple_paths))?;
=======
    m.add_wrapped(wrap_pyfunction!(graph_astar_shortest_path))?;
    m.add_wrapped(wrap_pyfunction!(dag_astar_shortest_path))?;
    m.add_wrapped(wrap_pyfunction!(graph_greedy_color))?;
>>>>>>> ce64f128
    m.add_class::<PyDAG>()?;
    m.add_class::<graph::PyGraph>()?;
    Ok(())
}

create_exception!(retworkx, InvalidNode, Exception);
create_exception!(retworkx, DAGWouldCycle, Exception);
create_exception!(retworkx, NoEdgeBetweenNodes, Exception);
create_exception!(retworkx, DAGHasCycle, Exception);
create_exception!(retworkx, NoSuitableNeighbors, Exception);
create_exception!(retworkx, NoPathFound, Exception);

#[cfg(test)]
mod tests {
    #[test]
    fn it_works() {
        assert_eq!(2 + 2, 4);
    }
}<|MERGE_RESOLUTION|>--- conflicted
+++ resolved
@@ -1235,7 +1235,6 @@
 }
 
 #[pyfunction]
-<<<<<<< HEAD
 fn graph_all_simple_paths(
     graph: &graph::PyGraph,
     from: usize,
@@ -1313,7 +1312,8 @@
     .map(|v: Vec<NodeIndex>| v.into_iter().map(|i| i.index()).collect())
     .collect();
     Ok(result)
-=======
+
+#[pyfunction]
 fn graph_astar_shortest_path(
     py: Python,
     graph: &graph::PyGraph,
@@ -1415,7 +1415,6 @@
     };
     let out_path: Vec<usize> = path.1.into_iter().map(|x| x.index()).collect();
     Ok(out_path.to_object(py))
->>>>>>> ce64f128
 }
 
 #[pymodule]
@@ -1436,14 +1435,11 @@
     m.add_wrapped(wrap_pyfunction!(layers))?;
     m.add_wrapped(wrap_pyfunction!(dag_adjacency_matrix))?;
     m.add_wrapped(wrap_pyfunction!(graph_adjacency_matrix))?;
-<<<<<<< HEAD
     m.add_wrapped(wrap_pyfunction!(graph_all_simple_paths))?;
     m.add_wrapped(wrap_pyfunction!(dag_all_simple_paths))?;
-=======
     m.add_wrapped(wrap_pyfunction!(graph_astar_shortest_path))?;
     m.add_wrapped(wrap_pyfunction!(dag_astar_shortest_path))?;
     m.add_wrapped(wrap_pyfunction!(graph_greedy_color))?;
->>>>>>> ce64f128
     m.add_class::<PyDAG>()?;
     m.add_class::<graph::PyGraph>()?;
     Ok(())
