--- conflicted
+++ resolved
@@ -12,12 +12,9 @@
 
 //! This module contains generator functions for building graphs
 
-<<<<<<< HEAD
-mod complete_graph;
-=======
 mod barbell_graph;
 mod binomial_tree_graph;
->>>>>>> 7e559fdd
+mod complete_graph;
 mod cycle_graph;
 mod grid_graph;
 mod heavy_hex_graph;
@@ -44,12 +41,9 @@
     }
 }
 
-<<<<<<< HEAD
-pub use complete_graph::complete_graph;
-=======
 pub use barbell_graph::barbell_graph;
 pub use binomial_tree_graph::binomial_tree_graph;
->>>>>>> 7e559fdd
+pub use complete_graph::complete_graph;
 pub use cycle_graph::cycle_graph;
 pub use grid_graph::grid_graph;
 pub use heavy_hex_graph::heavy_hex_graph;
