[target.x86_64-apple-darwin]
rustflags = [
  "-C", "link-arg=-undefined",
  "-C", "link-arg=dynamic_lookup",
]

[target.aarch64-apple-darwin]
rustflags = [
  "-C", "link-arg=-undefined",
  "-C", "link-arg=dynamic_lookup",
]

<<<<<<< HEAD
[target.wasm32-unknown-emscripten]
rustflags = [
  "-C", "target-feature=+atomics,+bulk-memory,+mutable-globals",
  "-C", "link-arg=-sSIDE_MODULE=2",
  "-C", "link-arg=-sWASM_BIGINT",
  "-Z", "emscripten-wasm-eh",
]

=======
>>>>>>> 4c69907d
[unstable]
build-std = ["std", "panic_abort"]<|MERGE_RESOLUTION|>--- conflicted
+++ resolved
@@ -10,16 +10,5 @@
   "-C", "link-arg=dynamic_lookup",
 ]
 
-<<<<<<< HEAD
-[target.wasm32-unknown-emscripten]
-rustflags = [
-  "-C", "target-feature=+atomics,+bulk-memory,+mutable-globals",
-  "-C", "link-arg=-sSIDE_MODULE=2",
-  "-C", "link-arg=-sWASM_BIGINT",
-  "-Z", "emscripten-wasm-eh",
-]
-
-=======
->>>>>>> 4c69907d
 [unstable]
 build-std = ["std", "panic_abort"]