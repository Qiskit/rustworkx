# This code is licensed under the Apache License, Version 2.0. You may
# obtain a copy of this license in the LICENSE.txt file in the root directory
# of this source tree or at http://www.apache.org/licenses/LICENSE-2.0.
#
# Any modifications or derivative works of this code must retain this
# copyright notice, and modified files need to carry a notice indicating
# that they have been altered from the originals.


import importlib
import sys
import functools

from .rustworkx import *

# flake8: noqa
import rustworkx.visit

sys.modules["rustworkx.generators"] = generators
__rustworkx_mod__ = importlib.import_module(".rustworkx", package="rustworkx")


class PyDAG(PyDiGraph):
    """A class for creating direct acyclic graphs.

    PyDAG is just an alias of the PyDiGraph class and behaves identically to
    the :class:`~rustworkx.PyDiGraph` class and can be used interchangably
    with ``PyDiGraph``. It currently exists solely as a backwards
    compatibility alias for users of rustworkx from prior to the
    0.4.0 release when there was no PyDiGraph class.

    The PyDAG class is used to create a directed graph. It can be a
    multigraph (have multiple edges between nodes). Each node and edge
    (although rarely used for edges) is indexed by an integer id. These ids
    are stable for the lifetime of the graph object and on node or edge
    deletions you can have holes in the list of indices for the graph.
    Node indices will be reused on additions after removal. For example:

    .. jupyter-execute::

        import rustworkx as rx

        graph = rx.PyDAG()
        graph.add_nodes_from(list(range(5)))
        graph.add_nodes_from(list(range(2)))
        graph.remove_node(2)
        print("After deletion:", graph.node_indices())
        res_manual = graph.add_parent(6, None, None)
        print("After adding a new node:", graph.node_indices())

    Additionally, each node and edge contains an arbitrary Python object as a
    weight/data payload.

    You can use the index for access to the data payload as in the
    following example:

    .. jupyter-execute::

        import rustworkx as rx

        graph = rx.PyDAG()
        data_payload = "An arbitrary Python object"
        node_index = graph.add_node(data_payload)
        print("Node Index: %s" % node_index)
        print(graph[node_index])

    The PyDAG class implements the Python mapping protocol for nodes so in
    addition to access you can also update the data payload with:

    .. jupyter-execute::

        import rustworkx as rx

        graph = rx.PyDAG()
        data_payload = "An arbitrary Python object"
        node_index = graph.add_node(data_payload)
        graph[node_index] = "New Payload"
        print("Node Index: %s" % node_index)
        print(graph[node_index])

    The PyDAG class has an option for real time cycle checking which can
    be used to ensure any edges added to the graph does not introduce a cycle.
    By default the real time cycle checking feature is disabled for
    performance, however you can enable it by setting the ``check_cycle``
    attribute to True. For example::

        import rustworkx as rx
        dag = rx.PyDAG()
        dag.check_cycle = True

    or at object creation::

        import rustworkx as rx
        dag = rx.PyDAG(check_cycle=True)

    With check_cycle set to true any calls to :meth:`PyDAG.add_edge` will
    ensure that no cycles are added, ensuring that the PyDAG class truly
    represents a directed acyclic graph. Do note that this cycle checking on
    :meth:`~PyDAG.add_edge`, :meth:`~PyDigraph.add_edges_from`,
    :meth:`~PyDAG.add_edges_from_no_data`,
    :meth:`~PyDAG.extend_from_edge_list`,  and
    :meth:`~PyDAG.extend_from_weighted_edge_list` comes with a performance
    penalty that grows as the graph does.  If you're adding a node and edge at
    the same time, leveraging :meth:`PyDAG.add_child` or
    :meth:`PyDAG.add_parent` will avoid this overhead.

    By default a ``PyDAG`` is a multigraph (meaning there can be parallel
    edges between nodes) however this can be disabled by setting the
    ``multigraph`` kwarg to ``False`` when calling the ``PyDAG`` constructor.
    For example::

        import rustworkx as rx
        dag = rx.PyDAG(multigraph=False)

    This can only be set at ``PyDiGraph`` initialization and not adjusted after
    creation. When :attr:`~rustworkx.PyDiGraph.multigraph` is set to ``False``
    if a method call is made that would add a parallel edge it will instead
    update the existing edge's weight/data payload.

    The maximum number of nodes and edges allowed on a ``PyGraph`` object is
    :math:`2^{32} - 1` (4,294,967,294) each. Attempting to add more nodes or
    edges than this will result in an exception being raised.

    :param bool check_cycle: When this is set to ``True`` the created
        ``PyDAG`` has runtime cycle detection enabled.
    :param bool multgraph: When this is set to ``False`` the created
        ``PyDAG`` object will not be a multigraph. When ``False`` if a method
        call is made that would add parallel edges the the weight/weight from
        that method call will be used to update the existing edge in place.
    """

    pass


def rustworkx_dispatch(func):
    """Decorator to dispatch rustworkx universal functions to the correct typed function"""

    func_name = func.__name__
    wrapped_func = functools.singledispatch(func)

    wrapped_func.register(PyDiGraph, vars(__rustworkx_mod__)[f"digraph_{func_name}"])
    wrapped_func.register(PyGraph, vars(__rustworkx_mod__)[f"graph_{func_name}"])

    return wrapped_func


@rustworkx_dispatch
def distance_matrix(graph, parallel_threshold=300, as_undirected=False, null_value=0.0):
    """Get the distance matrix for a graph

    This differs from functions like :func:`~rustworkx.floyd_warshall_numpy` in
    that the edge weight/data payload is not used and each edge is treated as a
    distance of 1.

    This function is also multithreaded and will run in parallel if the number
    of nodes in the graph is above the value of ``parallel_threshold`` (it
    defaults to 300). If the function will be running in parallel the env var
    ``RAYON_NUM_THREADS`` can be used to adjust how many threads will be used.

    :param graph: The graph to get the distance matrix for, can be either a
        :class:`~rustworkx.PyGraph` or :class:`~rustworkx.PyDiGraph`.
    :param int parallel_threshold: The number of nodes to calculate the
        the distance matrix in parallel at. It defaults to 300, but this can
        be tuned
    :param bool as_undirected: If set to ``True`` the input directed graph
        will be treat as if each edge was bidirectional/undirected in the
        output distance matrix.
    :param float null_value: An optional float that will treated as a null
        value. This is the default value in the output matrix and it is used
        to indicate the absence of an edge between 2 nodes. By default this
        is ``0.0``.

    :returns: The distance matrix
    :rtype: numpy.ndarray
    """
    raise TypeError("Invalid Input Type %s for graph" % type(graph))


<<<<<<< HEAD
@rustworkx_dispatch
=======
distance_matrix.register(PyDiGraph, digraph_distance_matrix)
distance_matrix.register(PyGraph, graph_distance_matrix)


@functools.singledispatch
>>>>>>> e0af0a26
def unweighted_average_shortest_path_length(graph, parallel_threshold=300, disconnected=False):
    r"""Return the average shortest path length with unweighted edges.

    The average shortest path length is calculated as

    .. math::

        a =\sum_{s,t \in V, s \ne t} \frac{d(s, t)}{n(n-1)}

    where :math:`V` is the set of nodes in ``graph``, :math:`d(s, t)` is the
    shortest path length from :math:`s` to :math:`t`, and :math:`n` is the
    number of nodes in ``graph``. If ``disconnected`` is set to ``True``,
    the average will be taken only between connected nodes.

    This function is also multithreaded and will run in parallel if the number
    of nodes in the graph is above the value of ``parallel_threshold`` (it
    defaults to 300). If the function will be running in parallel the env var
    ``RAYON_NUM_THREADS`` can be used to adjust how many threads will be used.
    By default it will use all available CPUs if the environment variable is
    not specified.

    :param graph: The graph to compute the average shortest path length for,
        can be either a :class:`~rustworkx.PyGraph` or :class:`~rustworkx.PyDiGraph`.
    :param int parallel_threshold: The number of nodes to calculate the
        the distance matrix in parallel at. It defaults to 300, but this can
        be tuned to any number of nodes.
    :param bool as_undirected: If set to ``True`` the input directed graph
        will be treated as if each edge was bidirectional/undirected while
        finding the shortest paths. Default: ``False``.
    :param bool disconnected: If set to ``True`` only connected vertex pairs
        will be included in the calculation. If ``False``, infinity is returned
        for disconnected graphs. Default: ``False``.

    :returns: The average shortest path length. If no vertex pairs can be included
        in the calculation this will return NaN.

    :rtype: float
    """
    raise TypeError("Invalid Input Type %s for graph" % type(graph))


<<<<<<< HEAD
@rustworkx_dispatch
=======
unweighted_average_shortest_path_length.register(
    PyDiGraph, digraph_unweighted_average_shortest_path_length
)
unweighted_average_shortest_path_length.register(
    PyGraph, graph_unweighted_average_shortest_path_length
)


@functools.singledispatch
>>>>>>> e0af0a26
def adjacency_matrix(graph, weight_fn=None, default_weight=1.0, null_value=0.0):
    """Return the adjacency matrix for a graph object

    In the case where there are multiple edges between nodes the value in the
    output matrix will be the sum of the edges' weights.

    :param graph: The graph used to generate the adjacency matrix from. Can
        either be a :class:`~rustworkx.PyGraph` or :class:`~rustworkx.PyDiGraph`
    :param callable weight_fn: A callable object (function, lambda, etc) which
        will be passed the edge object and expected to return a ``float``. This
        tells rustworkx/rust how to extract a numerical weight as a ``float``
        for edge object. Some simple examples are::

            adjacency_matrix(graph, weight_fn: lambda x: 1)

        to return a weight of 1 for all edges. Also::

            adjacency_matrix(graph, weight_fn: lambda x: float(x))

        to cast the edge object as a float as the weight. If this is not
        specified a default value (either ``default_weight`` or 1) will be used
        for all edges.
    :param float default_weight: If ``weight_fn`` is not used this can be
        optionally used to specify a default weight to use for all edges.
    :param float null_value: An optional float that will treated as a null
        value. This is the default value in the output matrix and it is used
        to indicate the absence of an edge between 2 nodes. By default this is
        ``0.0``.

     :return: The adjacency matrix for the input dag as a numpy array
     :rtype: numpy.ndarray
    """
    raise TypeError("Invalid Input Type %s for graph" % type(graph))


<<<<<<< HEAD
@rustworkx_dispatch
=======
adjacency_matrix.register(PyDiGraph, digraph_adjacency_matrix)
adjacency_matrix.register(PyGraph, graph_adjacency_matrix)


@functools.singledispatch
>>>>>>> e0af0a26
def all_simple_paths(graph, from_, to, min_depth=None, cutoff=None):
    """Return all simple paths between 2 nodes in a PyGraph object

    A simple path is a path with no repeated nodes.

    :param graph: The graph to find the path in. Can either be a
        class:`~rustworkx.PyGraph` or :class:`~rustworkx.PyDiGraph`
    :param int from_: The node index to find the paths from
    :param int to: The node index to find the paths to
    :param int min_depth: The minimum depth of the path to include in the
        output list of paths. By default all paths are included regardless of
        depth, setting to 0 will behave like the default.
    :param int cutoff: The maximum depth of path to include in the output list
        of paths. By default includes all paths regardless of depth, setting to
        0 will behave like default.

    :returns: A list of lists where each inner list is a path of node indices
    :rtype: list
    """
    raise TypeError("Invalid Input Type %s for graph" % type(graph))


<<<<<<< HEAD
@rustworkx_dispatch
=======
all_simple_paths.register(PyDiGraph, digraph_all_simple_paths)
all_simple_paths.register(PyGraph, graph_all_simple_paths)


@functools.singledispatch
>>>>>>> e0af0a26
def floyd_warshall(
    graph,
    weight_fn=None,
    default_weight=1.0,
    parallel_threshold=300,
):
    """Find all-pairs shortest path lengths using Floyd's algorithm

    Floyd's algorithm is used for finding shortest paths in dense graphs
    or graphs with negative weights (where Dijkstra's algorithm fails).

    This function is multithreaded and will launch a pool with threads equal
    to the number of CPUs by default if the number of nodes in the graph is
    above the value of ``parallel_threshold`` (it defaults to 300).
    You can tune the number of threads with the ``RAYON_NUM_THREADS``
    environment variable. For example, setting ``RAYON_NUM_THREADS=4`` would
    limit the thread pool to 4 threads if parallelization was enabled.

    :param graph: The graph to run Floyd's algorithm on. Can
        either be a :class:`~rustworkx.PyGraph` or :class:`~rustworkx.PyDiGraph`
    :param callable weight_fn: A callable object (function, lambda, etc) which
        will be passed the edge object and expected to return a ``float``. This
        tells rustworkx/rust how to extract a numerical weight as a ``float``
        for edge object. Some simple examples are::

            floyd_warshall(graph, weight_fn= lambda x: 1)

        to return a weight of 1 for all edges. Also::

            floyd_warshall(graph, weight_fn=float)

        to cast the edge object as a float as the weight. If this is not
        specified a default value (either ``default_weight`` or 1) will be used
        for all edges.
    :param float default_weight: If ``weight_fn`` is not used this can be
        optionally used to specify a default weight to use for all edges.
    :param int parallel_threshold: The number of nodes to execute
        the algorithm in parallel at. It defaults to 300, but this can
        be tuned

    :return: A read-only dictionary of path lengths. The keys are the source
        node indices and the values are a dict of the target node and the
        length of the shortest path to that node. For example::

            {
                0: {0: 0.0, 1: 2.0, 2: 2.0},
                1: {1: 0.0, 2: 1.0},
                2: {0: 1.0, 2: 0.0},
            }

    :rtype: AllPairsPathLengthMapping
    """
    raise TypeError("Invalid Input Type %s for graph" % type(graph))


<<<<<<< HEAD
@rustworkx_dispatch
=======
floyd_warshall.register(PyDiGraph, digraph_floyd_warshall)
floyd_warshall.register(PyGraph, graph_floyd_warshall)


@functools.singledispatch
>>>>>>> e0af0a26
def floyd_warshall_numpy(
    graph,
    weight_fn=None,
    default_weight=1.0,
    parallel_threshold=300,
):
    """Find all-pairs shortest path lengths using Floyd's algorithm

    Floyd's algorithm is used for finding shortest paths in dense graphs
    or graphs with negative weights (where Dijkstra's algorithm fails).

    This function is multithreaded and will launch a pool with threads equal
    to the number of CPUs by default if the number of nodes in the graph is
    above the value of ``parallel_threshold`` (it defaults to 300).
    You can tune the number of threads with the ``RAYON_NUM_THREADS``
    environment variable. For example, setting ``RAYON_NUM_THREADS=4`` would
    limit the thread pool to 4 threads if parallelization was enabled.

    :param graph: The graph to run Floyd's algorithm on. Can
        either be a :class:`~rustworkx.PyGraph` or :class:`~rustworkx.PyDiGraph`
    :param callable weight_fn: A callable object (function, lambda, etc) which
        will be passed the edge object and expected to return a ``float``. This
        tells rustworkx/rust how to extract a numerical weight as a ``float``
        for edge object. Some simple examples are::

            floyd_warshall_numpy(graph, weight_fn: lambda x: 1)

        to return a weight of 1 for all edges. Also::

            floyd_warshall_numpy(graph, weight_fn: lambda x: float(x))

        to cast the edge object as a float as the weight. If this is not
        specified a default value (either ``default_weight`` or 1) will be used
        for all edges.
    :param float default_weight: If ``weight_fn`` is not used this can be
        optionally used to specify a default weight to use for all edges.
    :param int parallel_threshold: The number of nodes to execute
        the algorithm in parallel at. It defaults to 300, but this can
        be tuned

    :returns: A matrix of shortest path distances between nodes. If there is no
        path between two nodes then the corresponding matrix entry will be
        ``np.inf``.
    :rtype: numpy.ndarray
    """
    raise TypeError("Invalid Input Type %s for graph" % type(graph))


<<<<<<< HEAD
@rustworkx_dispatch
=======
floyd_warshall_numpy.register(PyDiGraph, digraph_floyd_warshall_numpy)
floyd_warshall_numpy.register(PyGraph, graph_floyd_warshall_numpy)


@functools.singledispatch
>>>>>>> e0af0a26
def astar_shortest_path(graph, node, goal_fn, edge_cost_fn, estimate_cost_fn):
    """Compute the A* shortest path for a graph

    :param graph: The input graph to use. Can
        either be a :class:`~rustworkx.PyGraph` or :class:`~rustworkx.PyDiGraph`
    :param int node: The node index to compute the path from
    :param goal_fn: A python callable that will take in 1 parameter, a node's
        data object and will return a boolean which will be True if it is the
        finish node.
    :param edge_cost_fn: A python callable that will take in 1 parameter, an
        edge's data object and will return a float that represents the cost
        of that edge. It must be non-negative.
    :param estimate_cost_fn: A python callable that will take in 1 parameter, a
        node's data object and will return a float which represents the
        estimated cost for the next node. The return must be non-negative. For
        the algorithm to find the actual shortest path, it should be
        admissible, meaning that it should never overestimate the actual cost
        to get to the nearest goal node.

    :returns: The computed shortest path between node and finish as a list
        of node indices.
    :rtype: NodeIndices
    """
    raise TypeError("Invalid Input Type %s for graph" % type(graph))


<<<<<<< HEAD
@rustworkx_dispatch
=======
astar_shortest_path.register(PyDiGraph, digraph_astar_shortest_path)
astar_shortest_path.register(PyGraph, graph_astar_shortest_path)


@functools.singledispatch
>>>>>>> e0af0a26
def dijkstra_shortest_paths(
    graph,
    source,
    target=None,
    weight_fn=None,
    default_weight=1.0,
    as_undirected=False,
):
    """Find the shortest path from a node

    This function will generate the shortest path from a source node using
    Dijkstra's algorithm.

    :param graph: The input graph to use. Can either be a
        :class:`~rustworkx.PyGraph` or :class:`~rustworkx.PyDiGraph`
    :param int source: The node index to find paths from
    :param int target: An optional target to find a path to
    :param weight_fn: An optional weight function for an edge. It will accept
        a single argument, the edge's weight object and will return a float
        which will be used to represent the weight/cost of the edge
    :param float default_weight: If ``weight_fn`` isn't specified this optional
        float value will be used for the weight/cost of each edge.
    :param bool as_undirected: If set to true the graph will be treated as
        undirected for finding the shortest path. This only works with a
        :class:`~rustworkx.PyDiGraph` input for ``graph``

    :return: Dictionary of paths. The keys are destination node indices and
        the dict values are lists of node indices making the path.
    :rtype: dict
    """
    raise TypeError("Invalid Input Type %s for graph" % type(graph))


<<<<<<< HEAD
@rustworkx_dispatch
=======
dijkstra_shortest_paths.register(PyDiGraph, digraph_dijkstra_shortest_paths)
dijkstra_shortest_paths.register(PyGraph, graph_dijkstra_shortest_paths)


@functools.singledispatch
>>>>>>> e0af0a26
def has_path(
    graph,
    source,
    target,
    as_undirected=False,
):
    """Checks if a path exists between a source and target node

    :param graph: The input graph to use. Can either be a
        :class:`~rustworkx.PyGraph` or :class:`~rustworkx.PyDiGraph`
    :param int source: The node index to find paths from
    :param int target: The index of the target node
    :param bool as_undirected: If set to true the graph will be treated as
        undirected for finding existence of a path. This only works with a
        :class:`~rustworkx.PyDiGraph` input for ``graph``

    :return: True if a path exists, False if not
    :rtype: bool
    """
    raise TypeError("Invalid Input Type %s for graph" % type(graph))


<<<<<<< HEAD
@rustworkx_dispatch
=======
has_path.register(PyDiGraph, digraph_has_path)
has_path.register(PyGraph, graph_has_path)


@functools.singledispatch
>>>>>>> e0af0a26
def all_pairs_dijkstra_shortest_paths(graph, edge_cost_fn):
    """For each node in the graph, finds the shortest paths to all others.

    This function will generate the shortest path from all nodes in the graph
    using Dijkstra's algorithm. This function is multithreaded and will run
    launch a thread pool with threads equal to the number of CPUs by default.
    You can tune the number of threads with the ``RAYON_NUM_THREADS``
    environment variable. For example, setting ``RAYON_NUM_THREADS=4`` would
    limit the thread pool to 4 threads.

    :param graph: The input graph to use. Can either be a
        :class:`~rustworkx.PyGraph` or :class:`~rustworkx.PyDiGraph`
    :param edge_cost_fn: A callable object that acts as a weight function for
        an edge. It will accept a single positional argument, the edge's weight
        object and will return a float which will be used to represent the
        weight/cost of the edge

    :return: A read-only dictionary of paths. The keys are source node
        indices and the values are a dict of target node indices and a list
        of node indices making the path. For example::

            {
                0: {1: [0, 1],  2: [0, 1, 2]},
                1: {2: [1, 2]},
                2: {0: [2, 0]},
            }

    :rtype: AllPairsPathMapping
    """
    raise TypeError("Invalid Input Type %s for graph" % type(graph))


<<<<<<< HEAD
@rustworkx_dispatch
=======
all_pairs_dijkstra_shortest_paths.register(PyDiGraph, digraph_all_pairs_dijkstra_shortest_paths)
all_pairs_dijkstra_shortest_paths.register(PyGraph, graph_all_pairs_dijkstra_shortest_paths)


@functools.singledispatch
>>>>>>> e0af0a26
def all_pairs_all_simple_paths(graph, min_depth=None, cutoff=None):
    """Return all the simple paths between all pairs of nodes in the graph

    This function is multithreaded and will launch a thread pool with threads
    equal to the number of CPUs by default. You can tune the number of threads
    with the ``RAYON_NUM_THREADS`` environment variable. For example, setting
    ``RAYON_NUM_THREADS=4`` would limit the thread pool to 4 threads.

    :param graph: The graph to find all simple paths in. This can be a :class:`~rustworkx.PyGraph`
        or a :class:`~rustworkx.PyDiGraph`
    :param int min_depth: The minimum depth of the path to include in the output
        list of paths. By default all paths are included regardless of depth,
        setting to 0 will behave like the default.
    :param int cutoff: The maximum depth of path to include in the output list
        of paths. By default includes all paths regardless of depth, setting to
        0 will behave like default.

    :returns: A mapping of source node indices to a mapping of target node
        indices to a list of paths between the source and target nodes.
    :rtype: AllPairsMultiplePathMapping
    """
    raise TypeError("Invalid Input Type %s for graph" % type(graph))


<<<<<<< HEAD
@rustworkx_dispatch
=======
all_pairs_all_simple_paths.register(PyDiGraph, digraph_all_pairs_all_simple_paths)
all_pairs_all_simple_paths.register(PyGraph, graph_all_pairs_all_simple_paths)


@functools.singledispatch
>>>>>>> e0af0a26
def all_pairs_dijkstra_path_lengths(graph, edge_cost_fn):
    """For each node in the graph, calculates the lengths of the shortest paths to all others.

    This function will generate the shortest path lengths from all nodes in the
    graph using Dijkstra's algorithm. This function is multithreaded and will
    launch a thread pool with threads equal to the number of CPUs by
    default. You can tune the number of threads with the ``RAYON_NUM_THREADS``
    environment variable. For example, setting ``RAYON_NUM_THREADS=4`` would
    limit the thread pool to 4 threads.

    :param graph: The input graph to use. Can either be a
        :class:`~rustworkx.PyGraph` or :class:`~rustworkx.PyDiGraph`
    :param edge_cost_fn: A callable object that acts as a weight function for
        an edge. It will accept a single positional argument, the edge's weight
        object and will return a float which will be used to represent the
        weight/cost of the edge

    :return: A read-only dictionary of path lengths. The keys are the source
        node indices and the values are a dict of the target node and the
        length of the shortest path to that node. For example::

            {
                0: {1: 2.0, 2: 2.0},
                1: {2: 1.0},
                2: {0: 1.0},
            }

    :rtype: AllPairsPathLengthMapping
    """
    raise TypeError("Invalid Input Type %s for graph" % type(graph))


<<<<<<< HEAD
@rustworkx_dispatch
=======
all_pairs_dijkstra_path_lengths.register(PyDiGraph, digraph_all_pairs_dijkstra_path_lengths)
all_pairs_dijkstra_path_lengths.register(PyGraph, graph_all_pairs_dijkstra_path_lengths)


@functools.singledispatch
>>>>>>> e0af0a26
def dijkstra_shortest_path_lengths(graph, node, edge_cost_fn, goal=None):
    """Compute the lengths of the shortest paths for a graph object using
    Dijkstra's algorithm.

    :param graph: The input graph to use. Can either be a
        :class:`~rustworkx.PyGraph` or :class:`~rustworkx.PyDiGraph`
    :param int node: The node index to use as the source for finding the
        shortest paths from
    :param edge_cost_fn: A python callable that will take in 1 parameter, an
        edge's data object and will return a float that represents the
        cost/weight of that edge. It must be non-negative
    :param int goal: An optional node index to use as the end of the path.
        When specified the traversal will stop when the goal is reached and
        the output dictionary will only have a single entry with the length
        of the shortest path to the goal node.

    :returns: A dictionary of the shortest paths from the provided node where
        the key is the node index of the end of the path and the value is the
        cost/sum of the weights of path
    :rtype: dict
    """
    raise TypeError("Invalid Input Type %s for graph" % type(graph))


<<<<<<< HEAD
@rustworkx_dispatch
=======
dijkstra_shortest_path_lengths.register(PyDiGraph, digraph_dijkstra_shortest_path_lengths)
dijkstra_shortest_path_lengths.register(PyGraph, graph_dijkstra_shortest_path_lengths)


@functools.singledispatch
>>>>>>> e0af0a26
def k_shortest_path_lengths(graph, start, k, edge_cost, goal=None):
    """Compute the length of the kth shortest path

    Computes the lengths of the kth shortest path from ``start`` to every
    reachable node.

    Computes in :math:`O(k * (|E| + |V|*log(|V|)))` time (average).

    :param graph: The graph to find the shortest paths in. Can either be a
        :class:`~rustworkx.PyGraph` or :class:`~rustworkx.PyDiGraph`
    :param int start: The node index to find the shortest paths from
    :param int k: The kth shortest path to find the lengths of
    :param edge_cost: A python callable that will receive an edge payload and
        return a float for the cost of that eedge
    :param int goal: An optional goal node index, if specified the output
        dictionary

    :returns: A dict of lengths where the key is the destination node index and
        the value is the length of the path.
    :rtype: dict
    """
    raise TypeError("Invalid Input Type %s for graph" % type(graph))


<<<<<<< HEAD
@rustworkx_dispatch
=======
k_shortest_path_lengths.register(PyDiGraph, digraph_k_shortest_path_lengths)
k_shortest_path_lengths.register(PyGraph, graph_k_shortest_path_lengths)


@functools.singledispatch
>>>>>>> e0af0a26
def dfs_edges(graph, source=None):
    """Get an edge list of the tree edges from a depth-first traversal

    The pseudo-code for the DFS algorithm is listed below. The output
    contains the tree edges found by the procedure.

    ::

        DFS(G, v)
          let S be a stack
          label v as discovered
          PUSH(S, (v, iterator of G.neighbors(v)))
          while (S != Ø)
              let (v, iterator) := LAST(S)
              if hasNext(iterator) then
                  w := next(iterator)
                  if w is not labeled as discovered then
                      label w as discovered                   # (v, w) is a tree edge
                      PUSH(S, (w, iterator of G.neighbors(w)))
              else
                  POP(S)
          end while

    .. note::

        If the input is an undirected graph with a single connected component,
        the output of this function is a spanning tree.

    :param graph: The graph to get the DFS edge list from. Can either be a
        :class:`~rustworkx.PyGraph` or :class:`~rustworkx.PyDiGraph`
    :param int source: An optional node index to use as the starting node
        for the depth-first search. The edge list will only return edges in
        the components reachable from this index. If this is not specified
        then a source will be chosen arbitrarly and repeated until all
        components of the graph are searched.

    :returns: A list of edges as a tuple of the form ``(source, target)`` in
        depth-first order
    :rtype: EdgeList
    """
    raise TypeError("Invalid Input Type %s for graph" % type(graph))


<<<<<<< HEAD
@rustworkx_dispatch
=======
dfs_edges.register(PyDiGraph, digraph_dfs_edges)
dfs_edges.register(PyGraph, graph_dfs_edges)


@functools.singledispatch
>>>>>>> e0af0a26
def is_isomorphic(
    first,
    second,
    node_matcher=None,
    edge_matcher=None,
    id_order=True,
    call_limit=None,
):
    """Determine if 2 graphs are isomorphic

    This checks if 2 graphs are isomorphic both structurally and also
    comparing the node and edge data using the provided matcher functions.
    The matcher functions take in 2 data objects and will compare them. A
    simple example that checks if they're just equal would be::

            graph_a = rustworkx.PyGraph()
            graph_b = rustworkx.PyGraph()
            rustworkx.is_isomorphic(graph_a, graph_b,
                                lambda x, y: x == y)

    .. note::

        For better performance on large graphs, consider setting
        `id_order=False`.

    :param first: The first graph to compare. Can either be a
        :class:`~rustworkx.PyGraph` or :class:`~rustworkx.PyDiGraph`.
    :param second: The second graph to compare. Can either be a
        :class:`~rustworkx.PyGraph` or :class:`~rustworkx.PyDiGraph`.
        It should be the same type as the first graph.
    :param callable node_matcher: A python callable object that takes 2
        positional one for each node data object. If the return of this
        function evaluates to True then the nodes passed to it are viewed
        as matching.
    :param callable edge_matcher: A python callable object that takes 2
        positional one for each edge data object. If the return of this
        function evaluates to True then the edges passed to it are viewed
        as matching.
    :param bool id_order: If set to ``False`` this function will use a
        heuristic matching order based on [VF2]_ paper. Otherwise it will
        default to matching the nodes in order specified by their ids.
    :param int call_limit: An optional bound on the number of states that VF2
        algorithm visits while searching for a solution. If it exceeds this limit,
        the algorithm will stop and return ``False``.

    :returns: ``True`` if the 2 graphs are isomorphic, ``False`` if they are
        not.
    :rtype: bool

    .. [VF2] VF2++  An Improved Subgraph Isomorphism Algorithm
        by Alpár Jüttner and Péter Madarasi
    """
    raise TypeError("Invalid Input Type %s for graph" % type(first))


<<<<<<< HEAD
=======
is_isomorphic.register(PyDiGraph, digraph_is_isomorphic)
is_isomorphic.register(PyGraph, graph_is_isomorphic)


@functools.singledispatch
>>>>>>> e0af0a26
def is_isomorphic_node_match(first, second, matcher, id_order=True):
    """Determine if 2 graphs are isomorphic

    This checks if 2 graphs are isomorphic both structurally and also
    comparing the node data using the provided matcher function. The matcher
    function takes in 2 node data objects and will compare them. A simple
    example that checks if they're just equal would be::

        graph_a = rustworkx.PyDAG()
        graph_b = rustworkx.PyDAG()
        rustworkx.is_isomorphic_node_match(graph_a, graph_b,
                                        lambda x, y: x == y)

    .. note::

        For better performance on large graphs, consider setting
        `id_order=False`.

    :param first: The first graph to compare. Can either be a
        :class:`~rustworkx.PyGraph` or :class:`~rustworkx.PyDiGraph`.
    :param second: The second graph to compare. Can either be a
        :class:`~rustworkx.PyGraph` or :class:`~rustworkx.PyDiGraph`.
        It should be the same type as the first graph.
    :param callable matcher: A python callable object that takes 2 positional
        one for each node data object. If the return of this
        function evaluates to True then the nodes passed to it are vieded
        as matching.
    :param bool id_order: If set to ``False`` this function will use a
        heuristic matching order based on [VF2]_ paper. Otherwise it will
        default to matching the nodes in order specified by their ids.

    :returns: ``True`` if the 2 graphs are isomorphic ``False`` if they are
        not.
    :rtype: bool
    """
    return is_isomorphic(first, second, matcher, None, id_order)

<<<<<<< HEAD

@rustworkx_dispatch
=======
is_isomorphic_node_match.register(
    PyDiGraph, functools.partial(digraph_is_isomorphic, edge_matcher=None)
)
is_isomorphic_node_match.register(
    PyGraph, functools.partial(graph_is_isomorphic, edge_matcher=None)
)


@functools.singledispatch
>>>>>>> e0af0a26
def is_subgraph_isomorphic(
    first,
    second,
    node_matcher=None,
    edge_matcher=None,
    id_order=False,
    induced=True,
    call_limit=None,
):
    """Determine if 2 graphs are subgraph isomorphic

    This checks if 2 graphs are subgraph isomorphic both structurally and also
    comparing the node and edge data using the provided matcher functions.
    The matcher functions take in 2 data objects and will compare them.
    Since there is an ambiguity in the term 'subgraph', do note that we check
    for an node-induced subgraph if argument `induced` is set to `True`. If it is
    set to `False`, we check for a non induced subgraph, meaning the second graph
    can have fewer edges than the subgraph of the first. By default it's `True`. A
    simple example that checks if they're just equal would be::

            graph_a = rustworkx.PyGraph()
            graph_b = rustworkx.PyGraph()
            rustworkx.is_subgraph_isomorphic(graph_a, graph_b,
                                            lambda x, y: x == y)


    :param first: The first graph to compare. Can either be a
        :class:`~rustworkx.PyGraph` or :class:`~rustworkx.PyDiGraph`.
    :param second: The second graph to compare. Can either be a
        :class:`~rustworkx.PyGraph` or :class:`~rustworkx.PyDiGraph`.
        It should be the same type as the first graph.
    :param callable node_matcher: A python callable object that takes 2
        positional one for each node data object. If the return of this
        function evaluates to True then the nodes passed to it are viewed
        as matching.
    :param callable edge_matcher: A python callable object that takes 2
        positional one for each edge data object. If the return of this
        function evaluates to True then the edges passed to it are viewed
        as matching.
    :param bool id_order: If set to ``True`` this function will match the nodes
        in order specified by their ids. Otherwise it will default to a heuristic
        matching order based on [VF2]_ paper.
    :param bool induced: If set to ``True`` this function will check the existence
        of a node-induced subgraph of first isomorphic to second graph.
        Default: ``True``.
    :param int call_limit: An optional bound on the number of states that VF2
        algorithm visits while searching for a solution. If it exceeds this limit,
        the algorithm will stop and return ``False``.

    :returns: ``True`` if there is a subgraph of `first` isomorphic to `second`
        , ``False`` if there is not.
    :rtype: bool
    """
    raise TypeError("Invalid Input Type %s for graph" % type(first))


<<<<<<< HEAD
@rustworkx_dispatch
=======
is_subgraph_isomorphic.register(PyDiGraph, digraph_is_subgraph_isomorphic)
is_subgraph_isomorphic.register(PyGraph, graph_is_subgraph_isomorphic)


@functools.singledispatch
>>>>>>> e0af0a26
def transitivity(graph):
    """Compute the transitivity of a graph.

    This function is multithreaded and will run
    launch a thread pool with threads equal to the number of CPUs by default.
    You can tune the number of threads with the ``RAYON_NUM_THREADS``
    environment variable. For example, setting ``RAYON_NUM_THREADS=4`` would
    limit the thread pool to 4 threads.

    .. note::

        The function implicitly assumes that there are no parallel edges
        or self loops. It may produce incorrect/unexpected results if the
        input graph has self loops or parallel edges.

    :param graph: The graph to be used. Can either be a
        :class:`~rustworkx.PyGraph` or :class:`~rustworkx.PyDiGraph`.

    :returns: Transitivity of the graph.
    :rtype: float
        raise TypeError("Invalid Input Type %s for graph" % type(graph))
    """
    raise TypeError("Invalid Input Type %s for graph" % type(graph))


<<<<<<< HEAD
@rustworkx_dispatch
=======
transitivity.register(PyDiGraph, digraph_transitivity)
transitivity.register(PyGraph, graph_transitivity)


@functools.singledispatch
>>>>>>> e0af0a26
def core_number(graph):
    """Return the core number for each node in the graph.

    A k-core is a maximal subgraph that contains nodes of degree k or more.

    .. note::

        The function implicitly assumes that there are no parallel edges
        or self loops. It may produce incorrect/unexpected results if the
        input graph has self loops or parallel edges.

    :param graph: The graph to get core numbers. Can either be a
        :class:`~rustworkx.PyGraph` or :class:`~rustworkx.PyDiGraph`

    :returns: A dictionary keyed by node index to the core number
    :rtype: dict
        raise TypeError("Invalid Input Type %s for graph" % type(graph))
    """
    raise TypeError("Invalid Input Type %s for graph" % type(graph))


<<<<<<< HEAD
@rustworkx_dispatch
=======
core_number.register(PyDiGraph, digraph_core_number)
core_number.register(PyGraph, graph_core_number)


@functools.singledispatch
>>>>>>> e0af0a26
def complement(graph):
    """Compute the complement of a graph.

    :param graph: The graph to be used, can be either a
        :class:`~rustworkx.PyGraph` or :class:`~rustworkx.PyDiGraph`.

    :returns: The complement of the graph.
    :rtype: :class:`~rustworkx.PyGraph` or :class:`~rustworkx.PyDiGraph`

    .. note::
        Parallel edges and self-loops are never created,
        even if the ``multigraph`` is set to ``True``
    """
    raise TypeError("Invalid Input Type %s for graph" % type(graph))


<<<<<<< HEAD
@rustworkx_dispatch
=======
complement.register(PyDiGraph, digraph_complement)
complement.register(PyGraph, graph_complement)


@functools.singledispatch
>>>>>>> e0af0a26
def random_layout(graph, center=None, seed=None):
    """Generate a random layout

    :param PyGraph graph: The graph to generate the layout for
    :param tuple center: An optional center position. This is a 2 tuple of two
        ``float`` values for the center position
    :param int seed: An optional seed to set for the random number generator.

    :returns: The random layout of the graph.
    :rtype: Pos2DMapping
    """
    raise TypeError("Invalid Input Type %s for graph" % type(graph))


<<<<<<< HEAD
@rustworkx_dispatch
=======
random_layout.register(PyDiGraph, digraph_random_layout)
random_layout.register(PyGraph, graph_random_layout)


@functools.singledispatch
>>>>>>> e0af0a26
def spring_layout(
    graph,
    pos=None,
    fixed=None,
    k=None,
    repulsive_exponent=2,
    adaptive_cooling=True,
    num_iter=50,
    tol=1e-6,
    weight_fn=None,
    default_weight=1,
    scale=1,
    center=None,
    seed=None,
):
    """
    Position nodes using Fruchterman-Reingold force-directed algorithm.

    The algorithm simulates a force-directed representation of the network
    treating edges as springs holding nodes close, while treating nodes
    as repelling objects, sometimes called an anti-gravity force.
    Simulation continues until the positions are close to an equilibrium.

    :param graph: Graph to be used. Can either be a
        :class:`~rustworkx.PyGraph` or :class:`~rustworkx.PyDiGraph`.
    :param dict pos:
        Initial node positions as a dictionary with node ids as keys and values
        as a coordinate list. If ``None``, then use random initial positions.
        (``default=None``)
    :param set fixed: Nodes to keep fixed at initial position.
        Error raised if fixed specified and ``pos`` is not. (``default=None``)
    :param float  k:
        Optimal distance between nodes. If ``None`` the distance is set to
        :math:`\\frac{1}{\\sqrt{n}}` where :math:`n` is the number of nodes.
        Increase this value to move nodes farther apart. (``default=None``)
    :param int repulsive_exponent:
        Repulsive force exponent. (``default=2``)
    :param bool adaptive_cooling:
        Use an adaptive cooling scheme. If set to ``False``,
        a linear cooling scheme is used. (``default=True``)
    :param int num_iter:
        Maximum number of iterations. (``default=50``)
    :param float tol:
        Threshold for relative error in node position changes.
        The iteration stops if the error is below this threshold.
        (``default = 1e-6``)
    :param weight_fn: An optional weight function for an edge. It will accept
        a single argument, the edge's weight object and will return a float
        which will be used to represent the weight of the edge.
    :param float (default=1) default_weight: If ``weight_fn`` isn't specified
        this optional float value will be used for the weight/cost of each edge
    :param float|None scale: Scale factor for positions.
        Not used unless fixed is None. If scale is ``None``, no re-scaling is
        performed. (``default=1.0``)
    :param list center: Coordinate pair around which to center
        the layout. Not used unless fixed is ``None``. (``default=None``)
    :param int seed: An optional seed to use for the random number generator

    :returns: A dictionary of positions keyed by node id.
    :rtype: dict
    """
    raise TypeError("Invalid Input Type %s for graph" % type(graph))


<<<<<<< HEAD
=======
spring_layout.register(PyDiGraph, digraph_spring_layout)
spring_layout.register(PyGraph, graph_spring_layout)


>>>>>>> e0af0a26
def networkx_converter(graph, keep_attributes: bool = False):
    """Convert a networkx graph object into a rustworkx graph object.

    .. note::

        networkx is **not** a dependency of rustworkx and this function
        is provided as a convenience method for users of both networkx and
        rustworkx. This function will not work unless you install networkx
        independently.

    :param networkx.Graph graph: The networkx graph to convert.
    :param bool keep_attributes: If ``True``, add networkx node attributes to
        the data payload in the nodes of the output rustworkx graph. When set to
        ``True``, the node data payloads in the output rustworkx graph object
        will be dictionaries with the node attributes from the input networkx
        graph where the ``"__networkx_node__"`` key contains the node from the
        input networkx graph.

    :returns: A rustworkx graph, either a :class:`~rustworkx.PyDiGraph` or a
        :class:`~rustworkx.PyGraph` based on whether the input graph is directed
        or not.
    :rtype: :class:`~rustworkx.PyDiGraph` or :class:`~rustworkx.PyGraph`
    """
    if graph.is_directed():
        new_graph = PyDiGraph(multigraph=graph.is_multigraph())
    else:
        new_graph = PyGraph(multigraph=graph.is_multigraph())
    nodes = list(graph.nodes)
    node_indices = dict(zip(nodes, new_graph.add_nodes_from(nodes)))
    new_graph.add_edges_from(
        [(node_indices[x[0]], node_indices[x[1]], x[2]) for x in graph.edges(data=True)]
    )

    if keep_attributes:
        for node, node_index in node_indices.items():
            attributes = graph.nodes[node]
            attributes["__networkx_node__"] = node
            new_graph[node_index] = attributes

    return new_graph


@rustworkx_dispatch
def bipartite_layout(
    graph,
    first_nodes,
    horizontal=False,
    scale=1,
    center=None,
    aspect_ratio=4 / 3,
):
    """Generate a bipartite layout of the graph

    :param graph: The graph to generate the layout for. Can either be a
        :class:`~rustworkx.PyGraph` or :class:`~rustworkx.PyDiGraph`
    :param set first_nodes: The set of node indices on the left (or top if
        horitontal is true)
    :param bool horizontal: An optional bool specifying the orientation of the
        layout
    :param float scale: An optional scaling factor to scale positions
    :param tuple center: An optional center position. This is a 2 tuple of two
        ``float`` values for the center position
    :param float aspect_ratio: An optional number for the ratio of the width to
        the height of the layout.

    :returns: The bipartite layout of the graph.
    :rtype: Pos2DMapping
    """
    raise TypeError("Invalid Input Type %s for graph" % type(graph))


<<<<<<< HEAD
@rustworkx_dispatch
=======
bipartite_layout.register(PyDiGraph, digraph_bipartite_layout)
bipartite_layout.register(PyGraph, graph_bipartite_layout)


@functools.singledispatch
>>>>>>> e0af0a26
def circular_layout(graph, scale=1, center=None):
    """Generate a circular layout of the graph

    :param graph: The graph to generate the layout for. Can either be a
        :class:`~rustworkx.PyGraph` or :class:`~rustworkx.PyDiGraph`
    :param float scale: An optional scaling factor to scale positions
    :param tuple center: An optional center position. This is a 2 tuple of two
        ``float`` values for the center position

    :returns: The circular layout of the graph.
    :rtype: Pos2DMapping
    """
    raise TypeError("Invalid Input Type %s for graph" % type(graph))


<<<<<<< HEAD
@rustworkx_dispatch
=======
circular_layout.register(PyDiGraph, digraph_circular_layout)
circular_layout.register(PyGraph, graph_circular_layout)


@functools.singledispatch
>>>>>>> e0af0a26
def shell_layout(graph, nlist=None, rotate=None, scale=1, center=None):
    """
    Generate a shell layout of the graph

    :param graph: The graph to generate the layout for. Can either be a
        :class:`~rustworkx.PyGraph` or :class:`~rustworkx.PyDiGraph`
    :param list nlist: The list of lists of indices which represents each shell
    :param float rotate: Angle (in radians) by which to rotate the starting
        position of each shell relative to the starting position of the
        previous shell
    :param float scale: An optional scaling factor to scale positions
    :param tuple center: An optional center position. This is a 2 tuple of two
        ``float`` values for the center position

    :returns: The shell layout of the graph.
    :rtype: Pos2DMapping
    """
    raise TypeError("Invalid Input Type %s for graph" % type(graph))


<<<<<<< HEAD
@rustworkx_dispatch
=======
shell_layout.register(PyDiGraph, digraph_shell_layout)
shell_layout.register(PyGraph, graph_shell_layout)


@functools.singledispatch
>>>>>>> e0af0a26
def spiral_layout(graph, scale=1, center=None, resolution=0.35, equidistant=False):
    """
    Generate a spiral layout of the graph

    :param graph: The graph to generate the layout for. Can either be a
        :class:`~rustworkx.PyGraph` or :class:`~rustworkx.PyDiGraph`
    :param float scale: An optional scaling factor to scale positions
    :param tuple center: An optional center position. This is a 2 tuple of two
        ``float`` values for the center position
    :param float resolution: The compactness of the spiral layout returned.
        Lower values result in more compressed spiral layouts.
    :param bool equidistant: If true, nodes will be plotted equidistant from
        each other.

    :returns: The spiral layout of the graph.
    :rtype: Pos2DMapping
    """
    raise TypeError("Invalid Input Type %s for graph" % type(graph))


<<<<<<< HEAD
@rustworkx_dispatch
=======
spiral_layout.register(PyDiGraph, digraph_spiral_layout)
spiral_layout.register(PyGraph, graph_spiral_layout)


@functools.singledispatch
>>>>>>> e0af0a26
def num_shortest_paths_unweighted(graph, source):
    """Get the number of unweighted shortest paths from a source node

    :param PyDiGraph graph: The graph to find the number of shortest paths on
    :param int source: The source node to find the shortest paths from

    :returns: A mapping of target node indices to the number of shortest paths
        from ``source`` to that node. If there is no path from ``source`` to
        a node in the graph that node will not be preset in the output mapping.
    :rtype: NodesCountMapping
    """
    raise TypeError("Invalid input type %s for graph" % type(graph))


<<<<<<< HEAD
@rustworkx_dispatch
=======
num_shortest_paths_unweighted.register(PyDiGraph, digraph_num_shortest_paths_unweighted)
num_shortest_paths_unweighted.register(PyGraph, graph_num_shortest_paths_unweighted)


@functools.singledispatch
>>>>>>> e0af0a26
def betweenness_centrality(graph, normalized=True, endpoints=False, parallel_threshold=50):
    r"""Returns the betweenness centrality of each node in the graph.

    Betweenness centrality of a node :math:`v` is the sum of the
    fraction of all-pairs shortest paths that pass through :math`v`

    .. math::

       c_B(v) =\sum_{s,t \in V} \frac{\sigma(s, t|v)}{\sigma(s, t)}

    where :math:`V` is the set of nodes, :math:`\sigma(s, t)` is the number of
    shortest :math`(s, t)` paths, and :math:`\sigma(s, t|v)` is the number of
    those paths  passing through some  node :math:`v` other than :math:`s, t`.
    If :math:`s = t`, :math:`\sigma(s, t) = 1`, and if :math:`v \in {s, t}`,
    :math:`\sigma(s, t|v) = 0`

    The algorithm used in this function is based on:

    Ulrik Brandes, A Faster Algorithm for Betweenness Centrality.
    Journal of Mathematical Sociology 25(2):163-177, 2001.

    This function is multithreaded and will run in parallel if the number
    of nodes in the graph is above the value of ``parallel_threshold`` (it
    defaults to 50). If the function will be running in parallel the env var
    ``RAYON_NUM_THREADS`` can be used to adjust how many threads will be used.

    See Also
    --------
    edge_betweenness_centrality

    :param PyDiGraph graph: The input graph
    :param bool normalized: Whether to normalize the betweenness scores by
        the number of distinct paths between all pairs of nodes.
    :param bool endpoints: Whether to include the endpoints of paths in
        path lengths used to compute the betweenness.
    :param int parallel_threshold: The number of nodes to calculate the
        the betweenness centrality in parallel at if the number of nodes in
        the graph is less than this value it will run in a single thread. The
        default value is 50

    :returns: A dictionary mapping each node index to its betweenness centrality.
    :rtype: dict
    """
    raise TypeError("Invalid input type %s for graph" % type(graph))


<<<<<<< HEAD
@rustworkx_dispatch
=======
betweenness_centrality.register(PyDiGraph, digraph_betweenness_centrality)
betweenness_centrality.register(PyGraph, graph_betweenness_centrality)


@functools.singledispatch
>>>>>>> e0af0a26
def closeness_centrality(graph, wf_improved=True):
    r"""Compute the closeness centrality of each node in a graph object.

    The closeness centrality of a node :math:`u` is defined as the
    reciprocal of the average shortest path distance to :math:`u` over all
    :math:`n-1` reachable nodes in the graph. In it's general form this can
    be expressed as:

    .. math::

        C(u) = \frac{n - 1}{\sum_{v=1}^{n-1} d(v, u)},

    where:

      * :math:`d(v, u)` - the shortest-path distance between :math:`v` and
        :math:`u`
      * :math:`n` - the number of nodes that can reach :math:`u`.

    In the case of a graphs with more than one connected component there is
    an alternative improved formula that calculates the closeness centrality
    as "a ratio of the fraction of actors in the group who are reachable, to
    the average distance" [WF]_. This can be expressed as

    .. math::

        C_{WF}(u) = \frac{n-1}{N-1} \frac{n - 1}{\sum_{v=1}^{n-1} d(v, u)},

    where :math:`N` is the number of nodes in the graph. This alternative
    formula can be used with the ``wf_improved`` argument.

    :param graph: The input graph. Can either be a
        :class:`~retworkx.PyGraph` or :class:`~retworkx.PyDiGraph`.
    :param bool wf_improved: This is optional; the default is True. If True,
        scale by the fraction of nodes reachable.

    :returns: A dictionary mapping each node index to its closeness centrality.
    :rtype: dict

    .. [WF] Wasserman, S., & Faust, K. (1994). Social Network Analysis:
      Methods and Applications (Structural Analysis in the Social Sciences).
      Cambridge: Cambridge University Press. doi:10.1017/CBO9780511815478
    """
    raise TypeError("Invalid input type %s for graph" % type(graph))


<<<<<<< HEAD
@rustworkx_dispatch
=======
closeness_centrality.register(PyDiGraph, digraph_closeness_centrality)
closeness_centrality.register(PyGraph, graph_closeness_centrality)


@functools.singledispatch
>>>>>>> e0af0a26
def edge_betweenness_centrality(graph, normalized=True, parallel_threshold=50):
    r"""Compute the edge betweenness centrality of all edges in a graph.

    Edge betweenness centrality of an edge :math:`e` is the sum of the
    fraction of all-pairs shortest paths that pass through :math`e`

    .. math::

       c_B(e) = \sum_{s,t \in V} \frac{\sigma(s, t|e)}{\sigma(s, t)}

    where :math:`V` is the set of nodes, :math:`\sigma(s, t)` is the
    number of shortest :math:`(s, t)`-paths, and :math:`\sigma(s, t|e)` is
    the number of those paths passing through edge :math:`e`.

    The above definition and the algorithm used in this function is based on:

    Ulrik Brandes, On Variants of Shortest-Path Betweenness Centrality
    and their Generic Computation. Social Networks 30(2):136-145, 2008.

    This function is multithreaded and will run in parallel if the number
    of nodes in the graph is above the value of ``parallel_threshold`` (it
    defaults to 50). If the function will be running in parallel the env var
    ``RAYON_NUM_THREADS`` can be used to adjust how many threads will be used.

    See Also
    --------
    betweenness_centrality

    :param PyGraph graph: The input graph
    :param bool normalized: Whether to normalize the betweenness scores by the
        number of distinct paths between all pairs of nodes.
    :param int parallel_threshold: The number of nodes to calculate
        the edge betweenness centrality in parallel at if the number of nodes in
        the graph is less than this value it will run in a single thread. The
        default value is 50

    :returns: a read-only dict-like object whose keys are edges and values are the
        betweenness score for each node.
    :rtype: EdgeCentralityMapping
    """
    raise TypeError("Invalid input type %s for graph" % type(graph))


<<<<<<< HEAD
@rustworkx_dispatch
=======
edge_betweenness_centrality.register(PyDiGraph, digraph_edge_betweenness_centrality)
edge_betweenness_centrality.register(PyGraph, graph_edge_betweenness_centrality)


@functools.singledispatch
>>>>>>> e0af0a26
def eigenvector_centrality(graph, weight_fn=None, default_weight=1.0, max_iter=100, tol=1e-6):
    """Compute the eigenvector centrality of a graph.

    For details on the eigenvector centrality refer to:

    Phillip Bonacich. “Power and Centrality: A Family of Measures.”
    American Journal of Sociology 92(5):1170–1182, 1986
    <https://doi.org/10.1086/228631>

    This function uses a power iteration method to compute the eigenvector
    and convergence is not guaranteed. The function will stop when `max_iter`
    iterations is reached or when the computed vector between two iterations
    is smaller than the error tolerance multiplied by the number of nodes.
    The implementation of this algorithm is based on the NetworkX
    `eigenvector_centrality() <https://networkx.org/documentation/stable/reference/algorithms/generated/networkx.algorithms.centrality.eigenvector_centrality.html>`__
    function.

    In the case of multigraphs the weights of any parallel edges will be
    summed when computing the eigenvector centrality.

    :param graph: Graph to be used. Can either be a
        :class:`~rustworkx.PyGraph` or :class:`~rustworkx.PyDiGraph`.
    :param weight_fn: An optional input callable that will be passed the edge's
        payload object and is expected to return a `float` weight for that edge.
        If this is not specified ``default_weight`` will be used as the weight
        for every edge in ``graph``
    :param float default_weight: If ``weight_fn`` is not set the default weight
        value to use for the weight of all edges
    :param int max_iter: The maximum number of iterations in the power method. If
        not specified a default value of 100 is used.
    :param float tol: The error tolerance used when checking for convergence in the
        power method. If this is not specified default value of 1e-6 is used.

    :returns: a read-only dict-like object whose keys are the node indices and values are the
         centrality score for that node.
    :rtype: CentralityMapping
    """
    raise TypeError("Invalid input type %s for graph" % type(graph))


<<<<<<< HEAD
@rustworkx_dispatch
=======
eigenvector_centrality.register(PyDiGraph, digraph_eigenvector_centrality)
eigenvector_centrality.register(PyGraph, graph_eigenvector_centrality)


@functools.singledispatch
>>>>>>> e0af0a26
def katz_centrality(
    graph, alpha=0.1, beta=1.0, weight_fn=None, default_weight=1.0, max_iter=100, tol=1e-6
):
    """Compute the Katz centrality of a graph.

    For details on the Katz centrality refer to:

    Leo Katz. “A New Status Index Derived from Sociometric Index.”
    Psychometrika 18(1):39–43, 1953
    <https://link.springer.com/content/pdf/10.1007/BF02289026.pdf>

    This function uses a power iteration method to compute the eigenvector
    and convergence is not guaranteed. The function will stop when `max_iter`
    iterations is reached or when the computed vector between two iterations
    is smaller than the error tolerance multiplied by the number of nodes.
    The implementation of this algorithm is based on the NetworkX
    `katz_centrality() <https://networkx.org/documentation/stable/reference/algorithms/generated/networkx.algorithms.centrality.katz_centrality.html>`__
    function.

    In the case of multigraphs the weights of any parallel edges will be
    summed when computing the Katz centrality.

    :param graph: Graph to be used. Can either be a
        :class:`~rustworkx.PyGraph` or :class:`~rustworkx.PyDiGraph`.
    :param float alpha: Attenuation factor. If this is not specified default value of 0.1 is used.
    :param float | dict beta: Immediate neighbourhood weights. If a float is provided, the neighbourhood
        weight is used for all nodes. If a dictionary is provided, it must contain all node indices.
        If beta is not specified, a default value of 1.0 is used.
    :param weight_fn: An optional input callable that will be passed the edge's
        payload object and is expected to return a `float` weight for that edge.
        If this is not specified ``default_weight`` will be used as the weight
        for every edge in ``graph``
    :param float default_weight: If ``weight_fn`` is not set the default weight
        value to use for the weight of all edges
    :param int max_iter: The maximum number of iterations in the power method. If
        not specified a default value of 100 is used.
    :param float tol: The error tolerance used when checking for convergence in the
        power method. If this is not specified default value of 1e-6 is used.

    :returns: a read-only dict-like object whose keys are the node indices and values are the
         centrality score for that node.
    :rtype: CentralityMapping
    """
    raise TypeError("Invalid input type %s for graph" % type(graph))


<<<<<<< HEAD
@rustworkx_dispatch
=======
katz_centrality.register(PyDiGraph, digraph_katz_centrality)
katz_centrality.register(PyGraph, graph_katz_centrality)


@functools.singledispatch
>>>>>>> e0af0a26
def vf2_mapping(
    first,
    second,
    node_matcher=None,
    edge_matcher=None,
    id_order=True,
    subgraph=False,
    induced=True,
    call_limit=None,
):
    """
    Return an iterator over all vf2 mappings between two graphs.

    This funcion will run the vf2 algorithm used from
    :func:`~rustworkx.is_isomorphic` and :func:`~rustworkx.is_subgraph_isomorphic`
    but instead of returning a boolean it will return an iterator over all possible
    mapping of node ids found from ``first`` to ``second``. If the graphs are not
    isomorphic then the iterator will be empty. A simple example that retrieves
    one mapping would be::

            graph_a = rustworkx.generators.path_graph(3)
            graph_b = rustworkx.generators.path_graph(2)
            vf2 = rustworkx.vf2_mapping(graph_a, graph_b, subgraph=True)
            try:
                mapping = next(vf2)
            except StopIteration:
                pass

    :param first: The first graph to find the mapping for
    :param second: The second graph to find the mapping for
    :param node_matcher: An optional python callable object that takes 2
        positional arguments, one for each node data object in either graph.
        If the return of this function evaluates to True then the nodes
        passed to it are viewed as matching.
    :param edge_matcher: A python callable object that takes 2 positional
        one for each edge data object. If the return of this
        function evaluates to True then the edges passed to it are viewed
        as matching.
    :param bool id_order: If set to ``False`` this function will use a
        heuristic matching order based on [VF2]_ paper. Otherwise it will
        default to matching the nodes in order specified by their ids.
    :param bool subgraph: If set to ``True`` the function will return the
        subgraph isomorphic found between the graphs.
    :param bool induced: If set to ``True`` this function will check the existence
        of a node-induced subgraph of first isomorphic to second graph.
        Default: ``True``.
    :param int call_limit: An optional bound on the number of states that VF2
        algorithm visits while searching for a solution. If it exceeds this limit,
        the algorithm will stop. Default: ``None``.

    :returns: An iterator over dicitonaries of node indices from ``first`` to node
        indices in ``second`` representing the mapping found.
    :rtype: Iterable[NodeMap]
    """
    raise TypeError("Invalid Input Type %s for graph" % type(first))


<<<<<<< HEAD
@rustworkx_dispatch
=======
vf2_mapping.register(PyDiGraph, digraph_vf2_mapping)
vf2_mapping.register(PyGraph, graph_vf2_mapping)


@functools.singledispatch
>>>>>>> e0af0a26
def union(
    first,
    second,
    merge_nodes=False,
    merge_edges=False,
):
    """Return a new graph by forming a union from two input graph objects

    The algorithm in this function operates in three phases:

    1. Add all the nodes from  ``second`` into ``first``. operates in
    :math:`\\mathcal{O}(n_2)`, with :math:`n_2` being number of nodes in
    ``second``.
    2. Merge nodes from ``second`` over ``first`` given that:

       - The ``merge_nodes`` is ``True``. operates in :math:`\\mathcal{O}(n_1 n_2)`,
         with :math:`n_1` being the number of nodes in ``first`` and :math:`n_2`
         the number of nodes in ``second``
       - The respective node in ``second`` and ``first`` share the same
         weight/data payload.

    3. Adds all the edges from ``second`` to ``first``. If the ``merge_edges``
       parameter is ``True`` and the respective edge in ``second`` and
       ``first`` share the same weight/data payload they will be merged together.

    :param first: The first graph object
    :param second: The second graph object
    :param bool merge_nodes: If set to ``True`` nodes will be merged between
        ``second`` and ``first`` if the weights are equal. Default: ``False``.
    :param bool merge_edges: If set to ``True`` edges will be merged between
        ``second`` and ``first`` if the weights are equal. Default: ``False``.

    :returns: A new graph object that is the union of ``second`` and
        ``first``. It's worth noting the weight/data payload objects are
        passed by reference from ``first`` and ``second`` to this new object.
    :rtype: :class:`~rustworkx.PyGraph` or :class:`~rustworkx.PyDiGraph`
    """
    raise TypeError("Invalid Input Type %s for graph" % type(first))


<<<<<<< HEAD
@rustworkx_dispatch
=======
union.register(PyDiGraph, digraph_union)
union.register(PyGraph, graph_union)


@functools.singledispatch
>>>>>>> e0af0a26
def tensor_product(
    first,
    second,
):
    """Return a new graph by forming the tensor product
    from two input graph objects

    :param first: The first graph object
    :param second: The second graph object

    :returns: A new graph object that is the tensor product of ``second`` and
        ``first``. It's worth noting the weight/data payload objects are
        passed by reference from ``first`` and ``second`` to this new object.
        A read-only dictionary of the product of nodes is also returned. The keys
        are a tuple where the first element is a node of the first graph and the
        second element is a node of the second graph, and the values are the map
        of those elements to node indices in the product graph. For example::

            {
                (0, 0): 0,
                (0, 1): 1,
            }

    :rtype: Tuple[:class:`~rustworkx.PyGraph` or :class:`~rustworkx.PyDiGraph`,
        :class:`~rustworkx.ProductNodeMap`]
    """
    raise TypeError("Invalid Input Type %s for graph" % type(first))


<<<<<<< HEAD
@rustworkx_dispatch
=======
tensor_product.register(PyDiGraph, digraph_tensor_product)
tensor_product.register(PyGraph, graph_tensor_product)


@functools.singledispatch
>>>>>>> e0af0a26
def cartesian_product(
    first,
    second,
):
    """Return a new graph by forming the cartesian product
    from two input graph objects

    :param first: The first graph object
    :param second: The second graph object

    :returns: A new graph object that is the union of ``second`` and
        ``first``. It's worth noting the weight/data payload objects are
        passed by reference from ``first`` and ``second`` to this new object.
        A read-only dictionary of the product of nodes is also returned. The keys
        are a tuple where the first element is a node of the first graph and the
        second element is a node of the second graph, and the values are the map
        of those elements to node indices in the product graph. For example::

            {
                (0, 0): 0,
                (0, 1): 1,
            }

    :rtype: Tuple[:class:`~rustworkx.PyGraph` or :class:`~rustworkx.PyDiGraph`,
        :class:`~rustworkx.ProductNodeMap`]
    """
    raise TypeError("Invalid Input Type %s for graph" % type(first))


<<<<<<< HEAD
@rustworkx_dispatch
=======
cartesian_product.register(PyDiGraph, digraph_cartesian_product)
cartesian_product.register(PyGraph, graph_cartesian_product)


@functools.singledispatch
>>>>>>> e0af0a26
def bfs_search(graph, source, visitor):
    """Breadth-first traversal of a directed/undirected graph.

    The pseudo-code for the BFS algorithm is listed below, with the annotated
    event points, for which the given visitor object will be called with the
    appropriate method.

    ::

        BFS(G, s)
          for each vertex u in V
              color[u] := WHITE
          end for
          color[s] := GRAY
          EQUEUE(Q, s)                             discover vertex s
          while (Q != Ø)
              u := DEQUEUE(Q)
              for each vertex v in Adj[u]          (u,v) is a tree edge
                  if (color[v] = WHITE)
                      color[v] = GRAY
                  else                             (u,v) is a non - tree edge
                      if (color[v] = GRAY)         (u,v) has a gray target
                          ...
                      else if (color[v] = BLACK)   (u,v) has a black target
                          ...
              end for
              color[u] := BLACK                    finish vertex u
          end while

    If an exception is raised inside the callback function, the graph traversal
    will be stopped immediately. You can exploit this to exit early by raising a
    :class:`~rustworkx.visit.StopSearch` exception, in which case the search function
    will return but without raising back the exception. You can also prune part of
    the search tree by raising :class:`~rustworkx.visit.PruneSearch`.

    In the following example we keep track of the tree edges:

    .. jupyter-execute::

        import rustworkx as rx
        from rustworkx.visit import BFSVisitor


        class TreeEdgesRecorder(BFSVisitor):

            def __init__(self):
                self.edges = []

            def tree_edge(self, edge):
                self.edges.append(edge)

        graph = rx.PyDiGraph()
        graph.extend_from_edge_list([(1, 3), (0, 1), (2, 1), (0, 2)])
        vis = TreeEdgesRecorder()
        rx.bfs_search(graph, [0], vis)
        print('Tree edges:', vis.edges)

    .. note::

        Graph can **not** be mutated while traversing.

    :param graph: The graph to be used. This can be a :class:`~rustworkx.PyGraph`
        or a :class:`~rustworkx.PyDiGraph`
    :param List[int] source: An optional list of node indices to use as the starting
        nodes for the breadth-first search. If this is not specified then a source
        will be chosen arbitrarly and repeated until all components of the
        graph are searched.
    :param visitor: A visitor object that is invoked at the event points inside the
        algorithm. This should be a subclass of :class:`~rustworkx.visit.BFSVisitor`.
    """
    raise TypeError("Invalid Input Type %s for graph" % type(graph))


<<<<<<< HEAD
@rustworkx_dispatch
=======
bfs_search.register(PyDiGraph, digraph_bfs_search)
bfs_search.register(PyGraph, graph_bfs_search)


@functools.singledispatch
>>>>>>> e0af0a26
def dfs_search(graph, source, visitor):
    """Depth-first traversal of a directed/undirected graph.

    The pseudo-code for the DFS algorithm is listed below, with the annotated
    event points, for which the given visitor object will be called with the
    appropriate method.

    ::

        DFS(G)
          for each vertex u in V
              color[u] := WHITE                 initialize vertex u
          end for
          time := 0
          call DFS-VISIT(G, source)             start vertex s

        DFS-VISIT(G, u)
          color[u] := GRAY                      discover vertex u
          for each v in Adj[u]                  examine edge (u,v)
              if (color[v] = WHITE)             (u,v) is a tree edge
                  all DFS-VISIT(G, v)
              else if (color[v] = GRAY)         (u,v) is a back edge
              ...
             else if (color[v] = BLACK)         (u,v) is a cross or forward edge
             ...
          end for
          color[u] := BLACK                     finish vertex u

    If an exception is raised inside the callback function, the graph traversal
    will be stopped immediately. You can exploit this to exit early by raising a
    :class:`~rustworkx.visit.StopSearch` exception. You can also prune part of the
    search tree by raising :class:`~rustworkx.visit.PruneSearch`.

    In the following example we keep track of the tree edges:

    .. jupyter-execute::

           import rustworkx as rx
           from rustworkx.visit import DFSVisitor

           class TreeEdgesRecorder(DFSVisitor):

               def __init__(self):
                   self.edges = []

               def tree_edge(self, edge):
                   self.edges.append(edge)

           graph = rx.PyGraph()
           graph.extend_from_edge_list([(1, 3), (0, 1), (2, 1), (0, 2)])
           vis = TreeEdgesRecorder()
           rx.dfs_search(graph, [0], vis)
           print('Tree edges:', vis.edges)

    .. note::

        Graph can *not* be mutated while traversing.

    :param PyGraph graph: The graph to be used.
    :param List[int] source: An optional list of node indices to use as the starting
        nodes for the depth-first search. If this is not specified then a source
        will be chosen arbitrarly and repeated until all components of the
        graph are searched.
    :param visitor: A visitor object that is invoked at the event points inside the
        algorithm. This should be a subclass of :class:`~rustworkx.visit.DFSVisitor`.
    """
    raise TypeError("Invalid Input Type %s for graph" % type(graph))


<<<<<<< HEAD
@rustworkx_dispatch
=======
dfs_search.register(PyDiGraph, digraph_dfs_search)
dfs_search.register(PyGraph, graph_dfs_search)


@functools.singledispatch
>>>>>>> e0af0a26
def dijkstra_search(graph, source, weight_fn, visitor):
    """Dijkstra traversal of a graph.

    The pseudo-code for the Dijkstra algorithm is listed below, with the annotated
    event points, for which the given visitor object will be called with the
    appropriate method.

    ::

        DIJKSTRA(G, source, weight)
          for each vertex u in V
              d[u] := infinity
              p[u] := u
          end for
          d[source] := 0
          INSERT(Q, source)
          while (Q != Ø)
              u := EXTRACT-MIN(Q)                         discover vertex u
              for each vertex v in Adj[u]                 examine edge (u,v)
                  if (weight[(u,v)] + d[u] < d[v])        edge (u,v) relaxed
                      d[v] := weight[(u,v)] + d[u]
                      p[v] := u
                      DECREASE-KEY(Q, v)
                  else                                    edge (u,v) not relaxed
                      ...
                  if (d[v] was originally infinity)
                      INSERT(Q, v)
              end for                                     finish vertex u
          end while

    If an exception is raised inside the callback function, the graph traversal
    will be stopped immediately. You can exploit this to exit early by raising a
    :class:`~rustworkx.visit.StopSearch` exception, in which case the search function
    will return but without raising back the exception. You can also prune part of the
    search tree by raising :class:`~rustworkx.visit.PruneSearch`.

    .. note::

        Graph can **not** be mutated while traversing.

    :param graph: The graph to be used. This can be a :class:`~rustworkx.PyGraph`
        or a :class:`~rustworkx.PyDiGraph`.
    :param List[int] source: An optional list of node indices to use as the starting nodes
        for the dijkstra search. If this is not specified then a source
        will be chosen arbitrarly and repeated until all components of the
        graph are searched.
    :param weight_fn: An optional weight function for an edge. It will accept
        a single argument, the edge's weight object and will return a float which
        will be used to represent the weight/cost of the edge. If not specified,
        a default value of cost ``1.0`` will be used for each edge.
    :param visitor: A visitor object that is invoked at the event points inside the
        algorithm. This should be a subclass of :class:`~rustworkx.visit.DijkstraVisitor`.
    """
    raise TypeError("Invalid Input Type %s for graph" % type(graph))


<<<<<<< HEAD
@rustworkx_dispatch
=======
dijkstra_search.register(PyDiGraph, digraph_dijkstra_search)
dijkstra_search.register(PyGraph, graph_dijkstra_search)


@functools.singledispatch
>>>>>>> e0af0a26
def bellman_ford_shortest_paths(
    graph,
    source,
    target=None,
    weight_fn=None,
    default_weight=1.0,
    as_undirected=False,
):
    """Find the shortest path from a node

    This function will generate the shortest path from a source node using
    the Bellman-Ford algorithm wit the SPFA heuristic.

    :param graph: The input graph to use. Can either be a
        :class:`~rustworkx.PyGraph` or :class:`~rustworkx.PyDiGraph`
    :param int source: The node index to find paths from
    :param int target: An optional target to find a path to
    :param weight_fn: An optional weight function for an edge. It will accept
        a single argument, the edge's weight object and will return a float
        which will be used to represent the weight/cost of the edge
    :param float default_weight: If ``weight_fn`` isn't specified this optional
        float value will be used for the weight/cost of each edge.
    :param bool as_undirected: If set to true the graph will be treated as
        undirected for finding the shortest path. This only works with a
        :class:`~rustworkx.PyDiGraph` input for ``graph``

    :return: A read-only dictionary of paths. The keys are destination node indices
        and the dict values are lists of node indices making the path.
    :rtype: PathMapping

    :raises: :class:`~rustworkx.NegativeCycle`: when there is a negative cycle and the shortest
        path is not defined
    """
    raise TypeError("Invalid Input Type %s for graph" % type(graph))


<<<<<<< HEAD
@rustworkx_dispatch
=======
bellman_ford_shortest_paths.register(PyDiGraph, digraph_bellman_ford_shortest_paths)
bellman_ford_shortest_paths.register(PyGraph, graph_bellman_ford_shortest_paths)


@functools.singledispatch
>>>>>>> e0af0a26
def bellman_ford_shortest_path_lengths(graph, node, edge_cost_fn, goal=None):
    """Compute the lengths of the shortest paths for a graph object using
    the Bellman-Ford algorithm with the SPFA heuristic.

    :param graph: The input graph to use. Can either be a
        :class:`~rustworkx.PyGraph` or :class:`~rustworkx.PyDiGraph`
    :param int node: The node index to use as the source for finding the
        shortest paths from
    :param edge_cost_fn: A python callable that will take in 1 parameter, an
        edge's data object and will return a float that represents the
        cost/weight of that edge. It can be negative.
    :param int goal: An optional node index to use as the end of the path.
        When specified the output dictionary will only have a single entry with
        the length of the shortest path to the goal node.

    :returns: A read-only dictionary of the shortest paths from the provided node
        where the key is the node index of the end of the path and the value is the
        cost/sum of the weights of path
    :rtype: PathLengthMapping

    :raises: :class:`~rustworkx.NegativeCycle`: when there is a negative cycle and the shortest
        path is not defined
    """
    raise TypeError("Invalid Input Type %s for graph" % type(graph))


<<<<<<< HEAD
@rustworkx_dispatch
=======
bellman_ford_shortest_path_lengths.register(PyDiGraph, digraph_bellman_ford_shortest_path_lengths)
bellman_ford_shortest_path_lengths.register(PyGraph, graph_bellman_ford_shortest_path_lengths)


@functools.singledispatch
>>>>>>> e0af0a26
def all_pairs_bellman_ford_path_lengths(graph, edge_cost_fn):
    """For each node in the graph, calculates the lengths of the shortest paths to all others.

    This function will generate the shortest path lengths from all nodes in the
    graph using the Bellman-Ford algorithm. This function is multithreaded and will
    launch a thread pool with threads equal to the number of CPUs by
    default. You can tune the number of threads with the ``RAYON_NUM_THREADS``
    environment variable. For example, setting ``RAYON_NUM_THREADS=4`` would
    limit the thread pool to 4 threads.

    :param graph: The input graph to use. Can either be a
        :class:`~rustworkx.PyGraph` or :class:`~rustworkx.PyDiGraph`
    :param edge_cost_fn: A callable object that acts as a weight function for
        an edge. It will accept a single positional argument, the edge's weight
        object and will return a float which will be used to represent the
        weight/cost of the edge

    :return: A read-only dictionary of path lengths. The keys are the source
        node indices and the values are a dict of the target node and the
        length of the shortest path to that node. For example::

            {
                0: {1: 2.0, 2: 2.0},
                1: {2: 1.0},
                2: {0: 1.0},
            }

    :rtype: AllPairsPathLengthMapping

    :raises: :class:`~rustworkx.NegativeCycle`: when there is a negative cycle and the shortest
        path is not defined
    """
    raise TypeError("Invalid Input Type %s for graph" % type(graph))


<<<<<<< HEAD
@rustworkx_dispatch
=======
all_pairs_bellman_ford_path_lengths.register(PyDiGraph, digraph_all_pairs_bellman_ford_path_lengths)
all_pairs_bellman_ford_path_lengths.register(PyGraph, graph_all_pairs_bellman_ford_path_lengths)


@functools.singledispatch
>>>>>>> e0af0a26
def all_pairs_bellman_ford_shortest_paths(graph, edge_cost_fn):
    """For each node in the graph, finds the shortest paths to all others.

    This function will generate the shortest path from all nodes in the graph
    using the Bellman-Ford algorithm. This function is multithreaded and will run
    launch a thread pool with threads equal to the number of CPUs by default.
    You can tune the number of threads with the ``RAYON_NUM_THREADS``
    environment variable. For example, setting ``RAYON_NUM_THREADS=4`` would
    limit the thread pool to 4 threads.

    :param graph: The input graph to use. Can either be a
        :class:`~rustworkx.PyGraph` or :class:`~rustworkx.PyDiGraph`
    :param edge_cost_fn: A callable object that acts as a weight function for
        an edge. It will accept a single positional argument, the edge's weight
        object and will return a float which will be used to represent the
        weight/cost of the edge

    :return: A read-only dictionary of paths. The keys are source node
        indices and the values are a dict of target node indices and a list
        of node indices making the path. For example::

            {
                0: {1: [0, 1],  2: [0, 1, 2]},
                1: {2: [1, 2]},
                2: {0: [2, 0]},
            }

    :rtype: AllPairsPathMapping

    :raises: :class:`~rustworkx.NegativeCycle`: when there is a negative cycle and the shortest
        path is not defined
    """
    raise TypeError("Invalid Input Type %s for graph" % type(graph))


<<<<<<< HEAD
@rustworkx_dispatch
=======
all_pairs_bellman_ford_shortest_paths.register(
    PyDiGraph, digraph_all_pairs_bellman_ford_shortest_paths
)
all_pairs_bellman_ford_shortest_paths.register(PyGraph, graph_all_pairs_bellman_ford_shortest_paths)


@functools.singledispatch
>>>>>>> e0af0a26
def node_link_json(graph, path=None, graph_attrs=None, node_attrs=None, edge_attrs=None):
    """Generate a JSON object representing a graph in a node-link format

    :param graph: The graph to generate the JSON for. Can either be a
        :class:`~retworkx.PyGraph` or :class:`~retworkx.PyDiGraph`.
    :param str path: An optional path to write the JSON output to. If specified
        the function will not return anything and instead will write the JSON
        to the file specified.
    :param graph_attrs: An optional callable that will be passed the
        :attr:`~.PyGraph.attrs` attribute of the graph and is expected to
        return a dictionary of string keys to string values representing the
        graph attributes. This dictionary will be included as attributes in
        the output JSON. If anything other than a dictionary with string keys
        and string values is returned an exception will be raised.
    :param node_attrs: An optional callable that will be passed the node data
        payload for each node in the graph and is expected to return a
        dictionary of string keys to string values representing the data payload.
        This dictionary will be used as the ``data`` field for each node.
    :param edge_attrs:  An optional callable that will be passed the edge data
        payload for each node in the graph and is expected to return a
        dictionary of string keys to string values representing the data payload.
        This dictionary will be used as the ``data`` field for each edge.

    :returns: Either the JSON string for the payload or ``None`` if ``path`` is specified
    :rtype: str
    """
    raise TypeError("Invalid Input Type %s for graph" % type(graph))


<<<<<<< HEAD
@rustworkx_dispatch
=======
node_link_json.register(PyDiGraph, digraph_node_link_json)
node_link_json.register(PyGraph, graph_node_link_json)


@functools.singledispatch
>>>>>>> e0af0a26
def longest_simple_path(graph):
    """Return a longest simple path in the graph

    This function searches computes all pairs of all simple paths and returns
    a path of the longest length from that set. It is roughly equivalent to
    running something like::

        from rustworkx import all_pairs_all_simple_paths

        max((y.values for y in all_pairs_all_simple_paths(graph).values()), key=lambda x: len(x))

    but this function will be more efficient than using ``max()`` as the search
    is evaluated in parallel before returning to Python. In the case of multiple
    paths of the same maximum length being present in the graph only one will be
    provided. There are no guarantees on which of the multiple longest paths
    will be returned (as it is determined by the parallel execution order). This
    is a tradeoff to improve runtime performance. If a stable return is required
    in such case consider using the ``max()`` equivalent above instead.

    This function is multithreaded and will launch a thread pool with threads
    equal to the number of CPUs by default. You can tune the number of threads
    with the ``RAYON_NUM_THREADS`` environment variable. For example, setting
    ``RAYON_NUM_THREADS=4`` would limit the thread pool to 4 threads.

    :param PyGraph graph: The graph to find the longest path in

    :returns: A sequence of node indices that represent the longest simple graph
        found in the graph. If the graph is empty ``None`` will be returned instead.
    :rtype: NodeIndices
<<<<<<< HEAD
    """
=======
    """


longest_simple_path.register(PyDiGraph, digraph_longest_simple_path)
longest_simple_path.register(PyGraph, graph_longest_simple_path)
>>>>>>> e0af0a26
<|MERGE_RESOLUTION|>--- conflicted
+++ resolved
@@ -16,8 +16,8 @@
 # flake8: noqa
 import rustworkx.visit
 
-sys.modules["rustworkx.generators"] = generators
 __rustworkx_mod__ = importlib.import_module(".rustworkx", package="rustworkx")
+sys.modules["rustworkx.generators"] = __rustworkx_mod__.generators
 
 
 class PyDAG(PyDiGraph):
@@ -176,15 +176,7 @@
     raise TypeError("Invalid Input Type %s for graph" % type(graph))
 
 
-<<<<<<< HEAD
-@rustworkx_dispatch
-=======
-distance_matrix.register(PyDiGraph, digraph_distance_matrix)
-distance_matrix.register(PyGraph, graph_distance_matrix)
-
-
-@functools.singledispatch
->>>>>>> e0af0a26
+@rustworkx_dispatch
 def unweighted_average_shortest_path_length(graph, parallel_threshold=300, disconnected=False):
     r"""Return the average shortest path length with unweighted edges.
 
@@ -226,19 +218,7 @@
     raise TypeError("Invalid Input Type %s for graph" % type(graph))
 
 
-<<<<<<< HEAD
-@rustworkx_dispatch
-=======
-unweighted_average_shortest_path_length.register(
-    PyDiGraph, digraph_unweighted_average_shortest_path_length
-)
-unweighted_average_shortest_path_length.register(
-    PyGraph, graph_unweighted_average_shortest_path_length
-)
-
-
-@functools.singledispatch
->>>>>>> e0af0a26
+@rustworkx_dispatch
 def adjacency_matrix(graph, weight_fn=None, default_weight=1.0, null_value=0.0):
     """Return the adjacency matrix for a graph object
 
@@ -274,15 +254,7 @@
     raise TypeError("Invalid Input Type %s for graph" % type(graph))
 
 
-<<<<<<< HEAD
-@rustworkx_dispatch
-=======
-adjacency_matrix.register(PyDiGraph, digraph_adjacency_matrix)
-adjacency_matrix.register(PyGraph, graph_adjacency_matrix)
-
-
-@functools.singledispatch
->>>>>>> e0af0a26
+@rustworkx_dispatch
 def all_simple_paths(graph, from_, to, min_depth=None, cutoff=None):
     """Return all simple paths between 2 nodes in a PyGraph object
 
@@ -305,15 +277,7 @@
     raise TypeError("Invalid Input Type %s for graph" % type(graph))
 
 
-<<<<<<< HEAD
-@rustworkx_dispatch
-=======
-all_simple_paths.register(PyDiGraph, digraph_all_simple_paths)
-all_simple_paths.register(PyGraph, graph_all_simple_paths)
-
-
-@functools.singledispatch
->>>>>>> e0af0a26
+@rustworkx_dispatch
 def floyd_warshall(
     graph,
     weight_fn=None,
@@ -369,15 +333,7 @@
     raise TypeError("Invalid Input Type %s for graph" % type(graph))
 
 
-<<<<<<< HEAD
-@rustworkx_dispatch
-=======
-floyd_warshall.register(PyDiGraph, digraph_floyd_warshall)
-floyd_warshall.register(PyGraph, graph_floyd_warshall)
-
-
-@functools.singledispatch
->>>>>>> e0af0a26
+@rustworkx_dispatch
 def floyd_warshall_numpy(
     graph,
     weight_fn=None,
@@ -426,15 +382,7 @@
     raise TypeError("Invalid Input Type %s for graph" % type(graph))
 
 
-<<<<<<< HEAD
-@rustworkx_dispatch
-=======
-floyd_warshall_numpy.register(PyDiGraph, digraph_floyd_warshall_numpy)
-floyd_warshall_numpy.register(PyGraph, graph_floyd_warshall_numpy)
-
-
-@functools.singledispatch
->>>>>>> e0af0a26
+@rustworkx_dispatch
 def astar_shortest_path(graph, node, goal_fn, edge_cost_fn, estimate_cost_fn):
     """Compute the A* shortest path for a graph
 
@@ -461,15 +409,7 @@
     raise TypeError("Invalid Input Type %s for graph" % type(graph))
 
 
-<<<<<<< HEAD
-@rustworkx_dispatch
-=======
-astar_shortest_path.register(PyDiGraph, digraph_astar_shortest_path)
-astar_shortest_path.register(PyGraph, graph_astar_shortest_path)
-
-
-@functools.singledispatch
->>>>>>> e0af0a26
+@rustworkx_dispatch
 def dijkstra_shortest_paths(
     graph,
     source,
@@ -503,15 +443,7 @@
     raise TypeError("Invalid Input Type %s for graph" % type(graph))
 
 
-<<<<<<< HEAD
-@rustworkx_dispatch
-=======
-dijkstra_shortest_paths.register(PyDiGraph, digraph_dijkstra_shortest_paths)
-dijkstra_shortest_paths.register(PyGraph, graph_dijkstra_shortest_paths)
-
-
-@functools.singledispatch
->>>>>>> e0af0a26
+@rustworkx_dispatch
 def has_path(
     graph,
     source,
@@ -534,15 +466,7 @@
     raise TypeError("Invalid Input Type %s for graph" % type(graph))
 
 
-<<<<<<< HEAD
-@rustworkx_dispatch
-=======
-has_path.register(PyDiGraph, digraph_has_path)
-has_path.register(PyGraph, graph_has_path)
-
-
-@functools.singledispatch
->>>>>>> e0af0a26
+@rustworkx_dispatch
 def all_pairs_dijkstra_shortest_paths(graph, edge_cost_fn):
     """For each node in the graph, finds the shortest paths to all others.
 
@@ -575,15 +499,7 @@
     raise TypeError("Invalid Input Type %s for graph" % type(graph))
 
 
-<<<<<<< HEAD
-@rustworkx_dispatch
-=======
-all_pairs_dijkstra_shortest_paths.register(PyDiGraph, digraph_all_pairs_dijkstra_shortest_paths)
-all_pairs_dijkstra_shortest_paths.register(PyGraph, graph_all_pairs_dijkstra_shortest_paths)
-
-
-@functools.singledispatch
->>>>>>> e0af0a26
+@rustworkx_dispatch
 def all_pairs_all_simple_paths(graph, min_depth=None, cutoff=None):
     """Return all the simple paths between all pairs of nodes in the graph
 
@@ -608,15 +524,7 @@
     raise TypeError("Invalid Input Type %s for graph" % type(graph))
 
 
-<<<<<<< HEAD
-@rustworkx_dispatch
-=======
-all_pairs_all_simple_paths.register(PyDiGraph, digraph_all_pairs_all_simple_paths)
-all_pairs_all_simple_paths.register(PyGraph, graph_all_pairs_all_simple_paths)
-
-
-@functools.singledispatch
->>>>>>> e0af0a26
+@rustworkx_dispatch
 def all_pairs_dijkstra_path_lengths(graph, edge_cost_fn):
     """For each node in the graph, calculates the lengths of the shortest paths to all others.
 
@@ -649,15 +557,7 @@
     raise TypeError("Invalid Input Type %s for graph" % type(graph))
 
 
-<<<<<<< HEAD
-@rustworkx_dispatch
-=======
-all_pairs_dijkstra_path_lengths.register(PyDiGraph, digraph_all_pairs_dijkstra_path_lengths)
-all_pairs_dijkstra_path_lengths.register(PyGraph, graph_all_pairs_dijkstra_path_lengths)
-
-
-@functools.singledispatch
->>>>>>> e0af0a26
+@rustworkx_dispatch
 def dijkstra_shortest_path_lengths(graph, node, edge_cost_fn, goal=None):
     """Compute the lengths of the shortest paths for a graph object using
     Dijkstra's algorithm.
@@ -682,15 +582,7 @@
     raise TypeError("Invalid Input Type %s for graph" % type(graph))
 
 
-<<<<<<< HEAD
-@rustworkx_dispatch
-=======
-dijkstra_shortest_path_lengths.register(PyDiGraph, digraph_dijkstra_shortest_path_lengths)
-dijkstra_shortest_path_lengths.register(PyGraph, graph_dijkstra_shortest_path_lengths)
-
-
-@functools.singledispatch
->>>>>>> e0af0a26
+@rustworkx_dispatch
 def k_shortest_path_lengths(graph, start, k, edge_cost, goal=None):
     """Compute the length of the kth shortest path
 
@@ -715,15 +607,7 @@
     raise TypeError("Invalid Input Type %s for graph" % type(graph))
 
 
-<<<<<<< HEAD
-@rustworkx_dispatch
-=======
-k_shortest_path_lengths.register(PyDiGraph, digraph_k_shortest_path_lengths)
-k_shortest_path_lengths.register(PyGraph, graph_k_shortest_path_lengths)
-
-
-@functools.singledispatch
->>>>>>> e0af0a26
+@rustworkx_dispatch
 def dfs_edges(graph, source=None):
     """Get an edge list of the tree edges from a depth-first traversal
 
@@ -767,15 +651,7 @@
     raise TypeError("Invalid Input Type %s for graph" % type(graph))
 
 
-<<<<<<< HEAD
-@rustworkx_dispatch
-=======
-dfs_edges.register(PyDiGraph, digraph_dfs_edges)
-dfs_edges.register(PyGraph, graph_dfs_edges)
-
-
-@functools.singledispatch
->>>>>>> e0af0a26
+@rustworkx_dispatch
 def is_isomorphic(
     first,
     second,
@@ -831,14 +707,6 @@
     raise TypeError("Invalid Input Type %s for graph" % type(first))
 
 
-<<<<<<< HEAD
-=======
-is_isomorphic.register(PyDiGraph, digraph_is_isomorphic)
-is_isomorphic.register(PyGraph, graph_is_isomorphic)
-
-
-@functools.singledispatch
->>>>>>> e0af0a26
 def is_isomorphic_node_match(first, second, matcher, id_order=True):
     """Determine if 2 graphs are isomorphic
 
@@ -876,20 +744,8 @@
     """
     return is_isomorphic(first, second, matcher, None, id_order)
 
-<<<<<<< HEAD
-
-@rustworkx_dispatch
-=======
-is_isomorphic_node_match.register(
-    PyDiGraph, functools.partial(digraph_is_isomorphic, edge_matcher=None)
-)
-is_isomorphic_node_match.register(
-    PyGraph, functools.partial(graph_is_isomorphic, edge_matcher=None)
-)
-
-
-@functools.singledispatch
->>>>>>> e0af0a26
+
+@rustworkx_dispatch
 def is_subgraph_isomorphic(
     first,
     second,
@@ -946,15 +802,7 @@
     raise TypeError("Invalid Input Type %s for graph" % type(first))
 
 
-<<<<<<< HEAD
-@rustworkx_dispatch
-=======
-is_subgraph_isomorphic.register(PyDiGraph, digraph_is_subgraph_isomorphic)
-is_subgraph_isomorphic.register(PyGraph, graph_is_subgraph_isomorphic)
-
-
-@functools.singledispatch
->>>>>>> e0af0a26
+@rustworkx_dispatch
 def transitivity(graph):
     """Compute the transitivity of a graph.
 
@@ -980,15 +828,7 @@
     raise TypeError("Invalid Input Type %s for graph" % type(graph))
 
 
-<<<<<<< HEAD
-@rustworkx_dispatch
-=======
-transitivity.register(PyDiGraph, digraph_transitivity)
-transitivity.register(PyGraph, graph_transitivity)
-
-
-@functools.singledispatch
->>>>>>> e0af0a26
+@rustworkx_dispatch
 def core_number(graph):
     """Return the core number for each node in the graph.
 
@@ -1010,15 +850,7 @@
     raise TypeError("Invalid Input Type %s for graph" % type(graph))
 
 
-<<<<<<< HEAD
-@rustworkx_dispatch
-=======
-core_number.register(PyDiGraph, digraph_core_number)
-core_number.register(PyGraph, graph_core_number)
-
-
-@functools.singledispatch
->>>>>>> e0af0a26
+@rustworkx_dispatch
 def complement(graph):
     """Compute the complement of a graph.
 
@@ -1035,15 +867,7 @@
     raise TypeError("Invalid Input Type %s for graph" % type(graph))
 
 
-<<<<<<< HEAD
-@rustworkx_dispatch
-=======
-complement.register(PyDiGraph, digraph_complement)
-complement.register(PyGraph, graph_complement)
-
-
-@functools.singledispatch
->>>>>>> e0af0a26
+@rustworkx_dispatch
 def random_layout(graph, center=None, seed=None):
     """Generate a random layout
 
@@ -1058,15 +882,7 @@
     raise TypeError("Invalid Input Type %s for graph" % type(graph))
 
 
-<<<<<<< HEAD
-@rustworkx_dispatch
-=======
-random_layout.register(PyDiGraph, digraph_random_layout)
-random_layout.register(PyGraph, graph_random_layout)
-
-
-@functools.singledispatch
->>>>>>> e0af0a26
+@rustworkx_dispatch
 def spring_layout(
     graph,
     pos=None,
@@ -1131,13 +947,6 @@
     raise TypeError("Invalid Input Type %s for graph" % type(graph))
 
 
-<<<<<<< HEAD
-=======
-spring_layout.register(PyDiGraph, digraph_spring_layout)
-spring_layout.register(PyGraph, graph_spring_layout)
-
-
->>>>>>> e0af0a26
 def networkx_converter(graph, keep_attributes: bool = False):
     """Convert a networkx graph object into a rustworkx graph object.
 
@@ -1209,15 +1018,7 @@
     raise TypeError("Invalid Input Type %s for graph" % type(graph))
 
 
-<<<<<<< HEAD
-@rustworkx_dispatch
-=======
-bipartite_layout.register(PyDiGraph, digraph_bipartite_layout)
-bipartite_layout.register(PyGraph, graph_bipartite_layout)
-
-
-@functools.singledispatch
->>>>>>> e0af0a26
+@rustworkx_dispatch
 def circular_layout(graph, scale=1, center=None):
     """Generate a circular layout of the graph
 
@@ -1233,15 +1034,7 @@
     raise TypeError("Invalid Input Type %s for graph" % type(graph))
 
 
-<<<<<<< HEAD
-@rustworkx_dispatch
-=======
-circular_layout.register(PyDiGraph, digraph_circular_layout)
-circular_layout.register(PyGraph, graph_circular_layout)
-
-
-@functools.singledispatch
->>>>>>> e0af0a26
+@rustworkx_dispatch
 def shell_layout(graph, nlist=None, rotate=None, scale=1, center=None):
     """
     Generate a shell layout of the graph
@@ -1262,15 +1055,7 @@
     raise TypeError("Invalid Input Type %s for graph" % type(graph))
 
 
-<<<<<<< HEAD
-@rustworkx_dispatch
-=======
-shell_layout.register(PyDiGraph, digraph_shell_layout)
-shell_layout.register(PyGraph, graph_shell_layout)
-
-
-@functools.singledispatch
->>>>>>> e0af0a26
+@rustworkx_dispatch
 def spiral_layout(graph, scale=1, center=None, resolution=0.35, equidistant=False):
     """
     Generate a spiral layout of the graph
@@ -1291,15 +1076,7 @@
     raise TypeError("Invalid Input Type %s for graph" % type(graph))
 
 
-<<<<<<< HEAD
-@rustworkx_dispatch
-=======
-spiral_layout.register(PyDiGraph, digraph_spiral_layout)
-spiral_layout.register(PyGraph, graph_spiral_layout)
-
-
-@functools.singledispatch
->>>>>>> e0af0a26
+@rustworkx_dispatch
 def num_shortest_paths_unweighted(graph, source):
     """Get the number of unweighted shortest paths from a source node
 
@@ -1314,15 +1091,7 @@
     raise TypeError("Invalid input type %s for graph" % type(graph))
 
 
-<<<<<<< HEAD
-@rustworkx_dispatch
-=======
-num_shortest_paths_unweighted.register(PyDiGraph, digraph_num_shortest_paths_unweighted)
-num_shortest_paths_unweighted.register(PyGraph, graph_num_shortest_paths_unweighted)
-
-
-@functools.singledispatch
->>>>>>> e0af0a26
+@rustworkx_dispatch
 def betweenness_centrality(graph, normalized=True, endpoints=False, parallel_threshold=50):
     r"""Returns the betweenness centrality of each node in the graph.
 
@@ -1369,15 +1138,7 @@
     raise TypeError("Invalid input type %s for graph" % type(graph))
 
 
-<<<<<<< HEAD
-@rustworkx_dispatch
-=======
-betweenness_centrality.register(PyDiGraph, digraph_betweenness_centrality)
-betweenness_centrality.register(PyGraph, graph_betweenness_centrality)
-
-
-@functools.singledispatch
->>>>>>> e0af0a26
+@rustworkx_dispatch
 def closeness_centrality(graph, wf_improved=True):
     r"""Compute the closeness centrality of each node in a graph object.
 
@@ -1423,15 +1184,7 @@
     raise TypeError("Invalid input type %s for graph" % type(graph))
 
 
-<<<<<<< HEAD
-@rustworkx_dispatch
-=======
-closeness_centrality.register(PyDiGraph, digraph_closeness_centrality)
-closeness_centrality.register(PyGraph, graph_closeness_centrality)
-
-
-@functools.singledispatch
->>>>>>> e0af0a26
+@rustworkx_dispatch
 def edge_betweenness_centrality(graph, normalized=True, parallel_threshold=50):
     r"""Compute the edge betweenness centrality of all edges in a graph.
 
@@ -1475,15 +1228,7 @@
     raise TypeError("Invalid input type %s for graph" % type(graph))
 
 
-<<<<<<< HEAD
-@rustworkx_dispatch
-=======
-edge_betweenness_centrality.register(PyDiGraph, digraph_edge_betweenness_centrality)
-edge_betweenness_centrality.register(PyGraph, graph_edge_betweenness_centrality)
-
-
-@functools.singledispatch
->>>>>>> e0af0a26
+@rustworkx_dispatch
 def eigenvector_centrality(graph, weight_fn=None, default_weight=1.0, max_iter=100, tol=1e-6):
     """Compute the eigenvector centrality of a graph.
 
@@ -1524,15 +1269,7 @@
     raise TypeError("Invalid input type %s for graph" % type(graph))
 
 
-<<<<<<< HEAD
-@rustworkx_dispatch
-=======
-eigenvector_centrality.register(PyDiGraph, digraph_eigenvector_centrality)
-eigenvector_centrality.register(PyGraph, graph_eigenvector_centrality)
-
-
-@functools.singledispatch
->>>>>>> e0af0a26
+@rustworkx_dispatch
 def katz_centrality(
     graph, alpha=0.1, beta=1.0, weight_fn=None, default_weight=1.0, max_iter=100, tol=1e-6
 ):
@@ -1579,15 +1316,7 @@
     raise TypeError("Invalid input type %s for graph" % type(graph))
 
 
-<<<<<<< HEAD
-@rustworkx_dispatch
-=======
-katz_centrality.register(PyDiGraph, digraph_katz_centrality)
-katz_centrality.register(PyGraph, graph_katz_centrality)
-
-
-@functools.singledispatch
->>>>>>> e0af0a26
+@rustworkx_dispatch
 def vf2_mapping(
     first,
     second,
@@ -1645,15 +1374,7 @@
     raise TypeError("Invalid Input Type %s for graph" % type(first))
 
 
-<<<<<<< HEAD
-@rustworkx_dispatch
-=======
-vf2_mapping.register(PyDiGraph, digraph_vf2_mapping)
-vf2_mapping.register(PyGraph, graph_vf2_mapping)
-
-
-@functools.singledispatch
->>>>>>> e0af0a26
+@rustworkx_dispatch
 def union(
     first,
     second,
@@ -1694,15 +1415,7 @@
     raise TypeError("Invalid Input Type %s for graph" % type(first))
 
 
-<<<<<<< HEAD
-@rustworkx_dispatch
-=======
-union.register(PyDiGraph, digraph_union)
-union.register(PyGraph, graph_union)
-
-
-@functools.singledispatch
->>>>>>> e0af0a26
+@rustworkx_dispatch
 def tensor_product(
     first,
     second,
@@ -1732,15 +1445,7 @@
     raise TypeError("Invalid Input Type %s for graph" % type(first))
 
 
-<<<<<<< HEAD
-@rustworkx_dispatch
-=======
-tensor_product.register(PyDiGraph, digraph_tensor_product)
-tensor_product.register(PyGraph, graph_tensor_product)
-
-
-@functools.singledispatch
->>>>>>> e0af0a26
+@rustworkx_dispatch
 def cartesian_product(
     first,
     second,
@@ -1770,15 +1475,7 @@
     raise TypeError("Invalid Input Type %s for graph" % type(first))
 
 
-<<<<<<< HEAD
-@rustworkx_dispatch
-=======
-cartesian_product.register(PyDiGraph, digraph_cartesian_product)
-cartesian_product.register(PyGraph, graph_cartesian_product)
-
-
-@functools.singledispatch
->>>>>>> e0af0a26
+@rustworkx_dispatch
 def bfs_search(graph, source, visitor):
     """Breadth-first traversal of a directed/undirected graph.
 
@@ -1852,15 +1549,7 @@
     raise TypeError("Invalid Input Type %s for graph" % type(graph))
 
 
-<<<<<<< HEAD
-@rustworkx_dispatch
-=======
-bfs_search.register(PyDiGraph, digraph_bfs_search)
-bfs_search.register(PyGraph, graph_bfs_search)
-
-
-@functools.singledispatch
->>>>>>> e0af0a26
+@rustworkx_dispatch
 def dfs_search(graph, source, visitor):
     """Depth-first traversal of a directed/undirected graph.
 
@@ -1930,15 +1619,7 @@
     raise TypeError("Invalid Input Type %s for graph" % type(graph))
 
 
-<<<<<<< HEAD
-@rustworkx_dispatch
-=======
-dfs_search.register(PyDiGraph, digraph_dfs_search)
-dfs_search.register(PyGraph, graph_dfs_search)
-
-
-@functools.singledispatch
->>>>>>> e0af0a26
+@rustworkx_dispatch
 def dijkstra_search(graph, source, weight_fn, visitor):
     """Dijkstra traversal of a graph.
 
@@ -1995,15 +1676,7 @@
     raise TypeError("Invalid Input Type %s for graph" % type(graph))
 
 
-<<<<<<< HEAD
-@rustworkx_dispatch
-=======
-dijkstra_search.register(PyDiGraph, digraph_dijkstra_search)
-dijkstra_search.register(PyGraph, graph_dijkstra_search)
-
-
-@functools.singledispatch
->>>>>>> e0af0a26
+@rustworkx_dispatch
 def bellman_ford_shortest_paths(
     graph,
     source,
@@ -2040,15 +1713,7 @@
     raise TypeError("Invalid Input Type %s for graph" % type(graph))
 
 
-<<<<<<< HEAD
-@rustworkx_dispatch
-=======
-bellman_ford_shortest_paths.register(PyDiGraph, digraph_bellman_ford_shortest_paths)
-bellman_ford_shortest_paths.register(PyGraph, graph_bellman_ford_shortest_paths)
-
-
-@functools.singledispatch
->>>>>>> e0af0a26
+@rustworkx_dispatch
 def bellman_ford_shortest_path_lengths(graph, node, edge_cost_fn, goal=None):
     """Compute the lengths of the shortest paths for a graph object using
     the Bellman-Ford algorithm with the SPFA heuristic.
@@ -2075,15 +1740,7 @@
     raise TypeError("Invalid Input Type %s for graph" % type(graph))
 
 
-<<<<<<< HEAD
-@rustworkx_dispatch
-=======
-bellman_ford_shortest_path_lengths.register(PyDiGraph, digraph_bellman_ford_shortest_path_lengths)
-bellman_ford_shortest_path_lengths.register(PyGraph, graph_bellman_ford_shortest_path_lengths)
-
-
-@functools.singledispatch
->>>>>>> e0af0a26
+@rustworkx_dispatch
 def all_pairs_bellman_ford_path_lengths(graph, edge_cost_fn):
     """For each node in the graph, calculates the lengths of the shortest paths to all others.
 
@@ -2119,15 +1776,7 @@
     raise TypeError("Invalid Input Type %s for graph" % type(graph))
 
 
-<<<<<<< HEAD
-@rustworkx_dispatch
-=======
-all_pairs_bellman_ford_path_lengths.register(PyDiGraph, digraph_all_pairs_bellman_ford_path_lengths)
-all_pairs_bellman_ford_path_lengths.register(PyGraph, graph_all_pairs_bellman_ford_path_lengths)
-
-
-@functools.singledispatch
->>>>>>> e0af0a26
+@rustworkx_dispatch
 def all_pairs_bellman_ford_shortest_paths(graph, edge_cost_fn):
     """For each node in the graph, finds the shortest paths to all others.
 
@@ -2163,17 +1812,7 @@
     raise TypeError("Invalid Input Type %s for graph" % type(graph))
 
 
-<<<<<<< HEAD
-@rustworkx_dispatch
-=======
-all_pairs_bellman_ford_shortest_paths.register(
-    PyDiGraph, digraph_all_pairs_bellman_ford_shortest_paths
-)
-all_pairs_bellman_ford_shortest_paths.register(PyGraph, graph_all_pairs_bellman_ford_shortest_paths)
-
-
-@functools.singledispatch
->>>>>>> e0af0a26
+@rustworkx_dispatch
 def node_link_json(graph, path=None, graph_attrs=None, node_attrs=None, edge_attrs=None):
     """Generate a JSON object representing a graph in a node-link format
 
@@ -2203,15 +1842,7 @@
     raise TypeError("Invalid Input Type %s for graph" % type(graph))
 
 
-<<<<<<< HEAD
-@rustworkx_dispatch
-=======
-node_link_json.register(PyDiGraph, digraph_node_link_json)
-node_link_json.register(PyGraph, graph_node_link_json)
-
-
-@functools.singledispatch
->>>>>>> e0af0a26
+@rustworkx_dispatch
 def longest_simple_path(graph):
     """Return a longest simple path in the graph
 
@@ -2241,12 +1872,4 @@
     :returns: A sequence of node indices that represent the longest simple graph
         found in the graph. If the graph is empty ``None`` will be returned instead.
     :rtype: NodeIndices
-<<<<<<< HEAD
-    """
-=======
-    """
-
-
-longest_simple_path.register(PyDiGraph, digraph_longest_simple_path)
-longest_simple_path.register(PyGraph, graph_longest_simple_path)
->>>>>>> e0af0a26
+    """