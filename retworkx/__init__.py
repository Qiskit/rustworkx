# This code is licensed under the Apache License, Version 2.0. You may
# obtain a copy of this license in the LICENSE.txt file in the root directory
# of this source tree or at http://www.apache.org/licenses/LICENSE-2.0.
#
# Any modifications or derivative works of this code must retain this
# copyright notice, and modified files need to carry a notice indicating
# that they have been altered from the originals.


import sys
import functools

from .retworkx import *

sys.modules["retworkx.generators"] = generators


class PyDAG(PyDiGraph):
    """A class for creating direct acyclic graphs.

    PyDAG is just an alias of the PyDiGraph class and behaves identically to
    the :class:`~retworkx.PyDiGraph` class and can be used interchangably
    with ``PyDiGraph``. It currently exists solely as a backwards
    compatibility alias for users of retworkx from prior to the
    0.4.0 release when there was no PyDiGraph class.

    The PyDAG class is used to create a directed graph. It can be a
    multigraph (have multiple edges between nodes). Each node and edge
    (although rarely used for edges) is indexed by an integer id. Additionally,
    each node and edge contains an arbitrary Python object as a weight/data
    payload.

    You can use the index for access to the data payload as in the
    following example:

    .. jupyter-execute::

        import retworkx

        graph = retworkx.PyDAG()
        data_payload = "An arbitrary Python object"
        node_index = graph.add_node(data_payload)
        print("Node Index: %s" % node_index)
        print(graph[node_index])

    The PyDAG class implements the Python mapping protocol for nodes so in
    addition to access you can also update the data payload with:

    .. jupyter-execute::

        import retworkx

        graph = retworkx.PyDAG()
        data_payload = "An arbitrary Python object"
        node_index = graph.add_node(data_payload)
        graph[node_index] = "New Payload"
        print("Node Index: %s" % node_index)
        print(graph[node_index])

    The PyDAG class has an option for real time cycle checking which can
    be used to ensure any edges added to the graph does not introduce a cycle.
    By default the real time cycle checking feature is disabled for
    performance, however you can enable it by setting the ``check_cycle``
    attribute to True. For example::

        import retworkx
        dag = retworkx.PyDAG()
        dag.check_cycle = True

    or at object creation::

        import retworkx
        dag = retworkx.PyDAG(check_cycle=True)

    With check_cycle set to true any calls to :meth:`PyDAG.add_edge` will
    ensure that no cycles are added, ensuring that the PyDAG class truly
    represents a directed acyclic graph. Do note that this cycle checking on
    :meth:`~PyDAG.add_edge`, :meth:`~PyDigraph.add_edges_from`,
    :meth:`~PyDAG.add_edges_from_no_data`,
    :meth:`~PyDAG.extend_from_edge_list`,  and
    :meth:`~PyDAG.extend_from_weighted_edge_list` comes with a performance
    penalty that grows as the graph does.  If you're adding a node and edge at
    the same time, leveraging :meth:`PyDAG.add_child` or
    :meth:`PyDAG.add_parent` will avoid this overhead.
    """

    pass


@functools.singledispatch
def distance_matrix(graph, parallel_threshold=300):
    """Get the distance matrix for a graph

    This differs from functions like :func:`~retworkx.floyd_warshall_numpy` in
    that the edge weight/data payload is not used and each edge is treated as a
    distance of 1.

    This function is also multithreaded and will run in parallel if the number
    of nodes in the graph is above the value of ``parallel_threshold`` (it
    defaults to 300). If the function will be running in parallel the env var
    ``RAYON_NUM_THREADS`` can be used to adjust how many threads will be used.

    :param graph: The graph to get the distance matrix for, can be either a
        :class:`~retworkx.PyGraph` or :class:`~retworkx.PyDiGraph`.
    :param int parallel_threshold: The number of nodes to calculate the
        the distance matrix in parallel at. It defaults to 300, but this can
        be tuned
    :param bool as_undirected: If set to ``True`` the input directed graph
        will be treat as if each edge was bidirectional/undirected in the
        output distance matrix.

    :returns: The distance matrix
    :rtype: numpy.ndarray
    """
    raise TypeError("Invalid Input Type %s for graph" % type(graph))


@distance_matrix.register(PyDiGraph)
def _digraph_distance_matrix(
    graph, parallel_threshold=300, as_undirected=False
):
    return digraph_distance_matrix(
        graph,
        parallel_threshold=parallel_threshold,
        as_undirected=as_undirected,
    )


@distance_matrix.register(PyGraph)
def _graph_distance_matrix(graph, parallel_threshold=300):
    return graph_distance_matrix(graph, parallel_threshold=parallel_threshold)


@functools.singledispatch
def adjacency_matrix(graph, weight_fn=None, default_weight=1.0):
    """Return the adjacency matrix for a graph object

    In the case where there are multiple edges between nodes the value in the
    output matrix will be the sum of the edges' weights.

    :param graph: The graph used to generate the adjacency matrix from. Can
        either be a :class:`~retworkx.PyGraph` or :class:`~retworkx.PyDiGraph`
    :param callable weight_fn: A callable object (function, lambda, etc) which
        will be passed the edge object and expected to return a ``float``. This
        tells retworkx/rust how to extract a numerical weight as a ``float``
        for edge object. Some simple examples are::

            adjacency_matrix(graph, weight_fn: lambda x: 1)

        to return a weight of 1 for all edges. Also::

            adjacency_matrix(graph, weight_fn: lambda x: float(x))

        to cast the edge object as a float as the weight. If this is not
        specified a default value (either ``default_weight`` or 1) will be used
        for all edges.
    :param float default_weight: If ``weight_fn`` is not used this can be
        optionally used to specify a default weight to use for all edges.

     :return: The adjacency matrix for the input dag as a numpy array
     :rtype: numpy.ndarray
    """
    raise TypeError("Invalid Input Type %s for graph" % type(graph))


@adjacency_matrix.register(PyDiGraph)
def _digraph_adjacency_matrix(graph, weight_fn=None, default_weight=1.0):
    return digraph_adjacency_matrix(
        graph, weight_fn=weight_fn, default_weight=default_weight
    )


@adjacency_matrix.register(PyGraph)
def _graph_adjacency_matrix(graph, weight_fn=None, default_weight=1.0):
    return graph_adjacency_matrix(
        graph, weight_fn=weight_fn, default_weight=default_weight
    )


@functools.singledispatch
def all_simple_paths(graph, from_, to, min_depth=None, cutoff=None):
    """Return all simple paths between 2 nodes in a PyGraph object

    A simple path is a path with no repeated nodes.

    :param graph: The graph to find the path in. Can either be a
        class:`~retworkx.PyGraph` or :class:`~retworkx.PyDiGraph`
    :param int from_: The node index to find the paths from
    :param int to: The node index to find the paths to
    :param int min_depth: The minimum depth of the path to include in the
        output list of paths. By default all paths are included regardless of
        depth, setting to 0 will behave like the default.
    :param int cutoff: The maximum depth of path to include in the output list
        of paths. By default includes all paths regardless of depth, setting to
        0 will behave like default.

    :returns: A list of lists where each inner list is a path of node indices
    :rtype: list
    """
    raise TypeError("Invalid Input Type %s for graph" % type(graph))


@all_simple_paths.register(PyDiGraph)
def _digraph_all_simple_paths(graph, from_, to, min_depth=None, cutoff=None):
    return digraph_all_simple_paths(
        graph, from_, to, min_depth=min_depth, cutoff=cutoff
    )


@all_simple_paths.register(PyGraph)
def _graph_all_simple_paths(graph, from_, to, min_depth=None, cutoff=None):
    return graph_all_simple_paths(
        graph, from_, to, min_depth=min_depth, cutoff=cutoff
    )


@functools.singledispatch
def floyd_warshall_numpy(
    graph,
    weight_fn=None,
    default_weight=1.0,
    parallel_threshold=300,
):
    """Find all-pairs shortest path lengths using Floyd's algorithm

    Floyd's algorithm is used for finding shortest paths in dense graphs
    or graphs with negative weights (where Dijkstra's algorithm fails).

    This function is multithreaded and will launch a pool with threads equal
    to the number of CPUs by default if the number of nodes in the graph is
    above the value of ``parallel_threshold`` (it defaults to 300).
    You can tune the number of threads with the ``RAYON_NUM_THREADS``
    environment variable. For example, setting ``RAYON_NUM_THREADS=4`` would
    limit the thread pool to 4 threads if parallelization was enabled.

    :param graph: The graph to run Floyd's algorithm on. Can
        either be a :class:`~retworkx.PyGraph` or :class:`~retworkx.PyDiGraph`
    :param callable weight_fn: A callable object (function, lambda, etc) which
        will be passed the edge object and expected to return a ``float``. This
        tells retworkx/rust how to extract a numerical weight as a ``float``
        for edge object. Some simple examples are::

            floyd_warshall_numpy(graph, weight_fn: lambda x: 1)

        to return a weight of 1 for all edges. Also::

            floyd_warshall_numpy(graph, weight_fn: lambda x: float(x))

        to cast the edge object as a float as the weight. If this is not
        specified a default value (either ``default_weight`` or 1) will be used
        for all edges.
    :param float default_weight: If ``weight_fn`` is not used this can be
        optionally used to specify a default weight to use for all edges.
    :param int parallel_threshold: The number of nodes to execute
        the algorithm in parallel at. It defaults to 300, but this can
        be tuned

    :returns: A matrix of shortest path distances between nodes. If there is no
        path between two nodes then the corresponding matrix entry will be
        ``np.inf``.
    :rtype: numpy.ndarray
    """
    raise TypeError("Invalid Input Type %s for graph" % type(graph))


@floyd_warshall_numpy.register(PyDiGraph)
def _digraph_floyd_warshall_numpy(
    graph, weight_fn=None, default_weight=1.0, parallel_threshold=300
):
    return digraph_floyd_warshall_numpy(
        graph,
        weight_fn=weight_fn,
        default_weight=default_weight,
        parallel_threshold=parallel_threshold,
    )


@floyd_warshall_numpy.register(PyGraph)
def _graph_floyd_warshall_numpy(
    graph, weight_fn=None, default_weight=1.0, parallel_threshold=300
):
    return graph_floyd_warshall_numpy(
        graph,
        weight_fn=weight_fn,
        default_weight=default_weight,
        parallel_threshold=parallel_threshold,
    )


@functools.singledispatch
def astar_shortest_path(graph, node, goal_fn, edge_cost_fn, estimate_cost_fn):
    """Compute the A* shortest path for a graph

    :param graph: The input graph to use. Can
        either be a :class:`~retworkx.PyGraph` or :class:`~retworkx.PyDiGraph`
    :param int node: The node index to compute the path from
    :param goal_fn: A python callable that will take in 1 parameter, a node's
        data object and will return a boolean which will be True if it is the
        finish node.
    :param edge_cost_fn: A python callable that will take in 1 parameter, an
        edge's data object and will return a float that represents the cost
        of that edge. It must be non-negative.
    :param estimate_cost_fn: A python callable that will take in 1 parameter, a
        node's data object and will return a float which represents the
        estimated cost for the next node. The return must be non-negative. For
        the algorithm to find the actual shortest path, it should be
        admissible, meaning that it should never overestimate the actual cost
        to get to the nearest goal node.

    :returns: The computed shortest path between node and finish as a list
        of node indices.
    :rtype: NodeIndices
    """
    raise TypeError("Invalid Input Type %s for graph" % type(graph))


@astar_shortest_path.register(PyDiGraph)
def _digraph_astar_shortest_path(
    graph, node, goal_fn, edge_cost_fn, estimate_cost_fn
):
    return digraph_astar_shortest_path(
        graph, node, goal_fn, edge_cost_fn, estimate_cost_fn
    )


@astar_shortest_path.register(PyGraph)
def _graph_astar_shortest_path(
    graph, node, goal_fn, edge_cost_fn, estimate_cost_fn
):
    return graph_astar_shortest_path(
        graph, node, goal_fn, edge_cost_fn, estimate_cost_fn
    )


@functools.singledispatch
def dijkstra_shortest_paths(
    graph,
    source,
    target=None,
    weight_fn=None,
    default_weight=1.0,
    as_undirected=False,
):
    """Find the shortest path from a node

    This function will generate the shortest path from a source node using
    Dijkstra's algorithm.

    :param graph: The input graph to use. Can either be a
        :class:`~retworkx.PyGraph` or :class:`~retworkx.PyDiGraph`
    :param int source: The node index to find paths from
    :param int target: An optional target to find a path to
    :param weight_fn: An optional weight function for an edge. It will accept
        a single argument, the edge's weight object and will return a float
        which will be used to represent the weight/cost of the edge
    :param float default_weight: If ``weight_fn`` isn't specified this optional
        float value will be used for the weight/cost of each edge.
    :param bool as_undirected: If set to true the graph will be treated as
        undirected for finding the shortest path. This only works with a
        :class:`~retworkx.PyDiGraph` input for ``graph``

    :return: Dictionary of paths. The keys are destination node indices and
        the dict values are lists of node indices making the path.
    :rtype: dict
    """
    raise TypeError("Invalid Input Type %s for graph" % type(graph))


@dijkstra_shortest_paths.register(PyDiGraph)
def _digraph_dijkstra_shortest_path(
    graph,
    source,
    target=None,
    weight_fn=None,
    default_weight=1.0,
    as_undirected=False,
):
    return digraph_dijkstra_shortest_paths(
        graph,
        source,
        target=target,
        weight_fn=weight_fn,
        default_weight=default_weight,
        as_undirected=as_undirected,
    )


@dijkstra_shortest_paths.register(PyGraph)
def _graph_dijkstra_shortest_path(
    graph, source, target=None, weight_fn=None, default_weight=1.0
):
    return graph_dijkstra_shortest_paths(
        graph,
        source,
        target=target,
        weight_fn=weight_fn,
        default_weight=default_weight,
    )


@functools.singledispatch
def all_pairs_dijkstra_shortest_paths(graph, edge_cost_fn):
    """Find the shortest path from all nodes

    This function will generate the shortest path from all nodes int the graph
    using Dijkstra's algorithm. This function is multithreaded and will run
    launch a thread pool with threads equal to the number of CPUs by default.
    You can tune the number of threads with the ``RAYON_NUM_THREADS``
    environment variable. For example, setting ``RAYON_NUM_THREADS=4`` would
    limit the thread pool to 4 threads.

    :param graph: The input graph to use. Can either be a
        :class:`~retworkx.PyGraph` or :class:`~retworkx.PyDiGraph`
    :param edge_cost_fn: A callable object that acts as a weight function for
        an edge. It will accept a single positional argument, the edge's weight
        object and will return a float which will be used to represent the
        weight/cost of the edge

    :return: A read-only dictionary of paths. The keys are destination node
        indices and the values are a dict of target node indices and a list
        of node indices making the path. For example::

            {
                0: {1: [0, 1],  2: [0, 1, 2]},
                1: {2: [1, 2]},
                2: {0: [2, 0]},
            }

    :rtype: AllPairsPathMapping
    """
    raise TypeError("Invalid Input Type %s for graph" % type(graph))


@all_pairs_dijkstra_shortest_paths.register(PyDiGraph)
def _digraph_all_pairsdijkstra_shortest_path(graph, edge_cost_fn):
    return digraph_all_pairs_dijkstra_shortest_paths(graph, edge_cost_fn)


@all_pairs_dijkstra_shortest_paths.register(PyGraph)
def _graph_all_pairs_dijkstra_shortest_path(graph, edge_cost_fn):
    return graph_all_pairs_dijkstra_shortest_paths(graph, edge_cost_fn)


@functools.singledispatch
def all_pairs_dijkstra_path_lengths(graph, edge_cost_fn):
    """Find the shortest path from a node

    This function will generate the shortest path from a source node using
    Dijkstra's algorithm. This function is multithreaded and will run
    launch a thread pool with threads equal to the number of CPUs by default.
    You can tune the number of threads with the ``RAYON_NUM_THREADS``
    environment variable. For example, setting ``RAYON_NUM_THREADS=4`` would
    limit the thread pool to 4 threads.

    :param graph: The input graph to use. Can either be a
        :class:`~retworkx.PyGraph` or :class:`~retworkx.PyDiGraph`
    :param edge_cost_fn: A callable object that acts as a weight function for
        an edge. It will accept a single positional argument, the edge's weight
        object and will return a float which will be used to represent the
        weight/cost of the edge

    :return: A read-only dictionary of path lengths. The keys are the source
        node indices and the values are a dict of the target node and the
        length of the shortest path to that node. For example::

            {
                0: {1: 2.0, 2: 2.0},
                1: {2: 1.0},
                2: {0: 1.0},
            }

    :rtype: AllPairsPathLengthMapping
    """
    raise TypeError("Invalid Input Type %s for graph" % type(graph))


@all_pairs_dijkstra_path_lengths.register(PyDiGraph)
def _digraph_all_pairs_dijkstra_path_lengths(graph, edge_cost_fn):
    return digraph_all_pairs_dijkstra_path_lengths(graph, edge_cost_fn)


@all_pairs_dijkstra_path_lengths.register(PyGraph)
def _graph_all_pairs_dijkstra_path_lengths(graph, edge_cost_fn):
    return graph_all_pairs_dijkstra_path_lengths(graph, edge_cost_fn)


@functools.singledispatch
def dijkstra_shortest_path_lengths(graph, node, edge_cost_fn, goal=None):
    """Compute the lengths of the shortest paths for a graph object using
    Dijkstra's algorithm.

    :param graph: The input graph to use. Can either be a
        :class:`~retworkx.PyGraph` or :class:`~retworkx.PyDiGraph`
    :param int node: The node index to use as the source for finding the
        shortest paths from
    :param edge_cost_fn: A python callable that will take in 1 parameter, an
        edge's data object and will return a float that represents the
        cost/weight of that edge. It must be non-negative
    :param int goal: An optional node index to use as the end of the path.
        When specified the traversal will stop when the goal is reached and
        the output dictionary will only have a single entry with the length
        of the shortest path to the goal node.

    :returns: A dictionary of the shortest paths from the provided node where
        the key is the node index of the end of the path and the value is the
        cost/sum of the weights of path
    :rtype: dict
    """
    raise TypeError("Invalid Input Type %s for graph" % type(graph))


@dijkstra_shortest_path_lengths.register(PyDiGraph)
def _digraph_dijkstra_shortest_path_lengths(
    graph, node, edge_cost_fn, goal=None
):
    return digraph_dijkstra_shortest_path_lengths(
        graph, node, edge_cost_fn, goal=goal
    )


@dijkstra_shortest_path_lengths.register(PyGraph)
def _graph_dijkstra_shortest_path_lengths(graph, node, edge_cost_fn, goal=None):
    return graph_dijkstra_shortest_path_lengths(
        graph, node, edge_cost_fn, goal=goal
    )


@functools.singledispatch
def k_shortest_path_lengths(graph, start, k, edge_cost, goal=None):
    """Compute the length of the kth shortest path

    Computes the lengths of the kth shortest path from ``start`` to every
    reachable node.

    Computes in :math:`O(k * (|E| + |V|*log(|V|)))` time (average).

    :param graph: The graph to find the shortest paths in. Can either be a
        :class:`~retworkx.PyGraph` or :class:`~retworkx.PyDiGraph`
    :param int start: The node index to find the shortest paths from
    :param int k: The kth shortest path to find the lengths of
    :param edge_cost: A python callable that will receive an edge payload and
        return a float for the cost of that eedge
    :param int goal: An optional goal node index, if specified the output
        dictionary

    :returns: A dict of lengths where the key is the destination node index and
        the value is the length of the path.
    :rtype: dict
    """
    raise TypeError("Invalid Input Type %s for graph" % type(graph))


@k_shortest_path_lengths.register(PyDiGraph)
def _digraph_k_shortest_path_lengths(graph, start, k, edge_cost, goal=None):
    return digraph_k_shortest_path_lengths(
        graph, start, k, edge_cost, goal=goal
    )


@k_shortest_path_lengths.register(PyGraph)
def _graph_k_shortest_path_lengths(graph, start, k, edge_cost, goal=None):
    return graph_k_shortest_path_lengths(graph, start, k, edge_cost, goal=goal)


@functools.singledispatch
def dfs_edges(graph, source):
    """Get edge list in depth first order

    :param PyGraph graph: The graph to get the DFS edge list from
    :param int source: An optional node index to use as the starting node
        for the depth-first search. The edge list will only return edges in
        the components reachable from this index. If this is not specified
        then a source will be chosen arbitrarly and repeated until all
        components of the graph are searched.

    :returns: A list of edges as a tuple of the form ``(source, target)`` in
        depth-first order
    :rtype: EdgeList
        raise TypeError("Invalid Input Type %s for graph" % type(graph))
    """
    raise TypeError("Invalid Input Type %s for graph" % type(graph))


@dfs_edges.register(PyDiGraph)
def _digraph_dfs_edges(graph, source):
    return digraph_dfs_edges(graph, source)


@dfs_edges.register(PyGraph)
def _graph_dfs_edges(graph, source):
    return graph_dfs_edges(graph, source)


@functools.singledispatch
def is_isomorphic(
    first, second, node_matcher=None, edge_matcher=None, id_order=True
):
    """Determine if 2 graphs are isomorphic

    This checks if 2 graphs are isomorphic both structurally and also
    comparing the node and edge data using the provided matcher functions.
    The matcher functions take in 2 data objects and will compare them. A
    simple example that checks if they're just equal would be::

            graph_a = retworkx.PyGraph()
            graph_b = retworkx.PyGraph()
            retworkx.is_isomorphic(graph_a, graph_b,
                                lambda x, y: x == y)

    .. note::

        For better performance on large graphs, consider setting
        `id_order=False`.

    :param first: The first graph to compare. Can either be a
        :class:`~retworkx.PyGraph` or :class:`~retworkx.PyDiGraph`.
    :param second: The second graph to compare. Can either be a
        :class:`~retworkx.PyGraph` or :class:`~retworkx.PyDiGraph`.
        It should be the same type as the first graph.
    :param callable node_matcher: A python callable object that takes 2
        positional one for each node data object. If the return of this
        function evaluates to True then the nodes passed to it are viewed
        as matching.
    :param callable edge_matcher: A python callable object that takes 2
        positional one for each edge data object. If the return of this
        function evaluates to True then the edges passed to it are viewed
        as matching.
    :param bool id_order: If set to ``False`` this function will use a
        heuristic matching order based on [VF2]_ paper. Otherwise it will
        default to matching the nodes in order specified by their ids.

    :returns: ``True`` if the 2 graphs are isomorphic, ``False`` if they are
        not.
    :rtype: bool

    .. [VF2] VF2++  An Improved Subgraph Isomorphism Algorithm
        by Alpár Jüttner and Péter Madarasi
    """
    raise TypeError("Invalid Input Type %s for graph" % type(first))


@is_isomorphic.register(PyDiGraph)
def _digraph_is_isomorphic(
    first, second, node_matcher=None, edge_matcher=None, id_order=True
):
    return digraph_is_isomorphic(
        first, second, node_matcher, edge_matcher, id_order
    )


@is_isomorphic.register(PyGraph)
def _graph_is_isomorphic(
    first, second, node_matcher=None, edge_matcher=None, id_order=True
):
    return graph_is_isomorphic(
        first, second, node_matcher, edge_matcher, id_order
    )


@functools.singledispatch
def is_isomorphic_node_match(first, second, matcher, id_order=True):
    """Determine if 2 graphs are isomorphic

    This checks if 2 graphs are isomorphic both structurally and also
    comparing the node data using the provided matcher function. The matcher
    function takes in 2 node data objects and will compare them. A simple
    example that checks if they're just equal would be::

        graph_a = retworkx.PyDAG()
        graph_b = retworkx.PyDAG()
        retworkx.is_isomorphic_node_match(graph_a, graph_b,
                                        lambda x, y: x == y)

    .. note::

        For better performance on large graphs, consider setting
        `id_order=False`.

    :param first: The first graph to compare. Can either be a
        :class:`~retworkx.PyGraph` or :class:`~retworkx.PyDiGraph`.
    :param second: The second graph to compare. Can either be a
        :class:`~retworkx.PyGraph` or :class:`~retworkx.PyDiGraph`.
        It should be the same type as the first graph.
    :param callable matcher: A python callable object that takes 2 positional
        one for each node data object. If the return of this
        function evaluates to True then the nodes passed to it are vieded
        as matching.
    :param bool id_order: If set to ``False`` this function will use a
        heuristic matching order based on [VF2]_ paper. Otherwise it will
        default to matching the nodes in order specified by their ids.

    :returns: ``True`` if the 2 graphs are isomorphic ``False`` if they are
        not.
    :rtype: bool
    """
    raise TypeError("Invalid Input Type %s for graph" % type(first))


@is_isomorphic_node_match.register(PyDiGraph)
def _digraph_is_isomorphic_node_match(first, second, matcher, id_order=True):
    return digraph_is_isomorphic(first, second, matcher, id_order=id_order)


@is_isomorphic_node_match.register(PyGraph)
def _graph_is_isomorphic_node_match(first, second, matcher, id_order=True):
    return graph_is_isomorphic(first, second, matcher, id_order=id_order)


@functools.singledispatch
def transitivity(graph):
    """Compute the transitivity of a graph.

    This function is multithreaded and will run
    launch a thread pool with threads equal to the number of CPUs by default.
    You can tune the number of threads with the ``RAYON_NUM_THREADS``
    environment variable. For example, setting ``RAYON_NUM_THREADS=4`` would
    limit the thread pool to 4 threads.

    .. note::

        The function implicitly assumes that there are no parallel edges
        or self loops. It may produce incorrect/unexpected results if the
        input graph has self loops or parallel edges.

    :param graph: The graph to be used. Can either be a
        :class:`~retworkx.PyGraph` or :class:`~retworkx.PyDiGraph`.

    :returns: Transitivity of the graph.
    :rtype: float
        raise TypeError("Invalid Input Type %s for graph" % type(graph))
    """
    raise TypeError("Invalid Input Type %s for graph" % type(graph))


@transitivity.register(PyDiGraph)
def _digraph_transitivity(graph):
    return digraph_transitivity(graph)


@transitivity.register(PyGraph)
def _graph_transitivity(graph):
    return graph_transitivity(graph)


@functools.singledispatch
def core_number(graph):
    """Return the core number for each node in the graph.

    A k-core is a maximal subgraph that contains nodes of degree k or more.

    .. note::

        The function implicitly assumes that there are no parallel edges
        or self loops. It may produce incorrect/unexpected results if the
        input graph has self loops or parallel edges.

    :param graph: The graph to get core numbers. Can either be a
        :class:`~retworkx.PyGraph` or :class:`~retworkx.PyDiGraph`

    :returns: A dictionary keyed by node index to the core number
    :rtype: dict
        raise TypeError("Invalid Input Type %s for graph" % type(graph))
    """
    raise TypeError("Invalid Input Type %s for graph" % type(graph))


@core_number.register(PyDiGraph)
def _digraph_core_number(graph):
    return digraph_core_number(graph)


@core_number.register(PyGraph)
def _graph_core_number(graph):
    return graph_core_number(graph)


@functools.singledispatch
def complement(graph):
    """Compute the complement of a graph.

    :param graph: The graph to be used, can be either a
        :class:`~retworkx.PyGraph` or :class:`~retworkx.PyDiGraph`.

    :returns: The complement of the graph.
    :rtype: :class:`~retworkx.PyGraph` or :class:`~retworkx.PyDiGraph`

    .. note::
        Parallel edges and self-loops are never created,
        even if the ``multigraph`` is set to ``True``
    """
    raise TypeError("Invalid Input Type %s for graph" % type(graph))


@complement.register(PyDiGraph)
def _digraph_complement(graph):
    return digraph_complement(graph)


@complement.register(PyGraph)
def _graph_complement(graph):
    return graph_complement(graph)


@functools.singledispatch
def random_layout(graph, center=None, seed=None):
    """Generate a random layout

    :param PyGraph graph: The graph to generate the layout for
    :param tuple center: An optional center position. This is a 2 tuple of two
        ``float`` values for the center position
    :param int seed: An optional seed to set for the random number generator.

    :returns: The random layout of the graph.
    :rtype: Pos2DMapping
    """
    raise TypeError("Invalid Input Type %s for graph" % type(graph))


@random_layout.register(PyDiGraph)
def _digraph_random_layout(graph, center=None, seed=None):
    return digraph_random_layout(graph, center=center, seed=seed)


@random_layout.register(PyGraph)
def _graph_random_layout(graph, center=None, seed=None):
    return graph_random_layout(graph, center=center, seed=seed)


@functools.singledispatch
def spring_layout(
    graph,
    pos=None,
    fixed=None,
    k=None,
    repulsive_exponent=2,
    adaptive_cooling=True,
    num_iter=50,
    tol=1e-6,
    weight_fn=None,
    default_weight=1,
    scale=1,
    center=None,
    seed=None,
):
    """
    Position nodes using Fruchterman-Reingold force-directed algorithm.
<<<<<<< HEAD
=======

>>>>>>> 885f2de1
    The algorithm simulates a force-directed representation of the network
    treating edges as springs holding nodes close, while treating nodes
    as repelling objects, sometimes called an anti-gravity force.
    Simulation continues until the positions are close to an equilibrium.
<<<<<<< HEAD
=======

>>>>>>> 885f2de1
    :param graph: Graph to be used. Can either be a
        :class:`~retworkx.PyGraph` or :class:`~retworkx.PyDiGraph`.
    :param dict pos:
        Initial node positions as a dictionary with node ids as keys and values
        as a coordinate list. If ``None``, then use random initial positions.
        (``default=None``)
    :param set fixed: Nodes to keep fixed at initial position.
        Error raised if fixed specified and ``pos`` is not. (``default=None``)
    :param float  k:
        Optimal distance between nodes. If ``None`` the distance is set to
        :math:`\\frac{1}{\\sqrt{n}}` where :math:`n` is the number of nodes.
        Increase this value to move nodes farther apart. (``default=None``)
    :param int repulsive_exponent:
        Repulsive force exponent. (``default=2``)
    :param bool adaptive_cooling:
        Use an adaptive cooling scheme. If set to ``False``,
        a linear cooling scheme is used. (``default=True``)
    :param int num_iter:
        Maximum number of iterations. (``default=50``)
    :param float tol:
        Threshold for relative error in node position changes.
        The iteration stops if the error is below this threshold.
        (``default = 1e-6``)
    :param weight_fn: An optional weight function for an edge. It will accept
        a single argument, the edge's weight object and will return a float
        which will be used to represent the weight of the edge.
    :param float (default=1) default_weight: If ``weight_fn`` isn't specified
        this optional float value will be used for the weight/cost of each edge
    :param float|None scale: Scale factor for positions.
        Not used unless fixed is None. If scale is ``None``, no re-scaling is
        performed. (``default=1.0``)
    :param list center: Coordinate pair around which to center
        the layout. Not used unless fixed is ``None``. (``default=None``)
    :param int seed: An optional seed to use for the random number generator
<<<<<<< HEAD
=======

>>>>>>> 885f2de1
    :returns: A dictionary of positions keyed by node id.
    :rtype: dict
    """
    raise TypeError("Invalid Input Type %s for graph" % type(graph))


@spring_layout.register(PyDiGraph)
def _digraph_spring_layout(
    graph,
    pos=None,
    fixed=None,
    k=None,
    repulsive_exponent=2,
    adaptive_cooling=True,
    num_iter=50,
    tol=1e-6,
    weight_fn=None,
    default_weight=1,
    scale=1,
    center=None,
    seed=None,
):
    return digraph_spring_layout(
        graph,
        pos,
        fixed,
        k,
        repulsive_exponent,
        adaptive_cooling,
        num_iter,
        tol,
        weight_fn,
        default_weight,
        scale,
        center,
        seed,
    )


@spring_layout.register(PyGraph)
def _graph_spring_layout(
    graph,
    pos=None,
    fixed=None,
    k=None,
    repulsive_exponent=2,
    adaptive_cooling=True,
    num_iter=50,
    tol=1e-6,
    weight_fn=None,
    default_weight=1,
    scale=1,
    center=None,
    seed=None,
):
    return graph_spring_layout(
        graph,
        pos,
        fixed,
        k,
        repulsive_exponent,
        adaptive_cooling,
        num_iter,
        tol,
        weight_fn,
        default_weight,
        scale,
        center,
        seed,
    )


def networkx_converter(graph):
    """Convert a networkx graph object into a retworkx graph object.
<<<<<<< HEAD
    .. note::
=======

    .. note::

>>>>>>> 885f2de1
        networkx is **not** a dependency of retworkx and this function
        is provided as a convenience method for users of both networkx and
        retworkx. This function will not work unless you install networkx
        independently.
<<<<<<< HEAD
    :param networkx.Graph graph: The networkx graph to convert.
=======

    :param networkx.Graph graph: The networkx graph to convert.

>>>>>>> 885f2de1
    :returns: A retworkx graph, either a :class:`~retworkx.PyDiGraph` or a
        :class:`~retworkx.PyGraph` based on whether the input graph is directed
        or not.
    :rtype: :class:`~retworkx.PyDiGraph` or :class:`~retworkx.PyGraph`
    """
    if graph.is_directed():
        new_graph = PyDiGraph(multigraph=graph.is_multigraph())
    else:
        new_graph = PyGraph(multigraph=graph.is_multigraph())
    nodes = list(graph.nodes)
    node_indices = dict(zip(nodes, new_graph.add_nodes_from(nodes)))
    new_graph.add_edges_from(
        [
            (node_indices[x[0]], node_indices[x[1]], x[2])
            for x in graph.edges(data=True)
        ]
    )
<<<<<<< HEAD
    return new_graph


@functools.singledispatch
def bipartite_layout(graph,
                     first_nodes,
                     horizontal=False,
                     scale=1,
                     center=None,
                     aspect_ratio=4 / 3):
    """Generate a bipartite layout of the graph

    :param graph: The graph to generate the layout for. Can either be a
        :class:`~retworkx.PyGraph` or :class:`~retworkx.PyDiGraph`
    :param set first_nodes: The set of node indexes on the left (or top if
        horitontal is true)
    :param bool horizontal: An optional bool specifying the orientation of the
        layout
    :param float scale: An optional scaling factor to scale positions
    :param tuple center: An optional center position. This is a 2 tuple of two
        ``float`` values for the center position
    :param float aspect_ratio: An optional number for the ratio of the width to
        the height of the layout.

    :returns: The bipartite layout of the graph.
    :rtype: Pos2DMapping
    """
    raise TypeError("Invalid Input Type %s for graph" % type(graph))


@bipartite_layout.register(PyDiGraph)
def _digraph_bipartite_layout(graph,
                              first_nodes,
                              horizontal=False,
                              scale=1,
                              center=None,
                              aspect_ratio=4 / 3):
    return digraph_bipartite_layout(graph,
                                    first_nodes,
                                    horizontal=horizontal,
                                    scale=scale,
                                    center=center,
                                    aspect_ratio=aspect_ratio)


@bipartite_layout.register(PyGraph)
def _graph_bipartite_layout(graph,
                            first_nodes,
                            horizontal=False,
                            scale=1,
                            center=None,
                            aspect_ratio=4 / 3):
    return graph_bipartite_layout(graph,
                                  first_nodes,
                                  horizontal=horizontal,
                                  scale=scale,
                                  center=center,
                                  aspect_ratio=aspect_ratio)


@functools.singledispatch
def circular_layout(graph, scale=1, center=None):
    """Generate a circular layout of the graph

    :param graph: The graph to generate the layout for. Can either be a
        :class:`~retworkx.PyGraph` or :class:`~retworkx.PyDiGraph`
    :param float scale: An optional scaling factor to scale positions
    :param tuple center: An optional center position. This is a 2 tuple of two
        ``float`` values for the center position

    :returns: The circular layout of the graph.
    :rtype: Pos2DMapping
    """
    raise TypeError("Invalid Input Type %s for graph" % type(graph))


@circular_layout.register(PyDiGraph)
def _digraph_circular_layout(graph, scale=1, center=None):
    return digraph_circular_layout(graph, scale=scale, center=center)


@circular_layout.register(PyGraph)
def _graph_circular_layout(graph, scale=1, center=None):
    return graph_circular_layout(graph, scale=scale, center=center)


@functools.singledispatch
def shell_layout(graph, nlist=None, rotate=None, scale=1, center=None):
    """
    Generate a shell layout of the graph

    :param graph: The graph to generate the layout for. Can either be a
        :class:`~retworkx.PyGraph` or :class:`~retworkx.PyDiGraph`
    :param list nlist: The list of lists of indexes which represents each shell
    :param float rotate: Angle (in radians) by which to rotate the starting
        position of each shell relative to the starting position of the
        previous shell
    :param float scale: An optional scaling factor to scale positions
    :param tuple center: An optional center position. This is a 2 tuple of two
        ``float`` values for the center position

    :returns: The shell layout of the graph.
    :rtype: Pos2DMapping
    """
    raise TypeError("Invalid Input Type %s for graph" % type(graph))


@shell_layout.register(PyDiGraph)
def _digraph_shell_layout(graph, nlist=None, rotate=None, scale=1,
                          center=None):
    return digraph_shell_layout(graph, nlist=nlist, rotate=rotate, scale=scale,
                                center=center)


@shell_layout.register(PyGraph)
def _graph_shell_layout(graph, nlist=None, rotate=None, scale=1,
                        center=None):
    return graph_shell_layout(graph, nlist=nlist, rotate=rotate, scale=scale,
                              center=center)


@functools.singledispatch
def spiral_layout(graph, scale=1, center=None, resolution=0.35,
                  equidistant=False):
    """
    Generate a spiral layout of the graph

    :param graph: The graph to generate the layout for. Can either be a
        :class:`~retworkx.PyGraph` or :class:`~retworkx.PyDiGraph`
    :param float scale: An optional scaling factor to scale positions
    :param tuple center: An optional center position. This is a 2 tuple of two
        ``float`` values for the center position
    :param float resolution: The compactness of the spiral layout returned.
        Lower values result in more compressed spiral layouts.
    :param bool equidistant: If true, nodes will be plotted equidistant from
        each other.

    :returns: The spiral layout of the graph.
    :rtype: Pos2DMapping
    """
    raise TypeError("Invalid Input Type %s for graph" % type(graph))


@spiral_layout.register(PyDiGraph)
def _digraph_spiral_layout(graph, scale=1, center=None, resolution=0.35,
                           equidistant=False):
    return digraph_spiral_layout(graph, scale=scale, center=center,
                                 resolution=resolution,
                                 equidistant=equidistant)


@spiral_layout.register(PyGraph)
def _graph_spiral_layout(graph, scale=1, center=None, resolution=0.35,
                         equidistant=False):
    return graph_spiral_layout(graph, scale=scale, center=center,
                               resolution=resolution,
                               equidistant=equidistant)
=======
    return new_graph
>>>>>>> 885f2de1
<|MERGE_RESOLUTION|>--- conflicted
+++ resolved
@@ -844,18 +844,12 @@
 ):
     """
     Position nodes using Fruchterman-Reingold force-directed algorithm.
-<<<<<<< HEAD
-=======
-
->>>>>>> 885f2de1
+
     The algorithm simulates a force-directed representation of the network
     treating edges as springs holding nodes close, while treating nodes
     as repelling objects, sometimes called an anti-gravity force.
     Simulation continues until the positions are close to an equilibrium.
-<<<<<<< HEAD
-=======
-
->>>>>>> 885f2de1
+
     :param graph: Graph to be used. Can either be a
         :class:`~retworkx.PyGraph` or :class:`~retworkx.PyDiGraph`.
     :param dict pos:
@@ -890,10 +884,7 @@
     :param list center: Coordinate pair around which to center
         the layout. Not used unless fixed is ``None``. (``default=None``)
     :param int seed: An optional seed to use for the random number generator
-<<<<<<< HEAD
-=======
-
->>>>>>> 885f2de1
+
     :returns: A dictionary of positions keyed by node id.
     :rtype: dict
     """
@@ -968,24 +959,16 @@
 
 def networkx_converter(graph):
     """Convert a networkx graph object into a retworkx graph object.
-<<<<<<< HEAD
+
     .. note::
-=======
-
-    .. note::
-
->>>>>>> 885f2de1
+
         networkx is **not** a dependency of retworkx and this function
         is provided as a convenience method for users of both networkx and
         retworkx. This function will not work unless you install networkx
         independently.
-<<<<<<< HEAD
+
     :param networkx.Graph graph: The networkx graph to convert.
-=======
-
-    :param networkx.Graph graph: The networkx graph to convert.
-
->>>>>>> 885f2de1
+
     :returns: A retworkx graph, either a :class:`~retworkx.PyDiGraph` or a
         :class:`~retworkx.PyGraph` based on whether the input graph is directed
         or not.
@@ -1003,7 +986,6 @@
             for x in graph.edges(data=True)
         ]
     )
-<<<<<<< HEAD
     return new_graph
 
 
@@ -1160,7 +1142,4 @@
                          equidistant=False):
     return graph_spiral_layout(graph, scale=scale, center=center,
                                resolution=resolution,
-                               equidistant=equidistant)
-=======
-    return new_graph
->>>>>>> 885f2de1
+                               equidistant=equidistant)