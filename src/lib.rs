// Licensed under the Apache License, Version 2.0 (the "License"); you may
// not use this file except in compliance with the License. You may obtain
// a copy of the License at
//
//     http://www.apache.org/licenses/LICENSE-2.0
//
// Unless required by applicable law or agreed to in writing, software
// distributed under the License is distributed on an "AS IS" BASIS, WITHOUT
// WARRANTIES OR CONDITIONS OF ANY KIND, either express or implied. See the
// License for the specific language governing permissions and limitations
// under the License.

#![allow(clippy::float_cmp)]

mod astar;
mod dictmap;
mod digraph;
mod dijkstra;
mod dot_utils;
mod generators;
mod graph;
mod isomorphism;
mod iterators;
mod k_shortest_path;
mod layout;
mod max_weight_matching;
mod union;

use std::cmp::{Ordering, Reverse};
use std::collections::{BTreeSet, BinaryHeap};

use crate::dictmap::{dictmap_new, DictMap};
use hashbrown::{HashMap, HashSet};

use pyo3::create_exception;
use pyo3::exceptions::{PyException, PyIndexError, PyValueError};
use pyo3::prelude::*;
use pyo3::types::{PyDict, PyList};
use pyo3::wrap_pyfunction;
use pyo3::wrap_pymodule;
use pyo3::Python;

use petgraph::algo;
use petgraph::graph::NodeIndex;
use petgraph::prelude::*;
use petgraph::stable_graph::EdgeReference;
use petgraph::unionfind::UnionFind;
use petgraph::visit::{
    Bfs, Data, EdgeIndexable, GraphBase, GraphProp, IntoEdgeReferences,
    IntoNeighbors, IntoNodeIdentifiers, NodeCount, NodeIndexable, Reversed,
    VisitMap, Visitable,
};
use petgraph::EdgeType;

use ndarray::prelude::*;
use num_bigint::{BigUint, ToBigUint};
use num_traits::{Num, Zero};
use numpy::IntoPyArray;
use rand::distributions::{Distribution, Uniform};
use rand::prelude::*;
use rand_pcg::Pcg64;
use rayon::prelude::*;

use crate::generators::PyInit_generators;
use crate::iterators::{
    AllPairsPathLengthMapping, AllPairsPathMapping, EdgeList, NodeIndices,
    NodesCountMapping, PathLengthMapping, PathMapping, Pos2DMapping,
    WeightedEdgeList,
};

trait NodesRemoved {
    fn nodes_removed(&self) -> bool;
}

fn longest_path<F, T>(
    graph: &digraph::PyDiGraph,
    mut weight_fn: F,
) -> PyResult<(Vec<usize>, T)>
where
    F: FnMut(usize, usize, &PyObject) -> PyResult<T>,
    T: Num + Zero + PartialOrd + Copy,
{
    let dag = &graph.graph;
    let mut path: Vec<usize> = Vec::new();
    let nodes = match algo::toposort(graph, None) {
        Ok(nodes) => nodes,
        Err(_err) => {
            return Err(DAGHasCycle::new_err("Sort encountered a cycle"))
        }
    };
    if nodes.is_empty() {
        return Ok((path, T::zero()));
    }
    let mut dist: HashMap<NodeIndex, (T, NodeIndex)> = HashMap::new();
    for node in nodes {
        let parents = dag.edges_directed(node, petgraph::Direction::Incoming);
        let mut us: Vec<(T, NodeIndex)> = Vec::new();
        for p_edge in parents {
            let p_node = p_edge.source();
            let weight: T = weight_fn(
                p_node.index(),
                p_edge.target().index(),
                p_edge.weight(),
            )?;
            let length = dist[&p_node].0 + weight;
            us.push((length, p_node));
        }
        let maxu: (T, NodeIndex) = if !us.is_empty() {
            *us.iter()
                .max_by(|a, b| {
                    let weight_a = a.0;
                    let weight_b = b.0;
                    weight_a.partial_cmp(&weight_b).unwrap()
                })
                .unwrap()
        } else {
            (T::zero(), node)
        };
        dist.insert(node, maxu);
    }
    let first = dist
        .keys()
        .max_by(|a, b| dist[a].partial_cmp(&dist[b]).unwrap())
        .unwrap();
    let mut v = *first;
    let mut u: Option<NodeIndex> = None;
    while match u {
        Some(u) => u != v,
        None => true,
    } {
        path.push(v.index());
        u = Some(v);
        v = dist[&v].1;
    }
    path.reverse();
    let path_weight = dist[first].0;
    Ok((path, path_weight))
}

/// Find the longest path in a DAG
///
/// :param PyDiGraph graph: The graph to find the longest path on. The input
///     object must be a DAG without a cycle.
/// :param weight_fn: A python callable that if set will be passed the 3
///     positional arguments, the source node, the target node, and the edge
///     weight for each edge as the function traverses the graph. It is expected
///     to return an unsigned integer weight for that edge. For example,
///     ``dag_longest_path(graph, lambda: _, __, weight: weight)`` could be
///     use to just use an integer edge weight. It's also worth noting that this
///     function traverses in topological order and only checks incoming edges to
///     each node.
///
/// :returns: The node indices of the longest path on the DAG
/// :rtype: NodeIndices
///
/// :raises Exception: If an unexpected error occurs or a path can't be found
/// :raises DAGHasCycle: If the input PyDiGraph has a cycle
#[pyfunction]
#[pyo3(text_signature = "(graph, /, weight_fn=None)")]
fn dag_longest_path(
    py: Python,
    graph: &digraph::PyDiGraph,
    weight_fn: Option<PyObject>,
) -> PyResult<NodeIndices> {
    let edge_weight_callable =
        |source: usize, target: usize, weight: &PyObject| -> PyResult<usize> {
            match &weight_fn {
                Some(weight_fn) => {
                    let res = weight_fn.call1(py, (source, target, weight))?;
                    res.extract(py)
                }
                None => Ok(1),
            }
        };
    Ok(NodeIndices {
        nodes: longest_path(graph, edge_weight_callable)?.0,
    })
}

/// Find the length of the longest path in a DAG
///
/// :param PyDiGraph graph: The graph to find the longest path on. The input
///     object must be a DAG without a cycle.
/// :param weight_fn: A python callable that if set will be passed the 3
///     positional arguments, the source node, the target node, and the edge
///     weight for each edge as the function traverses the graph. It is expected
///     to return an unsigned integer weight for that edge. For example,
///     ``dag_longest_path(graph, lambda: _, __, weight: weight)`` could be
///     use to just use an integer edge weight. It's also worth noting that this
///     function traverses in topological order and only checks incoming edges to
///     each node.
///
/// :returns: The longest path length on the DAG
/// :rtype: int
///
/// :raises Exception: If an unexpected error occurs or a path can't be found
/// :raises DAGHasCycle: If the input PyDiGraph has a cycle
#[pyfunction]
#[pyo3(text_signature = "(graph, /, weight_fn=None)")]
fn dag_longest_path_length(
    py: Python,
    graph: &digraph::PyDiGraph,
    weight_fn: Option<PyObject>,
) -> PyResult<usize> {
    let edge_weight_callable =
        |source: usize, target: usize, weight: &PyObject| -> PyResult<usize> {
            match &weight_fn {
                Some(weight_fn) => {
                    let res = weight_fn.call1(py, (source, target, weight))?;
                    res.extract(py)
                }
                None => Ok(1),
            }
        };
    let (_, path_weight) = longest_path(graph, edge_weight_callable)?;
    Ok(path_weight)
}

/// Find the weighted longest path in a DAG
///
/// This function differs from :func:`retworkx.dag_longest_path` in that
/// this function requires a ``weight_fn`` parameter, and the ``weight_fn`` is
/// expected to return a ``float`` not an ``int``.
///
/// :param PyDiGraph graph: The graph to find the longest path on. The input
///     object must be a DAG without a cycle.
/// :param weight_fn: A python callable that will be passed the 3
///     positional arguments, the source node, the target node, and the edge
///     weight for each edge as the function traverses the graph. It is expected
///     to return a float weight for that edge. For example,
///     ``dag_longest_path(graph, lambda: _, __, weight: weight)`` could be
///     used to just use a float edge weight. It's also worth noting that this
///     function traverses in topological order and only checks incoming edges to
///     each node.
///
/// :returns: The node indices of the longest path on the DAG
/// :rtype: NodeIndices
///
/// :raises Exception: If an unexpected error occurs or a path can't be found
/// :raises DAGHasCycle: If the input PyDiGraph has a cycle
#[pyfunction]
#[pyo3(text_signature = "(graph, weight_fn, /)")]
fn dag_weighted_longest_path(
    py: Python,
    graph: &digraph::PyDiGraph,
    weight_fn: PyObject,
) -> PyResult<NodeIndices> {
    let edge_weight_callable =
        |source: usize, target: usize, weight: &PyObject| -> PyResult<f64> {
            let res = weight_fn.call1(py, (source, target, weight))?;
            let float_res: f64 = res.extract(py)?;
            if float_res.is_nan() {
                return Err(PyValueError::new_err(
                    "NaN is not a valid edge weight",
                ));
            }
            Ok(float_res)
        };
    Ok(NodeIndices {
        nodes: longest_path(graph, edge_weight_callable)?.0,
    })
}

/// Find the length of the weighted longest path in a DAG
///
/// This function differs from :func:`retworkx.dag_longest_path_length` in that
/// this function requires a ``weight_fn`` parameter, and the ``weight_fn`` is
/// expected to return a ``float`` not an ``int``.
///
/// :param PyDiGraph graph: The graph to find the longest path on. The input
///     object must be a DAG without a cycle.
/// :param weight_fn: A python callable that will be passed the 3
///     positional arguments, the source node, the target node, and the edge
///     weight for each edge as the function traverses the graph. It is expected
///     to return a float weight for that edge. For example,
///     ``dag_longest_path(graph, lambda: _, __, weight: weight)`` could be
///     used to just use a float edge weight. It's also worth noting that this
///     function traverses in topological order and only checks incoming edges to
///     each node.
///
/// :returns: The longest path length on the DAG
/// :rtype: float
///
/// :raises Exception: If an unexpected error occurs or a path can't be found
/// :raises DAGHasCycle: If the input PyDiGraph has a cycle
#[pyfunction]
#[pyo3(text_signature = "(graph, weight_fn, /)")]
fn dag_weighted_longest_path_length(
    py: Python,
    graph: &digraph::PyDiGraph,
    weight_fn: PyObject,
) -> PyResult<f64> {
    let edge_weight_callable =
        |source: usize, target: usize, weight: &PyObject| -> PyResult<f64> {
            let res = weight_fn.call1(py, (source, target, weight))?;
            let float_res: f64 = res.extract(py)?;
            if float_res.is_nan() {
                return Err(PyValueError::new_err(
                    "NaN is not a valid edge weight",
                ));
            }
            Ok(float_res)
        };
    let (_, path_weight) = longest_path(graph, edge_weight_callable)?;
    Ok(path_weight)
}

/// Find the number of weakly connected components in a DAG.
///
/// :param PyDiGraph graph: The graph to find the number of weakly connected
///     components on
///
/// :returns: The number of weakly connected components in the DAG
/// :rtype: int
#[pyfunction]
#[pyo3(text_signature = "(graph, /)")]
fn number_weakly_connected_components(graph: &digraph::PyDiGraph) -> usize {
    algo::connected_components(graph)
}

/// Find the weakly connected components in a directed graph
///
/// :param PyDiGraph graph: The graph to find the weakly connected components
///     in
///
/// :returns: A list of sets where each set it a weakly connected component of
///     the graph
/// :rtype: list
#[pyfunction]
#[pyo3(text_signature = "(graph, /)")]
pub fn weakly_connected_components(
    graph: &digraph::PyDiGraph,
) -> Vec<BTreeSet<usize>> {
    let mut seen: HashSet<NodeIndex> =
        HashSet::with_capacity(graph.node_count());
    let mut out_vec: Vec<BTreeSet<usize>> = Vec::new();
    for node in graph.graph.node_indices() {
        if !seen.contains(&node) {
            // BFS node generator
            let mut component_set: BTreeSet<usize> = BTreeSet::new();
            let mut bfs_seen: HashSet<NodeIndex> = HashSet::new();
            let mut next_level: HashSet<NodeIndex> = HashSet::new();
            next_level.insert(node);
            while !next_level.is_empty() {
                let this_level = next_level;
                next_level = HashSet::new();
                for bfs_node in this_level {
                    if !bfs_seen.contains(&bfs_node) {
                        component_set.insert(bfs_node.index());
                        bfs_seen.insert(bfs_node);
                        for neighbor in
                            graph.graph.neighbors_undirected(bfs_node)
                        {
                            next_level.insert(neighbor);
                        }
                    }
                }
            }
            out_vec.push(component_set);
            seen.extend(bfs_seen);
        }
    }
    out_vec
}

/// Check if the graph is weakly connected
///
/// :param PyDiGraph graph: The graph to check if it is weakly connected
///
/// :returns: Whether the graph is weakly connected or not
/// :rtype: bool
///
/// :raises NullGraph: If an empty graph is passed in
#[pyfunction]
#[pyo3(text_signature = "(graph, /)")]
pub fn is_weakly_connected(graph: &digraph::PyDiGraph) -> PyResult<bool> {
    if graph.graph.node_count() == 0 {
        return Err(NullGraph::new_err("Invalid operation on a NullGraph"));
    }
    Ok(weakly_connected_components(graph)[0].len() == graph.graph.node_count())
}

/// Check that the PyDiGraph or PyDAG doesn't have a cycle
///
/// :param PyDiGraph graph: The graph to check for cycles
///
/// :returns: ``True`` if there are no cycles in the input graph, ``False``
///     if there are cycles
/// :rtype: bool
#[pyfunction]
#[pyo3(text_signature = "(graph, /)")]
fn is_directed_acyclic_graph(graph: &digraph::PyDiGraph) -> bool {
    match algo::toposort(graph, None) {
        Ok(_nodes) => true,
        Err(_err) => false,
    }
}

/// Return a new PyDiGraph by forming a union from two input PyDiGraph objects
///
/// The algorithm in this function operates in three phases:
///
///  1. Add all the nodes from  ``second`` into ``first``. operates in O(n),
///     with n being number of nodes in `b`.
///  2. Merge nodes from ``second`` over ``first`` given that:
///
///     - The ``merge_nodes`` is ``True``. operates in O(n^2), with n being the
///       number of nodes in ``second``.
///     - The respective node in ``second`` and ``first`` share the same
///       weight/data payload.
///
///  3. Adds all the edges from ``second`` to ``first``. If the ``merge_edges``
///     parameter is ``True`` and the respective edge in ``second`` and
///     first`` share the same weight/data payload they will be merged
///     together.
///
///  :param PyDiGraph first: The first directed graph object
///  :param PyDiGraph second: The second directed graph object
///  :param bool merge_nodes: If set to ``True`` nodes will be merged between
///     ``second`` and ``first`` if the weights are equal.
///  :param bool merge_edges: If set to ``True`` edges will be merged between
///     ``second`` and ``first`` if the weights are equal.
///
///  :returns: A new PyDiGraph object that is the union of ``second`` and
///     ``first``. It's worth noting the weight/data payload objects are
///     passed by reference from ``first`` and ``second`` to this new object.
///  :rtype: PyDiGraph
#[pyfunction]
#[pyo3(text_signature = "(first, second, merge_nodes, merge_edges, /)")]
fn digraph_union(
    py: Python,
    first: &digraph::PyDiGraph,
    second: &digraph::PyDiGraph,
    merge_nodes: bool,
    merge_edges: bool,
) -> PyResult<digraph::PyDiGraph> {
    let res =
        union::digraph_union(py, first, second, merge_nodes, merge_edges)?;
    Ok(res)
}

/// Determine if 2 directed graphs are isomorphic
///
/// This checks if 2 graphs are isomorphic both structurally and also
/// comparing the node data and edge data using the provided matcher functions.
/// The matcher function takes in 2 data objects and will compare them. A simple
/// example that checks if they're just equal would be::
///
///     graph_a = retworkx.PyDiGraph()
///     graph_b = retworkx.PyDiGraph()
///     retworkx.is_isomorphic(graph_a, graph_b,
///                            lambda x, y: x == y)
///
/// .. note::
///
///     For better performance on large graphs, consider setting `id_order=False`.
///
/// :param PyDiGraph first: The first graph to compare
/// :param PyDiGraph second: The second graph to compare
/// :param callable node_matcher: A python callable object that takes 2 positional
///     one for each node data object. If the return of this
///     function evaluates to True then the nodes passed to it are vieded
///     as matching.
/// :param callable edge_matcher: A python callable object that takes 2 positional
///     one for each edge data object. If the return of this
///     function evaluates to True then the edges passed to it are vieded
///     as matching.
/// :param bool id_order: If set to ``False`` this function will use a
///     heuristic matching order based on [VF2]_ paper. Otherwise it will
///     default to matching the nodes in order specified by their ids.
///
/// :returns: ``True`` if the 2 graphs are isomorphic ``False`` if they are
///     not.
/// :rtype: bool
#[pyfunction(id_order = "true")]
#[pyo3(
    text_signature = "(first, second, node_matcher=None, edge_matcher=None, id_order=True, /)"
)]
fn digraph_is_isomorphic(
    py: Python,
    first: &digraph::PyDiGraph,
    second: &digraph::PyDiGraph,
    node_matcher: Option<PyObject>,
    edge_matcher: Option<PyObject>,
    id_order: bool,
) -> PyResult<bool> {
    let compare_nodes = node_matcher.map(|f| {
        move |a: &PyObject, b: &PyObject| -> PyResult<bool> {
            let res = f.call1(py, (a, b))?;
            Ok(res.is_true(py).unwrap())
        }
    });

    let compare_edges = edge_matcher.map(|f| {
        move |a: &PyObject, b: &PyObject| -> PyResult<bool> {
            let res = f.call1(py, (a, b))?;
            Ok(res.is_true(py).unwrap())
        }
    });

    let res = isomorphism::is_isomorphic(
        py,
        &first.graph,
        &second.graph,
        compare_nodes,
        compare_edges,
        id_order,
        Ordering::Equal,
        true,
    )?;
    Ok(res)
}

/// Determine if 2 undirected graphs are isomorphic
///
/// This checks if 2 graphs are isomorphic both structurally and also
/// comparing the node data and edge data using the provided matcher functions.
/// The matcher function takes in 2 data objects and will compare them. A simple
/// example that checks if they're just equal would be::
///
///     graph_a = retworkx.PyGraph()
///     graph_b = retworkx.PyGraph()
///     retworkx.is_isomorphic(graph_a, graph_b,
///                            lambda x, y: x == y)
///
/// .. note::
///
///     For better performance on large graphs, consider setting `id_order=False`.
///
/// :param PyGraph first: The first graph to compare
/// :param PyGraph second: The second graph to compare
/// :param callable node_matcher: A python callable object that takes 2 positional
///     one for each node data object. If the return of this
///     function evaluates to True then the nodes passed to it are vieded
///     as matching.
/// :param callable edge_matcher: A python callable object that takes 2 positional
///     one for each edge data object. If the return of this
///     function evaluates to True then the edges passed to it are vieded
///     as matching.
/// :param bool (default=True) id_order:  If set to true, the algorithm matches the
///     nodes in order specified by their ids. Otherwise, it uses a heuristic
///     matching order based in [VF2]_ paper.
///
/// :returns: ``True`` if the 2 graphs are isomorphic ``False`` if they are
///     not.
/// :rtype: bool
#[pyfunction(id_order = "true")]
#[pyo3(
    text_signature = "(first, second, node_matcher=None, edge_matcher=None, id_order=True, /)"
)]
fn graph_is_isomorphic(
    py: Python,
    first: &graph::PyGraph,
    second: &graph::PyGraph,
    node_matcher: Option<PyObject>,
    edge_matcher: Option<PyObject>,
    id_order: bool,
) -> PyResult<bool> {
    let compare_nodes = node_matcher.map(|f| {
        move |a: &PyObject, b: &PyObject| -> PyResult<bool> {
            let res = f.call1(py, (a, b))?;
            Ok(res.is_true(py).unwrap())
        }
    });

    let compare_edges = edge_matcher.map(|f| {
        move |a: &PyObject, b: &PyObject| -> PyResult<bool> {
            let res = f.call1(py, (a, b))?;
            Ok(res.is_true(py).unwrap())
        }
    });

    let res = isomorphism::is_isomorphic(
        py,
        &first.graph,
        &second.graph,
        compare_nodes,
        compare_edges,
        id_order,
        Ordering::Equal,
        true,
    )?;
    Ok(res)
}

/// Determine if 2 directed graphs are subgraph - isomorphic
///
/// This checks if 2 graphs are subgraph isomorphic both structurally and also
/// comparing the node data and edge data using the provided matcher functions.
/// The matcher function takes in 2 data objects and will compare them.
/// Since there is an ambiguity in the term 'subgraph', do note that we check
/// for an node-induced subgraph if argument `induced` is set to `True`. If it is
/// set to `False`, we check for a non induced subgraph, meaning the second graph
/// can have fewer edges than the subgraph of the first. By default it's `True`. A
/// simple example that checks if they're just equal would be::
///
///     graph_a = retworkx.PyDiGraph()
///     graph_b = retworkx.PyDiGraph()
///     retworkx.is_subgraph_isomorphic(graph_a, graph_b,
///                                     lambda x, y: x == y)
///
/// .. note::
///
///     For better performance on large graphs, consider setting `id_order=False`.
///
/// :param PyDiGraph first: The first graph to compare
/// :param PyDiGraph second: The second graph to compare
/// :param callable node_matcher: A python callable object that takes 2 positional
///     one for each node data object. If the return of this
///     function evaluates to True then the nodes passed to it are vieded
///     as matching.
/// :param callable edge_matcher: A python callable object that takes 2 positional
///     one for each edge data object. If the return of this
///     function evaluates to True then the edges passed to it are vieded
///     as matching.
/// :param bool id_order: If set to ``True`` this function will match the nodes
///     in order specified by their ids. Otherwise it will default to a heuristic
///     matching order based on [VF2]_ paper.
/// :param bool induced: If set to ``True`` this function will check the existence
///     of a node-induced subgraph of first isomorphic to second graph.
///     Default: ``True``.
///
/// :returns: ``True`` if there is a subgraph of `first` isomorphic to `second`,
///     ``False`` if there is not.
/// :rtype: bool
#[pyfunction(id_order = "false", induced = "true")]
#[pyo3(
    text_signature = "(first, second, /, node_matcher=None, edge_matcher=None, id_order=False, induced=True)"
)]
fn digraph_is_subgraph_isomorphic(
    py: Python,
    first: &digraph::PyDiGraph,
    second: &digraph::PyDiGraph,
    node_matcher: Option<PyObject>,
    edge_matcher: Option<PyObject>,
    id_order: bool,
    induced: bool,
) -> PyResult<bool> {
    let compare_nodes = node_matcher.map(|f| {
        move |a: &PyObject, b: &PyObject| -> PyResult<bool> {
            let res = f.call1(py, (a, b))?;
            Ok(res.is_true(py).unwrap())
        }
    });

    let compare_edges = edge_matcher.map(|f| {
        move |a: &PyObject, b: &PyObject| -> PyResult<bool> {
            let res = f.call1(py, (a, b))?;
            Ok(res.is_true(py).unwrap())
        }
    });

    let res = isomorphism::is_isomorphic(
        py,
        &first.graph,
        &second.graph,
        compare_nodes,
        compare_edges,
        id_order,
        Ordering::Greater,
        induced,
    )?;
    Ok(res)
}

/// Determine if 2 undirected graphs are subgraph - isomorphic
///
/// This checks if 2 graphs are subgraph isomorphic both structurally and also
/// comparing the node data and edge data using the provided matcher functions.
/// The matcher function takes in 2 data objects and will compare them.
/// Since there is an ambiguity in the term 'subgraph', do note that we check
/// for an node-induced subgraph if argument `induced` is set to `True`. If it is
/// set to `False`, we check for a non induced subgraph, meaning the second graph
/// can have fewer edges than the subgraph of the first. By default it's `True`. A
/// simple example that checks if they're just equal would be::
///
///     graph_a = retworkx.PyGraph()
///     graph_b = retworkx.PyGraph()
///     retworkx.is_subgraph_isomorphic(graph_a, graph_b,
///                                     lambda x, y: x == y)
///
/// .. note::
///
///     For better performance on large graphs, consider setting `id_order=False`.
///
/// :param PyGraph first: The first graph to compare
/// :param PyGraph second: The second graph to compare
/// :param callable node_matcher: A python callable object that takes 2 positional
///     one for each node data object. If the return of this
///     function evaluates to True then the nodes passed to it are vieded
///     as matching.
/// :param callable edge_matcher: A python callable object that takes 2 positional
///     one for each edge data object. If the return of this
///     function evaluates to True then the edges passed to it are vieded
///     as matching.
/// :param bool id_order: If set to ``True`` this function will match the nodes
///     in order specified by their ids. Otherwise it will default to a heuristic
///     matching order based on [VF2]_ paper.
/// :param bool induced: If set to ``True`` this function will check the existence
///     of a node-induced subgraph of first isomorphic to second graph.
///     Default: ``True``.
///
/// :returns: ``True`` if there is a subgraph of `first` isomorphic to `second`,
///     ``False`` if there is not.
/// :rtype: bool
#[pyfunction(id_order = "false", induced = "true")]
#[pyo3(
    text_signature = "(first, second, /, node_matcher=None, edge_matcher=None, id_order=False, induced=True)"
)]
fn graph_is_subgraph_isomorphic(
    py: Python,
    first: &graph::PyGraph,
    second: &graph::PyGraph,
    node_matcher: Option<PyObject>,
    edge_matcher: Option<PyObject>,
    id_order: bool,
    induced: bool,
) -> PyResult<bool> {
    let compare_nodes = node_matcher.map(|f| {
        move |a: &PyObject, b: &PyObject| -> PyResult<bool> {
            let res = f.call1(py, (a, b))?;
            Ok(res.is_true(py).unwrap())
        }
    });

    let compare_edges = edge_matcher.map(|f| {
        move |a: &PyObject, b: &PyObject| -> PyResult<bool> {
            let res = f.call1(py, (a, b))?;
            Ok(res.is_true(py).unwrap())
        }
    });

    let res = isomorphism::is_isomorphic(
        py,
        &first.graph,
        &second.graph,
        compare_nodes,
        compare_edges,
        id_order,
        Ordering::Greater,
        induced,
    )?;
    Ok(res)
}

/// Return the topological sort of node indexes from the provided graph
///
/// :param PyDiGraph graph: The DAG to get the topological sort on
///
/// :returns: A list of node indices topologically sorted.
/// :rtype: NodeIndices
///
/// :raises DAGHasCycle: if a cycle is encountered while sorting the graph
#[pyfunction]
#[pyo3(text_signature = "(graph, /)")]
fn topological_sort(graph: &digraph::PyDiGraph) -> PyResult<NodeIndices> {
    let nodes = match algo::toposort(graph, None) {
        Ok(nodes) => nodes,
        Err(_err) => {
            return Err(DAGHasCycle::new_err("Sort encountered a cycle"))
        }
    };
    Ok(NodeIndices {
        nodes: nodes.iter().map(|node| node.index()).collect(),
    })
}

fn dfs_edges<G>(
    graph: G,
    source: Option<usize>,
    edge_count: usize,
) -> Vec<(usize, usize)>
where
    G: GraphBase<NodeId = NodeIndex>
        + IntoNodeIdentifiers
        + NodeIndexable
        + IntoNeighbors
        + NodeCount
        + Visitable,
    <G as Visitable>::Map: VisitMap<NodeIndex>,
{
    let nodes: Vec<NodeIndex> = match source {
        Some(start) => vec![NodeIndex::new(start)],
        None => graph
            .node_identifiers()
            .map(|ind| NodeIndex::new(graph.to_index(ind)))
            .collect(),
    };
    let node_count = graph.node_count();
    let mut visited: HashSet<NodeIndex> = HashSet::with_capacity(node_count);
    let mut out_vec: Vec<(usize, usize)> = Vec::with_capacity(edge_count);
    for start in nodes {
        if visited.contains(&start) {
            continue;
        }
        visited.insert(start);
        let mut children: Vec<NodeIndex> = graph.neighbors(start).collect();
        children.reverse();
        let mut stack: Vec<(NodeIndex, Vec<NodeIndex>)> =
            vec![(start, children)];
        // Used to track the last position in children vec across iterations
        let mut index_map: HashMap<NodeIndex, usize> =
            HashMap::with_capacity(node_count);
        index_map.insert(start, 0);
        while !stack.is_empty() {
            let temp_parent = stack.last().unwrap();
            let parent = temp_parent.0;
            let children = temp_parent.1.clone();
            let count = *index_map.get(&parent).unwrap();
            let mut found = false;
            let mut index = count;
            for child in &children[index..] {
                index += 1;
                if !visited.contains(child) {
                    out_vec.push((parent.index(), child.index()));
                    visited.insert(*child);
                    let mut grandchildren: Vec<NodeIndex> =
                        graph.neighbors(*child).collect();
                    grandchildren.reverse();
                    stack.push((*child, grandchildren));
                    index_map.insert(*child, 0);
                    *index_map.get_mut(&parent).unwrap() = index;
                    found = true;
                    break;
                }
            }
            if !found || children.is_empty() {
                stack.pop();
            }
        }
    }
    out_vec
}

/// Get edge list in depth first order
///
/// :param PyDiGraph graph: The graph to get the DFS edge list from
/// :param int source: An optional node index to use as the starting node
///     for the depth-first search. The edge list will only return edges in
///     the components reachable from this index. If this is not specified
///     then a source will be chosen arbitrarly and repeated until all
///     components of the graph are searched.
///
/// :returns: A list of edges as a tuple of the form ``(source, target)`` in
///     depth-first order
/// :rtype: EdgeList
#[pyfunction]
#[pyo3(text_signature = "(graph, /, source=None)")]
fn digraph_dfs_edges(
    graph: &digraph::PyDiGraph,
    source: Option<usize>,
) -> EdgeList {
    EdgeList {
        edges: dfs_edges(graph, source, graph.graph.edge_count()),
    }
}

/// Get edge list in depth first order
///
/// :param PyGraph graph: The graph to get the DFS edge list from
/// :param int source: An optional node index to use as the starting node
///     for the depth-first search. The edge list will only return edges in
///     the components reachable from this index. If this is not specified
///     then a source will be chosen arbitrarly and repeated until all
///     components of the graph are searched.
///
/// :returns: A list of edges as a tuple of the form ``(source, target)`` in
///     depth-first order
/// :rtype: EdgeList
#[pyfunction]
#[pyo3(text_signature = "(graph, /, source=None)")]
fn graph_dfs_edges(graph: &graph::PyGraph, source: Option<usize>) -> EdgeList {
    EdgeList {
        edges: dfs_edges(graph, source, graph.graph.edge_count()),
    }
}

/// Return successors in a breadth-first-search from a source node.
///
/// The return format is ``[(Parent Node, [Children Nodes])]`` in a bfs order
/// from the source node provided.
///
/// :param PyDiGraph graph: The DAG to get the bfs_successors from
/// :param int node: The index of the dag node to get the bfs successors for
///
/// :returns: A list of nodes's data and their children in bfs order. The
///     BFSSuccessors class that is returned is a custom container class that
///     implements the sequence protocol. This can be used as a python list
///     with index based access.
/// :rtype: BFSSuccessors
#[pyfunction]
#[pyo3(text_signature = "(graph, node, /)")]
fn bfs_successors(
    py: Python,
    graph: &digraph::PyDiGraph,
    node: usize,
) -> iterators::BFSSuccessors {
    let index = NodeIndex::new(node);
    let mut bfs = Bfs::new(graph, index);
    let mut out_list: Vec<(PyObject, Vec<PyObject>)> =
        Vec::with_capacity(graph.node_count());
    while let Some(nx) = bfs.next(graph) {
        let children = graph
            .graph
            .neighbors_directed(nx, petgraph::Direction::Outgoing);
        let mut succesors: Vec<PyObject> = Vec::new();
        for succ in children {
            succesors
                .push(graph.graph.node_weight(succ).unwrap().clone_ref(py));
        }
        if !succesors.is_empty() {
            out_list.push((
                graph.graph.node_weight(nx).unwrap().clone_ref(py),
                succesors,
            ));
        }
    }
    iterators::BFSSuccessors {
        bfs_successors: out_list,
    }
}

/// Return the ancestors of a node in a graph.
///
/// This differs from :meth:`PyDiGraph.predecessors` method  in that
/// ``predecessors`` returns only nodes with a direct edge into the provided
/// node. While this function returns all nodes that have a path into the
/// provided node.
///
/// :param PyDiGraph graph: The graph to get the descendants from
/// :param int node: The index of the graph node to get the ancestors for
///
/// :returns: A list of node indexes of ancestors of provided node.
/// :rtype: list
#[pyfunction]
#[pyo3(text_signature = "(graph, node, /)")]
fn ancestors(graph: &digraph::PyDiGraph, node: usize) -> HashSet<usize> {
    let index = NodeIndex::new(node);
    let mut out_set: HashSet<usize> = HashSet::new();
    let reverse_graph = Reversed(graph);
    let res = algo::dijkstra(reverse_graph, index, None, |_| 1);
    for n in res.keys() {
        let n_int = n.index();
        out_set.insert(n_int);
    }
    out_set.remove(&node);
    out_set
}

/// Return the descendants of a node in a graph.
///
/// This differs from :meth:`PyDiGraph.successors` method in that
/// ``successors``` returns only nodes with a direct edge out of the provided
/// node. While this function returns all nodes that have a path from the
/// provided node.
///
/// :param PyDiGraph graph: The graph to get the descendants from
/// :param int node: The index of the graph node to get the descendants for
///
/// :returns: A list of node indexes of descendants of provided node.
/// :rtype: list
#[pyfunction]
#[pyo3(text_signature = "(graph, node, /)")]
fn descendants(graph: &digraph::PyDiGraph, node: usize) -> HashSet<usize> {
    let index = NodeIndex::new(node);
    let mut out_set: HashSet<usize> = HashSet::new();
    let res = algo::dijkstra(graph, index, None, |_| 1);
    for n in res.keys() {
        let n_int = n.index();
        out_set.insert(n_int);
    }
    out_set.remove(&node);
    out_set
}

/// Get the lexicographical topological sorted nodes from the provided DAG
///
/// This function returns a list of nodes data in a graph lexicographically
/// topologically sorted using the provided key function.
///
/// :param PyDiGraph dag: The DAG to get the topological sorted nodes from
/// :param callable key: key is a python function or other callable that
///     gets passed a single argument the node data from the graph and is
///     expected to return a string which will be used for sorting.
///
/// :returns: A list of node's data lexicographically topologically sorted.
/// :rtype: list
#[pyfunction]
#[pyo3(text_signature = "(dag, key, /)")]
fn lexicographical_topological_sort(
    py: Python,
    dag: &digraph::PyDiGraph,
    key: PyObject,
) -> PyResult<PyObject> {
    let key_callable = |a: &PyObject| -> PyResult<PyObject> {
        let res = key.call1(py, (a,))?;
        Ok(res.to_object(py))
    };
    // HashMap of node_index indegree
    let node_count = dag.node_count();
    let mut in_degree_map: HashMap<NodeIndex, usize> =
        HashMap::with_capacity(node_count);
    for node in dag.graph.node_indices() {
        in_degree_map.insert(node, dag.in_degree(node.index()));
    }

    #[derive(Clone, Eq, PartialEq)]
    struct State {
        key: String,
        node: NodeIndex,
    }

    impl Ord for State {
        fn cmp(&self, other: &State) -> Ordering {
            // Notice that the we flip the ordering on costs.
            // In case of a tie we compare positions - this step is necessary
            // to make implementations of `PartialEq` and `Ord` consistent.
            other
                .key
                .cmp(&self.key)
                .then_with(|| other.node.index().cmp(&self.node.index()))
        }
    }

    // `PartialOrd` needs to be implemented as well.
    impl PartialOrd for State {
        fn partial_cmp(&self, other: &State) -> Option<Ordering> {
            Some(self.cmp(other))
        }
    }
    let mut zero_indegree = BinaryHeap::with_capacity(node_count);
    for (node, degree) in in_degree_map.iter() {
        if *degree == 0 {
            let map_key_raw = key_callable(&dag.graph[*node])?;
            let map_key: String = map_key_raw.extract(py)?;
            zero_indegree.push(State {
                key: map_key,
                node: *node,
            });
        }
    }
    let mut out_list: Vec<&PyObject> = Vec::with_capacity(node_count);
    let dir = petgraph::Direction::Outgoing;
    while let Some(State { node, .. }) = zero_indegree.pop() {
        let neighbors = dag.graph.neighbors_directed(node, dir);
        for child in neighbors {
            let child_degree = in_degree_map.get_mut(&child).unwrap();
            *child_degree -= 1;
            if *child_degree == 0 {
                let map_key_raw = key_callable(&dag.graph[child])?;
                let map_key: String = map_key_raw.extract(py)?;
                zero_indegree.push(State {
                    key: map_key,
                    node: child,
                });
                in_degree_map.remove(&child);
            }
        }
        out_list.push(&dag.graph[node])
    }
    Ok(PyList::new(py, out_list).into())
}

/// Color a PyGraph using a largest_first strategy greedy graph coloring.
///
/// :param PyGraph: The input PyGraph object to color
///
/// :returns: A dictionary where keys are node indices and the value is
///     the color
/// :rtype: dict
#[pyfunction]
#[pyo3(text_signature = "(graph, /)")]
fn graph_greedy_color(
    py: Python,
    graph: &graph::PyGraph,
) -> PyResult<PyObject> {
    let mut colors: DictMap<usize, usize> = dictmap_new!();
    let mut node_vec: Vec<NodeIndex> = graph.graph.node_indices().collect();
    let mut sort_map: HashMap<NodeIndex, usize> =
        HashMap::with_capacity(graph.node_count());
    for k in node_vec.iter() {
        sort_map.insert(*k, graph.graph.edges(*k).count());
    }
    node_vec.par_sort_by_key(|k| Reverse(sort_map.get(k)));
    for u_index in node_vec {
        let mut neighbor_colors: HashSet<usize> = HashSet::new();
        for edge in graph.graph.edges(u_index) {
            let target = edge.target().index();
            let existing_color = match colors.get(&target) {
                Some(node) => node,
                None => continue,
            };
            neighbor_colors.insert(*existing_color);
        }
        let mut count: usize = 0;
        loop {
            if !neighbor_colors.contains(&count) {
                break;
            }
            count += 1;
        }
        colors.insert(u_index.index(), count);
    }
    let out_dict = PyDict::new(py);
    for (index, color) in colors {
        out_dict.set_item(index, color)?;
    }
    Ok(out_dict.into())
}

/// Compute the length of the kth shortest path
///
/// Computes the lengths of the kth shortest path from ``start`` to every
/// reachable node.
///
/// Computes in :math:`O(k * (|E| + |V|*log(|V|)))` time (average).
///
/// :param PyGraph graph: The graph to find the shortest paths in
/// :param int start: The node index to find the shortest paths from
/// :param int k: The kth shortest path to find the lengths of
/// :param edge_cost: A python callable that will receive an edge payload and
///     return a float for the cost of that eedge
/// :param int goal: An optional goal node index, if specified the output
///     dictionary
///
/// :returns: A dict of lengths where the key is the destination node index and
///     the value is the length of the path.
/// :rtype: PathLengthMapping
#[pyfunction]
#[pyo3(text_signature = "(graph, start, k, edge_cost, /, goal=None)")]
fn digraph_k_shortest_path_lengths(
    py: Python,
    graph: &digraph::PyDiGraph,
    start: usize,
    k: usize,
    edge_cost: PyObject,
    goal: Option<usize>,
) -> PyResult<PathLengthMapping> {
    let out_goal = goal.map(NodeIndex::new);
    let edge_cost_callable = |edge: &PyObject| -> PyResult<f64> {
        let res = edge_cost.call1(py, (edge,))?;
        res.extract(py)
    };

    let out_map = k_shortest_path::k_shortest_path(
        graph,
        NodeIndex::new(start),
        out_goal,
        k,
        edge_cost_callable,
    )?;
    Ok(PathLengthMapping {
        path_lengths: out_map
            .iter()
            .filter_map(|(k, v)| {
                let k_int = k.index();
                if goal.is_some() && goal.unwrap() != k_int {
                    None
                } else {
                    Some((k_int, *v))
                }
            })
            .collect(),
    })
}

/// Compute the length of the kth shortest path
///
/// Computes the lengths of the kth shortest path from ``start`` to every
/// reachable node.
///
/// Computes in :math:`O(k * (|E| + |V|*log(|V|)))` time (average).
///
/// :param PyGraph graph: The graph to find the shortest paths in
/// :param int start: The node index to find the shortest paths from
/// :param int k: The kth shortest path to find the lengths of
/// :param edge_cost: A python callable that will receive an edge payload and
///     return a float for the cost of that eedge
/// :param int goal: An optional goal node index, if specified the output
///     dictionary
///
/// :returns: A dict of lengths where the key is the destination node index and
///     the value is the length of the path.
/// :rtype: PathLengthMapping
#[pyfunction]
#[pyo3(text_signature = "(graph, start, k, edge_cost, /, goal=None)")]
fn graph_k_shortest_path_lengths(
    py: Python,
    graph: &graph::PyGraph,
    start: usize,
    k: usize,
    edge_cost: PyObject,
    goal: Option<usize>,
) -> PyResult<PathLengthMapping> {
    let out_goal = goal.map(NodeIndex::new);
    let edge_cost_callable = |edge: &PyObject| -> PyResult<f64> {
        let res = edge_cost.call1(py, (edge,))?;
        res.extract(py)
    };

    let out_map = k_shortest_path::k_shortest_path(
        graph,
        NodeIndex::new(start),
        out_goal,
        k,
        edge_cost_callable,
    )?;
    Ok(PathLengthMapping {
        path_lengths: out_map
            .iter()
            .filter_map(|(k, v)| {
                let k_int = k.index();
                if goal.is_some() && goal.unwrap() != k_int {
                    None
                } else {
                    Some((k_int, *v))
                }
            })
            .collect(),
    })
}

fn _floyd_warshall<Ty: EdgeType>(
    py: Python,
    graph: &StableGraph<PyObject, PyObject, Ty>,
    weight_fn: Option<PyObject>,
    as_undirected: bool,
    default_weight: f64,
    parallel_threshold: usize,
) -> PyResult<AllPairsPathLengthMapping> {
    if graph.node_count() == 0 {
        return Ok(AllPairsPathLengthMapping {
            path_lengths: dictmap_new!(),
        });
    } else if graph.edge_count() == 0 {
        return Ok(AllPairsPathLengthMapping {
            path_lengths: graph
                .node_indices()
                .map(|i| {
                    (
                        i.index(),
                        PathLengthMapping {
                            path_lengths: dictmap_new!(),
                        },
                    )
                })
                .collect(),
        });
    }
    let n = graph.node_bound();

    // Allocate empty matrix
    let mut mat: Vec<HashMap<usize, f64>> = vec![HashMap::new(); n];

    // Set diagonal to 0
    for i in 0..n {
        if let Some(row_i) = mat.get_mut(i) {
            row_i.entry(i).or_insert(0.0);
        }
    }

    // Utility to set row_i[j] = min(row_i[j], m_ij)
    macro_rules! insert_or_minimize {
        ($row_i: expr, $j: expr, $m_ij: expr) => {{
            $row_i
                .entry($j)
                .and_modify(|e| {
                    if $m_ij < *e {
                        *e = $m_ij;
                    }
                })
                .or_insert($m_ij);
        }};
    }

    // Build adjacency matrix
    for edge in graph.edge_references() {
        let i = NodeIndexable::to_index(&graph, edge.source());
        let j = NodeIndexable::to_index(&graph, edge.target());
        let weight = edge.weight().clone();

        let edge_weight =
            weight_callable(py, &weight_fn, &weight, default_weight)?;
        if let Some(row_i) = mat.get_mut(i) {
            insert_or_minimize!(row_i, j, edge_weight);
        }
        if as_undirected {
            if let Some(row_j) = mat.get_mut(j) {
                insert_or_minimize!(row_j, i, edge_weight);
            }
        }
    }

    // Perform the Floyd-Warshall algorithm.
    // In each loop, this finds the shortest path from point i
    // to point j using intermediate nodes 0..k
    if n < parallel_threshold {
        for k in 0..n {
            let row_k = mat.get(k).cloned().unwrap_or_default();
            mat.iter_mut().for_each(|row_i| {
                if let Some(m_ik) = row_i.get(&k).cloned() {
                    for (j, m_kj) in row_k.iter() {
                        let m_ikj = m_ik + *m_kj;
                        insert_or_minimize!(row_i, *j, m_ikj);
                    }
                }
            })
        }
    } else {
        for k in 0..n {
            let row_k = mat.get(k).cloned().unwrap_or_default();
            mat.par_iter_mut().for_each(|row_i| {
                if let Some(m_ik) = row_i.get(&k).cloned() {
                    for (j, m_kj) in row_k.iter() {
                        let m_ikj = m_ik + *m_kj;
                        insert_or_minimize!(row_i, *j, m_ikj);
                    }
                }
            })
        }
    }

    // Convert to return format
<<<<<<< HEAD
    let node_indices: Vec<NodeIndex> = graph.node_indices().collect();

    let out_map: DictMap<usize, PathLengthMapping> = node_indices
        .into_iter()
=======
    let out_map: HashMap<usize, PathLengthMapping> = graph
        .node_indices()
>>>>>>> 218b2ae2
        .map(|i| {
            let out_map = PathLengthMapping {
                path_lengths: mat[i.index()]
                    .iter()
                    .map(|(k, v)| (*k, *v))
                    .collect(),
            };
            (i.index(), out_map)
        })
        .collect();
    Ok(AllPairsPathLengthMapping {
        path_lengths: out_map,
    })
}

/// Find all-pairs shortest path lengths using Floyd's algorithm
///
/// Floyd's algorithm is used for finding shortest paths in dense graphs
/// or graphs with negative weights (where Dijkstra's algorithm fails).
///
/// This function is multithreaded and will launch a pool with threads equal
/// to the number of CPUs by default if the number of nodes in the graph is
/// above the value of ``parallel_threshold`` (it defaults to 300).
/// You can tune the number of threads with the ``RAYON_NUM_THREADS``
/// environment variable. For example, setting ``RAYON_NUM_THREADS=4`` would
/// limit the thread pool to 4 threads if parallelization was enabled.
///
/// :param PyDiGraph graph: The directed graph to run Floyd's algorithm on
/// :param weight_fn: A callable object (function, lambda, etc) which
///     will be passed the edge object and expected to return a ``float``. This
///     tells retworkx/rust how to extract a numerical weight as a ``float``
///     for edge object. Some simple examples are::
///
///         digraph_floyd_warshall(graph, weight_fn= lambda x: 1)
///
///     to return a weight of 1 for all edges. Also::
///
///         digraph_floyd_warshall(graph, weight_fn=float)
///
///     to cast the edge object as a float as the weight.
/// :param as_undirected: If set to true each directed edge will be treated as
///     bidirectional/undirected.
/// :param int parallel_threshold: The number of nodes to execute
///     the algorithm in parallel at. It defaults to 300, but this can
///     be tuned
///
/// :return: A read-only dictionary of path lengths. The keys are source
///     node indices and the values are dicts of the target node and the length
///     of the shortest path to that node. For example::
///
///         {
///             0: {0: 0.0, 1: 2.0, 2: 2.0},
///             1: {1: 0.0, 2: 1.0},
///             2: {0: 1.0, 2: 0.0},
///         }
///
/// :rtype: AllPairsPathLengthMapping
#[pyfunction(
    parallel_threshold = "300",
    as_undirected = "false",
    default_weight = "1.0"
)]
#[pyo3(
    text_signature = "(graph, /, weight_fn=None, as_undirected=False, default_weight=1.0, parallel_threshold=300)"
)]
fn digraph_floyd_warshall(
    py: Python,
    graph: &digraph::PyDiGraph,
    weight_fn: Option<PyObject>,
    as_undirected: bool,
    default_weight: f64,
    parallel_threshold: usize,
) -> PyResult<AllPairsPathLengthMapping> {
    _floyd_warshall(
        py,
        &graph.graph,
        weight_fn,
        as_undirected,
        default_weight,
        parallel_threshold,
    )
}

/// Find all-pairs shortest path lengths using Floyd's algorithm
///
/// Floyd's algorithm is used for finding shortest paths in dense graphs
/// or graphs with negative weights (where Dijkstra's algorithm fails).
///
/// This function is multithreaded and will launch a pool with threads equal
/// to the number of CPUs by default if the number of nodes in the graph is
/// above the value of ``parallel_threshold`` (it defaults to 300).
/// You can tune the number of threads with the ``RAYON_NUM_THREADS``
/// environment variable. For example, setting ``RAYON_NUM_THREADS=4`` would
/// limit the thread pool to 4 threads if parallelization was enabled.
///
/// :param PyGraph graph: The graph to run Floyd's algorithm on
/// :param weight_fn: A callable object (function, lambda, etc) which
///     will be passed the edge object and expected to return a ``float``. This
///     tells retworkx/rust how to extract a numerical weight as a ``float``
///     for edge object. Some simple examples are::
///
///         graph_floyd_warshall(graph, weight_fn= lambda x: 1)
///
///     to return a weight of 1 for all edges. Also::
///
///         graph_floyd_warshall(graph, weight_fn=float)
///
///     to cast the edge object as a float as the weight.
/// :param int parallel_threshold: The number of nodes to execute
///     the algorithm in parallel at. It defaults to 300, but this can
///     be tuned
///
/// :return: A read-only dictionary of path lengths. The keys are source
///     node indices and the values are dicts of the target node and the length
///     of the shortest path to that node. For example::
///
///         {
///             0: {0: 0.0, 1: 2.0, 2: 2.0},
///             1: {1: 0.0, 2: 1.0},
///             2: {0: 1.0, 2: 0.0},
///         }
///
/// :rtype: AllPairsPathLengthMapping
#[pyfunction(parallel_threshold = "300", default_weight = "1.0")]
#[pyo3(
    text_signature = "(graph, /, weight_fn=None, default_weight=1.0, parallel_threshold=300)"
)]
fn graph_floyd_warshall(
    py: Python,
    graph: &graph::PyGraph,
    weight_fn: Option<PyObject>,
    default_weight: f64,
    parallel_threshold: usize,
) -> PyResult<AllPairsPathLengthMapping> {
    let as_undirected = true;
    _floyd_warshall(
        py,
        &graph.graph,
        weight_fn,
        as_undirected,
        default_weight,
        parallel_threshold,
    )
}

fn get_edge_iter_with_weights<G>(
    graph: G,
) -> impl Iterator<Item = (usize, usize, PyObject)>
where
    G: GraphBase
        + IntoEdgeReferences
        + IntoNodeIdentifiers
        + NodeIndexable
        + NodeCount
        + GraphProp
        + NodesRemoved,
    G: Data<NodeWeight = PyObject, EdgeWeight = PyObject>,
{
    let node_map: Option<HashMap<NodeIndex, usize>> = if graph.nodes_removed() {
        let mut node_hash_map: HashMap<NodeIndex, usize> =
            HashMap::with_capacity(graph.node_count());
        for (count, node) in graph.node_identifiers().enumerate() {
            let index = NodeIndex::new(graph.to_index(node));
            node_hash_map.insert(index, count);
        }
        Some(node_hash_map)
    } else {
        None
    };

    graph.edge_references().map(move |edge| {
        let i: usize;
        let j: usize;
        match &node_map {
            Some(map) => {
                let source_index =
                    NodeIndex::new(graph.to_index(edge.source()));
                let target_index =
                    NodeIndex::new(graph.to_index(edge.target()));
                i = *map.get(&source_index).unwrap();
                j = *map.get(&target_index).unwrap();
            }
            None => {
                i = graph.to_index(edge.source());
                j = graph.to_index(edge.target());
            }
        }
        (i, j, edge.weight().clone())
    })
}

/// Find all-pairs shortest path lengths using Floyd's algorithm
///
/// Floyd's algorithm is used for finding shortest paths in dense graphs
/// or graphs with negative weights (where Dijkstra's algorithm fails).
///
/// This function is multithreaded and will launch a pool with threads equal
/// to the number of CPUs by default if the number of nodes in the graph is
/// above the value of ``parallel_threshold`` (it defaults to 300).
/// You can tune the number of threads with the ``RAYON_NUM_THREADS``
/// environment variable. For example, setting ``RAYON_NUM_THREADS=4`` would
/// limit the thread pool to 4 threads if parallelization was enabled.
///
/// :param PyGraph graph: The graph to run Floyd's algorithm on
/// :param weight_fn: A callable object (function, lambda, etc) which
///     will be passed the edge object and expected to return a ``float``. This
///     tells retworkx/rust how to extract a numerical weight as a ``float``
///     for edge object. Some simple examples are::
///
///         graph_floyd_warshall_numpy(graph, weight_fn: lambda x: 1)
///
///     to return a weight of 1 for all edges. Also::
///
///         graph_floyd_warshall_numpy(graph, weight_fn: lambda x: float(x))
///
///     to cast the edge object as a float as the weight.
/// :param int parallel_threshold: The number of nodes to execute
///     the algorithm in parallel at. It defaults to 300, but this can
///     be tuned
///
/// :returns: A matrix of shortest path distances between nodes. If there is no
///     path between two nodes then the corresponding matrix entry will be
///     ``np.inf``.
/// :rtype: numpy.ndarray
#[pyfunction(parallel_threshold = "300", default_weight = "1.0")]
#[pyo3(
    text_signature = "(graph, /, weight_fn=None, default_weight=1.0, parallel_threshold=300)"
)]
fn graph_floyd_warshall_numpy(
    py: Python,
    graph: &graph::PyGraph,
    weight_fn: Option<PyObject>,
    default_weight: f64,
    parallel_threshold: usize,
) -> PyResult<PyObject> {
    let n = graph.node_count();
    // Allocate empty matrix
    let mut mat = Array2::<f64>::from_elem((n, n), std::f64::INFINITY);

    // Build adjacency matrix
    for (i, j, weight) in get_edge_iter_with_weights(graph) {
        let edge_weight =
            weight_callable(py, &weight_fn, &weight, default_weight)?;
        mat[[i, j]] = mat[[i, j]].min(edge_weight);
        mat[[j, i]] = mat[[j, i]].min(edge_weight);
    }

    // 0 out the diagonal
    for x in mat.diag_mut() {
        *x = 0.0;
    }
    // Perform the Floyd-Warshall algorithm.
    // In each loop, this finds the shortest path from point i
    // to point j using intermediate nodes 0..k
    if n < parallel_threshold {
        for k in 0..n {
            for i in 0..n {
                for j in 0..n {
                    let d_ijk = mat[[i, k]] + mat[[k, j]];
                    if d_ijk < mat[[i, j]] {
                        mat[[i, j]] = d_ijk;
                    }
                }
            }
        }
    } else {
        for k in 0..n {
            let row_k = mat.slice(s![k, ..]).to_owned();
            mat.axis_iter_mut(Axis(0))
                .into_par_iter()
                .for_each(|mut row_i| {
                    let m_ik = row_i[k];
                    row_i.iter_mut().zip(row_k.iter()).for_each(
                        |(m_ij, m_kj)| {
                            let d_ijk = m_ik + *m_kj;
                            if d_ijk < *m_ij {
                                *m_ij = d_ijk;
                            }
                        },
                    )
                })
        }
    }
    Ok(mat.into_pyarray(py).into())
}

/// Find all-pairs shortest path lengths using Floyd's algorithm
///
/// Floyd's algorithm is used for finding shortest paths in dense graphs
/// or graphs with negative weights (where Dijkstra's algorithm fails).
///
/// This function is multithreaded and will launch a pool with threads equal
/// to the number of CPUs by default if the number of nodes in the graph is
/// above the value of ``parallel_threshold`` (it defaults to 300).
/// You can tune the number of threads with the ``RAYON_NUM_THREADS``
/// environment variable. For example, setting ``RAYON_NUM_THREADS=4`` would
/// limit the thread pool to 4 threads if parallelization was enabled.
///
/// :param PyDiGraph graph: The directed graph to run Floyd's algorithm on
/// :param weight_fn: A callable object (function, lambda, etc) which
///     will be passed the edge object and expected to return a ``float``. This
///     tells retworkx/rust how to extract a numerical weight as a ``float``
///     for edge object. Some simple examples are::
///
///         graph_floyd_warshall_numpy(graph, weight_fn: lambda x: 1)
///
///     to return a weight of 1 for all edges. Also::
///
///         graph_floyd_warshall_numpy(graph, weight_fn: lambda x: float(x))
///
///     to cast the edge object as a float as the weight.
/// :param as_undirected: If set to true each directed edge will be treated as
///     bidirectional/undirected.
/// :param int parallel_threshold: The number of nodes to execute
///     the algorithm in parallel at. It defaults to 300, but this can
///     be tuned
///
/// :returns: A matrix of shortest path distances between nodes. If there is no
///     path between two nodes then the corresponding matrix entry will be
///     ``np.inf``.
/// :rtype: numpy.ndarray
#[pyfunction(
    parallel_threshold = "300",
    as_undirected = "false",
    default_weight = "1.0"
)]
#[pyo3(
    text_signature = "(graph, /, weight_fn=None, as_undirected=False, default_weight=1.0, parallel_threshold=300)"
)]
fn digraph_floyd_warshall_numpy(
    py: Python,
    graph: &digraph::PyDiGraph,
    weight_fn: Option<PyObject>,
    as_undirected: bool,
    default_weight: f64,
    parallel_threshold: usize,
) -> PyResult<PyObject> {
    let n = graph.node_count();

    // Allocate empty matrix
    let mut mat = Array2::<f64>::from_elem((n, n), std::f64::INFINITY);

    // Build adjacency matrix
    for (i, j, weight) in get_edge_iter_with_weights(graph) {
        let edge_weight =
            weight_callable(py, &weight_fn, &weight, default_weight)?;
        mat[[i, j]] = mat[[i, j]].min(edge_weight);
        if as_undirected {
            mat[[j, i]] = mat[[j, i]].min(edge_weight);
        }
    }
    // 0 out the diagonal
    for x in mat.diag_mut() {
        *x = 0.0;
    }
    // Perform the Floyd-Warshall algorithm.
    // In each loop, this finds the shortest path from point i
    // to point j using intermediate nodes 0..k
    if n < parallel_threshold {
        for k in 0..n {
            for i in 0..n {
                for j in 0..n {
                    let d_ijk = mat[[i, k]] + mat[[k, j]];
                    if d_ijk < mat[[i, j]] {
                        mat[[i, j]] = d_ijk;
                    }
                }
            }
        }
    } else {
        for k in 0..n {
            let row_k = mat.slice(s![k, ..]).to_owned();
            mat.axis_iter_mut(Axis(0))
                .into_par_iter()
                .for_each(|mut row_i| {
                    let m_ik = row_i[k];
                    row_i.iter_mut().zip(row_k.iter()).for_each(
                        |(m_ij, m_kj)| {
                            let d_ijk = m_ik + *m_kj;
                            if d_ijk < *m_ij {
                                *m_ij = d_ijk;
                            }
                        },
                    )
                })
        }
    }
    Ok(mat.into_pyarray(py).into())
}

/// Collect runs that match a filter function
///
/// A run is a path of nodes where there is only a single successor and all
/// nodes in the path match the given condition. Each node in the graph can
/// appear in only a single run.
///
/// :param PyDiGraph graph: The graph to find runs in
/// :param filter_fn: The filter function to use for matching nodes. It takes
///     in one argument, the node data payload/weight object, and will return a
///     boolean whether the node matches the conditions or not. If it returns
///     ``False`` it will skip that node.
///
/// :returns: a list of runs, where each run is a list of node data
///     payload/weight for the nodes in the run
/// :rtype: list
#[pyfunction]
#[pyo3(text_signature = "(graph, filter)")]
fn collect_runs(
    py: Python,
    graph: &digraph::PyDiGraph,
    filter_fn: PyObject,
) -> PyResult<Vec<Vec<PyObject>>> {
    let mut out_list: Vec<Vec<PyObject>> = Vec::new();
    let mut seen: HashSet<NodeIndex> =
        HashSet::with_capacity(graph.node_count());

    let filter_node = |node: &PyObject| -> PyResult<bool> {
        let res = filter_fn.call1(py, (node,))?;
        res.extract(py)
    };

    let nodes = match algo::toposort(graph, None) {
        Ok(nodes) => nodes,
        Err(_err) => {
            return Err(DAGHasCycle::new_err("Sort encountered a cycle"))
        }
    };
    for node in nodes {
        if !filter_node(&graph.graph[node])? || seen.contains(&node) {
            continue;
        }
        seen.insert(node);
        let mut group: Vec<PyObject> = vec![graph.graph[node].clone_ref(py)];
        let mut successors: Vec<NodeIndex> = graph
            .graph
            .neighbors_directed(node, petgraph::Direction::Outgoing)
            .collect();
        successors.dedup();

        while successors.len() == 1
            && filter_node(&graph.graph[successors[0]])?
            && !seen.contains(&successors[0])
        {
            group.push(graph.graph[successors[0]].clone_ref(py));
            seen.insert(successors[0]);
            successors = graph
                .graph
                .neighbors_directed(
                    successors[0],
                    petgraph::Direction::Outgoing,
                )
                .collect();
            successors.dedup();
        }
        if !group.is_empty() {
            out_list.push(group);
        }
    }
    Ok(out_list)
}

/// Return a list of layers
///
/// A layer is a subgraph whose nodes are disjoint, i.e.,
/// a layer has depth 1. The layers are constructed using a greedy algorithm.
///
/// :param PyDiGraph graph: The DAG to get the layers from
/// :param list first_layer: A list of node ids for the first layer. This
///     will be the first layer in the output
///
/// :returns: A list of layers, each layer is a list of node data
/// :rtype: list
///
/// :raises InvalidNode: If a node index in ``first_layer`` is not in the graph
#[pyfunction]
#[pyo3(text_signature = "(dag, first_layer, /)")]
fn layers(
    py: Python,
    dag: &digraph::PyDiGraph,
    first_layer: Vec<usize>,
) -> PyResult<PyObject> {
    let mut output: Vec<Vec<&PyObject>> = Vec::new();
    // Convert usize to NodeIndex
    let mut first_layer_index: Vec<NodeIndex> = Vec::new();
    for index in first_layer {
        first_layer_index.push(NodeIndex::new(index));
    }

    let mut cur_layer = first_layer_index;
    let mut next_layer: Vec<NodeIndex> = Vec::new();
    let mut predecessor_count: HashMap<NodeIndex, usize> = HashMap::new();

    let mut layer_node_data: Vec<&PyObject> = Vec::new();
    for layer_node in &cur_layer {
        let node_data = match dag.graph.node_weight(*layer_node) {
            Some(data) => data,
            None => {
                return Err(InvalidNode::new_err(format!(
                    "An index input in 'first_layer' {} is not a valid node index in the graph",
                    layer_node.index()),
                ))
            }
        };
        layer_node_data.push(node_data);
    }
    output.push(layer_node_data);

    // Iterate until there are no more
    while !cur_layer.is_empty() {
        for node in &cur_layer {
            let children = dag
                .graph
                .neighbors_directed(*node, petgraph::Direction::Outgoing);
            let mut used_indexes: HashSet<NodeIndex> = HashSet::new();
            for succ in children {
                // Skip duplicate successors
                if used_indexes.contains(&succ) {
                    continue;
                }
                used_indexes.insert(succ);
                let mut multiplicity: usize = 0;
                let raw_edges = dag
                    .graph
                    .edges_directed(*node, petgraph::Direction::Outgoing);
                for edge in raw_edges {
                    if edge.target() == succ {
                        multiplicity += 1;
                    }
                }
                predecessor_count
                    .entry(succ)
                    .and_modify(|e| *e -= multiplicity)
                    .or_insert(dag.in_degree(succ.index()) - multiplicity);
                if *predecessor_count.get(&succ).unwrap() == 0 {
                    next_layer.push(succ);
                    predecessor_count.remove(&succ);
                }
            }
        }
        let mut layer_node_data: Vec<&PyObject> = Vec::new();
        for layer_node in &next_layer {
            layer_node_data.push(&dag[*layer_node]);
        }
        if !layer_node_data.is_empty() {
            output.push(layer_node_data);
        }
        cur_layer = next_layer;
        next_layer = Vec::new();
    }
    Ok(PyList::new(py, output).into())
}

/// Get the distance matrix for a directed graph
///
/// This differs from functions like digraph_floyd_warshall_numpy in that the
/// edge weight/data payload is not used and each edge is treated as a
/// distance of 1.
///
/// This function is also multithreaded and will run in parallel if the number
/// of nodes in the graph is above the value of ``parallel_threshold`` (it
/// defaults to 300). If the function will be running in parallel the env var
/// ``RAYON_NUM_THREADS`` can be used to adjust how many threads will be used.
///
/// :param PyDiGraph graph: The graph to get the distance matrix for
/// :param int parallel_threshold: The number of nodes to calculate the
///     the distance matrix in parallel at. It defaults to 300, but this can
///     be tuned
/// :param bool as_undirected: If set to ``True`` the input directed graph
///     will be treat as if each edge was bidirectional/undirected in the
///     output distance matrix.
///
/// :returns: The distance matrix
/// :rtype: numpy.ndarray
#[pyfunction(parallel_threshold = "300", as_undirected = "false")]
#[pyo3(
    text_signature = "(graph, /, parallel_threshold=300, as_undirected=False)"
)]
pub fn digraph_distance_matrix(
    py: Python,
    graph: &digraph::PyDiGraph,
    parallel_threshold: usize,
    as_undirected: bool,
) -> PyResult<PyObject> {
    let n = graph.node_count();
    let mut matrix = Array2::<f64>::zeros((n, n));
    let bfs_traversal = |index: usize, mut row: ArrayViewMut1<f64>| {
        let mut seen: HashMap<NodeIndex, usize> = HashMap::with_capacity(n);
        let start_index = NodeIndex::new(index);
        let mut level = 0;
        let mut next_level: HashSet<NodeIndex> = HashSet::new();
        next_level.insert(start_index);
        while !next_level.is_empty() {
            let this_level = next_level;
            next_level = HashSet::new();
            let mut found: Vec<NodeIndex> = Vec::new();
            for v in this_level {
                if !seen.contains_key(&v) {
                    seen.insert(v, level);
                    found.push(v);
                    row[[v.index()]] = level as f64;
                }
            }
            if seen.len() == n {
                return;
            }
            for node in found {
                for v in graph
                    .graph
                    .neighbors_directed(node, petgraph::Direction::Outgoing)
                {
                    next_level.insert(v);
                }
                if as_undirected {
                    for v in graph
                        .graph
                        .neighbors_directed(node, petgraph::Direction::Incoming)
                    {
                        next_level.insert(v);
                    }
                }
            }
            level += 1
        }
    };
    if n < parallel_threshold {
        matrix
            .axis_iter_mut(Axis(0))
            .enumerate()
            .for_each(|(index, row)| bfs_traversal(index, row));
    } else {
        // Parallelize by row and iterate from each row index in BFS order
        matrix
            .axis_iter_mut(Axis(0))
            .into_par_iter()
            .enumerate()
            .for_each(|(index, row)| bfs_traversal(index, row));
    }
    Ok(matrix.into_pyarray(py).into())
}

/// Get the distance matrix for an undirected graph
///
/// This differs from functions like digraph_floyd_warshall_numpy in that the
/// edge weight/data payload is not used and each edge is treated as a
/// distance of 1.
///
/// This function is also multithreaded and will run in parallel if the number
/// of nodes in the graph is above the value of ``paralllel_threshold`` (it
/// defaults to 300). If the function will be running in parallel the env var
/// ``RAYON_NUM_THREADS`` can be used to adjust how many threads will be used.
///
/// :param PyGraph graph: The graph to get the distance matrix for
/// :param int parallel_threshold: The number of nodes to calculate the
///     the distance matrix in parallel at. It defaults to 300, but this can
///     be tuned
///
/// :returns: The distance matrix
/// :rtype: numpy.ndarray
#[pyfunction(parallel_threshold = "300")]
#[pyo3(text_signature = "(graph, /, parallel_threshold=300)")]
pub fn graph_distance_matrix(
    py: Python,
    graph: &graph::PyGraph,
    parallel_threshold: usize,
) -> PyResult<PyObject> {
    let n = graph.node_count();
    let mut matrix = Array2::<f64>::zeros((n, n));
    let bfs_traversal = |index: usize, mut row: ArrayViewMut1<f64>| {
        let mut seen: HashMap<NodeIndex, usize> = HashMap::with_capacity(n);
        let start_index = NodeIndex::new(index);
        let mut level = 0;
        let mut next_level: HashSet<NodeIndex> = HashSet::new();
        next_level.insert(start_index);
        while !next_level.is_empty() {
            let this_level = next_level;
            next_level = HashSet::new();
            let mut found: Vec<NodeIndex> = Vec::new();
            for v in this_level {
                if !seen.contains_key(&v) {
                    seen.insert(v, level);
                    found.push(v);
                    row[[v.index()]] = level as f64;
                }
            }
            if seen.len() == n {
                return;
            }
            for node in found {
                for v in graph.graph.neighbors(node) {
                    next_level.insert(v);
                }
            }
            level += 1
        }
    };
    if n < parallel_threshold {
        matrix
            .axis_iter_mut(Axis(0))
            .enumerate()
            .for_each(|(index, row)| bfs_traversal(index, row));
    } else {
        // Parallelize by row and iterate from each row index in BFS order
        matrix
            .axis_iter_mut(Axis(0))
            .into_par_iter()
            .enumerate()
            .for_each(|(index, row)| bfs_traversal(index, row));
    }
    Ok(matrix.into_pyarray(py).into())
}

/// Return the adjacency matrix for a PyDiGraph object
///
/// In the case where there are multiple edges between nodes the value in the
/// output matrix will be the sum of the edges' weights.
///
/// :param PyDiGraph graph: The DiGraph used to generate the adjacency matrix
///     from
/// :param callable weight_fn: A callable object (function, lambda, etc) which
///     will be passed the edge object and expected to return a ``float``. This
///     tells retworkx/rust how to extract a numerical weight as a ``float``
///     for edge object. Some simple examples are::
///
///         dag_adjacency_matrix(dag, weight_fn: lambda x: 1)
///
///     to return a weight of 1 for all edges. Also::
///
///         dag_adjacency_matrix(dag, weight_fn: lambda x: float(x))
///
///     to cast the edge object as a float as the weight. If this is not
///     specified a default value (either ``default_weight`` or 1) will be used
///     for all edges.
/// :param float default_weight: If ``weight_fn`` is not used this can be
///     optionally used to specify a default weight to use for all edges.
///
///  :return: The adjacency matrix for the input dag as a numpy array
///  :rtype: numpy.ndarray
#[pyfunction(default_weight = "1.0")]
#[pyo3(text_signature = "(graph, /, weight_fn=None, default_weight=1.0)")]
fn digraph_adjacency_matrix(
    py: Python,
    graph: &digraph::PyDiGraph,
    weight_fn: Option<PyObject>,
    default_weight: f64,
) -> PyResult<PyObject> {
    let n = graph.node_count();
    let mut matrix = Array2::<f64>::zeros((n, n));
    for (i, j, weight) in get_edge_iter_with_weights(graph) {
        let edge_weight =
            weight_callable(py, &weight_fn, &weight, default_weight)?;
        matrix[[i, j]] += edge_weight;
    }
    Ok(matrix.into_pyarray(py).into())
}

/// Return the adjacency matrix for a PyGraph class
///
/// In the case where there are multiple edges between nodes the value in the
/// output matrix will be the sum of the edges' weights.
///
/// :param PyGraph graph: The graph used to generate the adjacency matrix from
/// :param weight_fn: A callable object (function, lambda, etc) which
///     will be passed the edge object and expected to return a ``float``. This
///     tells retworkx/rust how to extract a numerical weight as a ``float``
///     for edge object. Some simple examples are::
///
///         graph_adjacency_matrix(graph, weight_fn: lambda x: 1)
///
///     to return a weight of 1 for all edges. Also::
///
///         graph_adjacency_matrix(graph, weight_fn: lambda x: float(x))
///
///     to cast the edge object as a float as the weight. If this is not
///     specified a default value (either ``default_weight`` or 1) will be used
///     for all edges.
/// :param float default_weight: If ``weight_fn`` is not used this can be
///     optionally used to specify a default weight to use for all edges.
///
/// :return: The adjacency matrix for the input dag as a numpy array
/// :rtype: numpy.ndarray
#[pyfunction(default_weight = "1.0")]
#[pyo3(text_signature = "(graph, /, weight_fn=None, default_weight=1.0)")]
fn graph_adjacency_matrix(
    py: Python,
    graph: &graph::PyGraph,
    weight_fn: Option<PyObject>,
    default_weight: f64,
) -> PyResult<PyObject> {
    let n = graph.node_count();
    let mut matrix = Array2::<f64>::zeros((n, n));
    for (i, j, weight) in get_edge_iter_with_weights(graph) {
        let edge_weight =
            weight_callable(py, &weight_fn, &weight, default_weight)?;
        matrix[[i, j]] += edge_weight;
        matrix[[j, i]] += edge_weight;
    }
    Ok(matrix.into_pyarray(py).into())
}

/// Return all simple paths between 2 nodes in a PyGraph object
///
/// A simple path is a path with no repeated nodes.
///
/// :param PyGraph graph: The graph to find the path in
/// :param int from: The node index to find the paths from
/// :param int to: The node index to find the paths to
/// :param int min_depth: The minimum depth of the path to include in the output
///     list of paths. By default all paths are included regardless of depth,
///     setting to 0 will behave like the default.
/// :param int cutoff: The maximum depth of path to include in the output list
///     of paths. By default includes all paths regardless of depth, setting to
///     0 will behave like default.
///
/// :returns: A list of lists where each inner list is a path of node indices
/// :rtype: list
#[pyfunction]
#[pyo3(text_signature = "(graph, from, to, /, min=None, cutoff=None)")]
fn graph_all_simple_paths(
    graph: &graph::PyGraph,
    from: usize,
    to: usize,
    min_depth: Option<usize>,
    cutoff: Option<usize>,
) -> PyResult<Vec<Vec<usize>>> {
    let from_index = NodeIndex::new(from);
    if !graph.graph.contains_node(from_index) {
        return Err(InvalidNode::new_err(
            "The input index for 'from' is not a valid node index",
        ));
    }
    let to_index = NodeIndex::new(to);
    if !graph.graph.contains_node(to_index) {
        return Err(InvalidNode::new_err(
            "The input index for 'to' is not a valid node index",
        ));
    }
    let min_intermediate_nodes: usize = match min_depth {
        Some(depth) => depth - 2,
        None => 0,
    };
    let cutoff_petgraph: Option<usize> = cutoff.map(|depth| depth - 2);
    let result: Vec<Vec<usize>> = algo::all_simple_paths(
        graph,
        from_index,
        to_index,
        min_intermediate_nodes,
        cutoff_petgraph,
    )
    .map(|v: Vec<NodeIndex>| v.into_iter().map(|i| i.index()).collect())
    .collect();
    Ok(result)
}

/// Return all simple paths between 2 nodes in a PyDiGraph object
///
/// A simple path is a path with no repeated nodes.
///
/// :param PyDiGraph graph: The graph to find the path in
/// :param int from: The node index to find the paths from
/// :param int to: The node index to find the paths to
/// :param int min_depth: The minimum depth of the path to include in the output
///     list of paths. By default all paths are included regardless of depth,
///     sett to 0 will behave like the default.
/// :param int cutoff: The maximum depth of path to include in the output list
///     of paths. By default includes all paths regardless of depth, setting to
///     0 will behave like default.
///
/// :returns: A list of lists where each inner list is a path
/// :rtype: list
#[pyfunction]
#[pyo3(text_signature = "(graph, from, to, /, min_depth=None, cutoff=None)")]
fn digraph_all_simple_paths(
    graph: &digraph::PyDiGraph,
    from: usize,
    to: usize,
    min_depth: Option<usize>,
    cutoff: Option<usize>,
) -> PyResult<Vec<Vec<usize>>> {
    let from_index = NodeIndex::new(from);
    if !graph.graph.contains_node(from_index) {
        return Err(InvalidNode::new_err(
            "The input index for 'from' is not a valid node index",
        ));
    }
    let to_index = NodeIndex::new(to);
    if !graph.graph.contains_node(to_index) {
        return Err(InvalidNode::new_err(
            "The input index for 'to' is not a valid node index",
        ));
    }
    let min_intermediate_nodes: usize = match min_depth {
        Some(depth) => depth - 2,
        None => 0,
    };
    let cutoff_petgraph: Option<usize> = cutoff.map(|depth| depth - 2);
    let result: Vec<Vec<usize>> = algo::all_simple_paths(
        graph,
        from_index,
        to_index,
        min_intermediate_nodes,
        cutoff_petgraph,
    )
    .map(|v: Vec<NodeIndex>| v.into_iter().map(|i| i.index()).collect())
    .collect();
    Ok(result)
}

fn weight_callable(
    py: Python,
    weight_fn: &Option<PyObject>,
    weight: &PyObject,
    default: f64,
) -> PyResult<f64> {
    match weight_fn {
        Some(weight_fn) => {
            let res = weight_fn.call1(py, (weight,))?;
            res.extract(py)
        }
        None => Ok(default),
    }
}

/// Find the shortest path from a node
///
/// This function will generate the shortest path from a source node using
/// Dijkstra's algorithm.
///
/// :param PyGraph graph:
/// :param int source: The node index to find paths from
/// :param int target: An optional target to find a path to
/// :param weight_fn: An optional weight function for an edge. It will accept
///     a single argument, the edge's weight object and will return a float which
///     will be used to represent the weight/cost of the edge
/// :param float default_weight: If ``weight_fn`` isn't specified this optional
///     float value will be used for the weight/cost of each edge.
/// :param bool as_undirected: If set to true the graph will be treated as
///     undirected for finding the shortest path.
///
/// :return: Dictionary of paths. The keys are destination node indices and
///     the dict values are lists of node indices making the path.
/// :rtype: dict
#[pyfunction(default_weight = "1.0", as_undirected = "false")]
#[pyo3(
    text_signature = "(graph, source, /, target=None weight_fn=None, default_weight=1.0)"
)]
pub fn graph_dijkstra_shortest_paths(
    py: Python,
    graph: &graph::PyGraph,
    source: usize,
    target: Option<usize>,
    weight_fn: Option<PyObject>,
    default_weight: f64,
) -> PyResult<PathMapping> {
    let start = NodeIndex::new(source);
    let goal_index: Option<NodeIndex> = target.map(NodeIndex::new);
    let mut paths: HashMap<NodeIndex, Vec<NodeIndex>> =
        HashMap::with_capacity(graph.node_count());
    dijkstra::dijkstra(
        graph,
        start,
        goal_index,
        |e| weight_callable(py, &weight_fn, e.weight(), default_weight),
        Some(&mut paths),
    )?;

    Ok(PathMapping {
        paths: paths
            .iter()
            .filter_map(|(k, v)| {
                let k_int = k.index();
                if k_int == source
                    || target.is_some() && target.unwrap() != k_int
                {
                    None
                } else {
                    Some((
                        k.index(),
                        v.iter().map(|x| x.index()).collect::<Vec<usize>>(),
                    ))
                }
            })
            .collect(),
    })
}

/// Find the shortest path from a node
///
/// This function will generate the shortest path from a source node using
/// Dijkstra's algorithm.
///
/// :param PyDiGraph graph:
/// :param int source: The node index to find paths from
/// :param int target: An optional target path to find the path
/// :param weight_fn: An optional weight function for an edge. It will accept
///     a single argument, the edge's weight object and will return a float which
///     will be used to represent the weight/cost of the edge
/// :param float default_weight: If ``weight_fn`` isn't specified this optional
///     float value will be used for the weight/cost of each edge.
/// :param bool as_undirected: If set to true the graph will be treated as
///     undirected for finding the shortest path.
///
/// :return: Dictionary of paths. The keys are destination node indices and
///     the dict values are lists of node indices making the path.
/// :rtype: dict
#[pyfunction(default_weight = "1.0", as_undirected = "false")]
#[pyo3(
    text_signature = "(graph, source, /, target=None weight_fn=None, default_weight=1.0, as_undirected=False)"
)]
pub fn digraph_dijkstra_shortest_paths(
    py: Python,
    graph: &digraph::PyDiGraph,
    source: usize,
    target: Option<usize>,
    weight_fn: Option<PyObject>,
    default_weight: f64,
    as_undirected: bool,
) -> PyResult<PathMapping> {
    let start = NodeIndex::new(source);
    let goal_index: Option<NodeIndex> = target.map(NodeIndex::new);
    let mut paths: HashMap<NodeIndex, Vec<NodeIndex>> =
        HashMap::with_capacity(graph.node_count());
    if as_undirected {
        dijkstra::dijkstra(
            // TODO: Use petgraph undirected adapter after
            // https://github.com/petgraph/petgraph/pull/318 is available in
            // a petgraph release.
            &graph.to_undirected(py, true, None)?,
            start,
            goal_index,
            |e| weight_callable(py, &weight_fn, e.weight(), default_weight),
            Some(&mut paths),
        )?;
    } else {
        dijkstra::dijkstra(
            graph,
            start,
            goal_index,
            |e| weight_callable(py, &weight_fn, e.weight(), default_weight),
            Some(&mut paths),
        )?;
    }
    Ok(PathMapping {
        paths: paths
            .iter()
            .filter_map(|(k, v)| {
                let k_int = k.index();
                if k_int == source
                    || target.is_some() && target.unwrap() != k_int
                {
                    None
                } else {
                    Some((
                        k_int,
                        v.iter().map(|x| x.index()).collect::<Vec<usize>>(),
                    ))
                }
            })
            .collect(),
    })
}

/// Compute the lengths of the shortest paths for a PyGraph object using
/// Dijkstra's algorithm
///
/// :param PyGraph graph: The input graph to use
/// :param int node: The node index to use as the source for finding the
///     shortest paths from
/// :param edge_cost_fn: A python callable that will take in 1 parameter, an
///     edge's data object and will return a float that represents the
///     cost/weight of that edge. It must be non-negative
/// :param int goal: An optional node index to use as the end of the path.
///     When specified the traversal will stop when the goal is reached and
///     the output dictionary will only have a single entry with the length
///     of the shortest path to the goal node.
///
/// :returns: A dictionary of the shortest paths from the provided node where
///     the key is the node index of the end of the path and the value is the
///     cost/sum of the weights of path
/// :rtype: PathLengthMapping
#[pyfunction]
#[pyo3(text_signature = "(graph, node, edge_cost_fn, /, goal=None)")]
fn graph_dijkstra_shortest_path_lengths(
    py: Python,
    graph: &graph::PyGraph,
    node: usize,
    edge_cost_fn: PyObject,
    goal: Option<usize>,
) -> PyResult<PathLengthMapping> {
    let edge_cost_callable = |a: &PyObject| -> PyResult<f64> {
        let res = edge_cost_fn.call1(py, (a,))?;
        let raw = res.to_object(py);
        raw.extract(py)
    };

    let start = NodeIndex::new(node);
    let goal_index: Option<NodeIndex> = goal.map(NodeIndex::new);

    let res = dijkstra::dijkstra(
        graph,
        start,
        goal_index,
        |e| edge_cost_callable(e.weight()),
        None,
    )?;
    Ok(PathLengthMapping {
        path_lengths: res
            .iter()
            .filter_map(|(k, v)| {
                let k_int = k.index();
                if k_int == node || goal.is_some() && goal.unwrap() != k_int {
                    None
                } else {
                    Some((k_int, *v))
                }
            })
            .collect(),
    })
}

/// Compute the lengths of the shortest paths for a PyDiGraph object using
/// Dijkstra's algorithm
///
/// :param PyDiGraph graph: The input graph to use
/// :param int node: The node index to use as the source for finding the
///     shortest paths from
/// :param edge_cost_fn: A python callable that will take in 1 parameter, an
///     edge's data object and will return a float that represents the
///     cost/weight of that edge. It must be non-negative
/// :param int goal: An optional node index to use as the end of the path.
///     When specified the traversal will stop when the goal is reached and
///     the output dictionary will only have a single entry with the length
///     of the shortest path to the goal node.
///
/// :returns: A dictionary of the shortest paths from the provided node where
///     the key is the node index of the end of the path and the value is the
///     cost/sum of the weights of path
/// :rtype: PathLengthMapping
#[pyfunction]
#[pyo3(text_signature = "(graph, node, edge_cost_fn, /, goal=None)")]
fn digraph_dijkstra_shortest_path_lengths(
    py: Python,
    graph: &digraph::PyDiGraph,
    node: usize,
    edge_cost_fn: PyObject,
    goal: Option<usize>,
) -> PyResult<PathLengthMapping> {
    let edge_cost_callable = |a: &PyObject| -> PyResult<f64> {
        let res = edge_cost_fn.call1(py, (a,))?;
        let raw = res.to_object(py);
        raw.extract(py)
    };

    let start = NodeIndex::new(node);
    let goal_index: Option<NodeIndex> = goal.map(NodeIndex::new);

    let res = dijkstra::dijkstra(
        graph,
        start,
        goal_index,
        |e| edge_cost_callable(e.weight()),
        None,
    )?;
    Ok(PathLengthMapping {
        path_lengths: res
            .iter()
            .filter_map(|(k, v)| {
                let k_int = k.index();
                if k_int == node || goal.is_some() && goal.unwrap() != k_int {
                    None
                } else {
                    Some((k_int, *v))
                }
            })
            .collect(),
    })
}

fn _all_pairs_dijkstra_path_lengths<Ty: EdgeType + Sync>(
    py: Python,
    graph: &StableGraph<PyObject, PyObject, Ty>,
    edge_cost_fn: PyObject,
) -> PyResult<AllPairsPathLengthMapping> {
    if graph.node_count() == 0 {
        return Ok(AllPairsPathLengthMapping {
            path_lengths: dictmap_new!(),
        });
    } else if graph.edge_count() == 0 {
        return Ok(AllPairsPathLengthMapping {
            path_lengths: graph
                .node_indices()
                .map(|i| {
                    (
                        i.index(),
                        PathLengthMapping {
                            path_lengths: dictmap_new!(),
                        },
                    )
                })
                .collect(),
        });
    }
    let edge_cost_callable = |a: &PyObject| -> PyResult<f64> {
        let res = edge_cost_fn.call1(py, (a,))?;
        let raw = res.to_object(py);
        raw.extract(py)
    };
    let mut edge_weights: Vec<Option<f64>> =
        Vec::with_capacity(graph.edge_bound());
    for index in 0..=graph.edge_bound() {
        let raw_weight = graph.edge_weight(EdgeIndex::new(index));
        match raw_weight {
            Some(weight) => {
                edge_weights.push(Some(edge_cost_callable(weight)?))
            }
            None => edge_weights.push(None),
        };
    }
    let edge_cost = |e: EdgeIndex| -> PyResult<f64> {
        match edge_weights[e.index()] {
            Some(weight) => Ok(weight),
            None => Err(PyIndexError::new_err("No edge found for index")),
        }
    };
    let node_indices: Vec<NodeIndex> = graph.node_indices().collect();
    let out_map: DictMap<usize, PathLengthMapping> = node_indices
        .into_par_iter()
        .map(|x| {
            let out_map = PathLengthMapping {
                path_lengths: dijkstra::dijkstra(
                    graph,
                    x,
                    None,
                    |e| edge_cost(e.id()),
                    None,
                )
                .unwrap()
                .iter()
                .filter_map(|(index, cost)| {
                    if *index == x {
                        None
                    } else {
                        Some((index.index(), *cost))
                    }
                })
                .collect(),
            };
            (x.index(), out_map)
        })
        .collect();
    Ok(AllPairsPathLengthMapping {
        path_lengths: out_map,
    })
}

fn _all_pairs_dijkstra_shortest_paths<Ty: EdgeType + Sync>(
    py: Python,
    graph: &StableGraph<PyObject, PyObject, Ty>,
    edge_cost_fn: PyObject,
) -> PyResult<AllPairsPathMapping> {
    if graph.node_count() == 0 {
        return Ok(AllPairsPathMapping {
            paths: dictmap_new!(),
        });
    } else if graph.edge_count() == 0 {
        return Ok(AllPairsPathMapping {
            paths: graph
                .node_indices()
                .map(|i| {
                    (
                        i.index(),
                        PathMapping {
                            paths: dictmap_new!(),
                        },
                    )
                })
                .collect(),
        });
    }
    let edge_cost_callable = |a: &PyObject| -> PyResult<f64> {
        let res = edge_cost_fn.call1(py, (a,))?;
        let raw = res.to_object(py);
        raw.extract(py)
    };
    let mut edge_weights: Vec<Option<f64>> =
        Vec::with_capacity(graph.edge_bound());
    for index in 0..=graph.edge_bound() {
        let raw_weight = graph.edge_weight(EdgeIndex::new(index));
        match raw_weight {
            Some(weight) => {
                edge_weights.push(Some(edge_cost_callable(weight)?))
            }
            None => edge_weights.push(None),
        };
    }
    let edge_cost = |e: EdgeIndex| -> PyResult<f64> {
        match edge_weights[e.index()] {
            Some(weight) => Ok(weight),
            None => Err(PyIndexError::new_err("No edge found for index")),
        }
    };
    let node_indices: Vec<NodeIndex> = graph.node_indices().collect();
    Ok(AllPairsPathMapping {
        paths: node_indices
            .into_par_iter()
            .map(|x| {
                let mut paths: HashMap<NodeIndex, Vec<NodeIndex>> =
                    HashMap::with_capacity(graph.node_count());
                dijkstra::dijkstra(
                    graph,
                    x,
                    None,
                    |e| edge_cost(e.id()),
                    Some(&mut paths),
                )
                .unwrap();
                let index = x.index();
                let out_paths = PathMapping {
                    paths: paths
                        .iter()
                        .filter_map(|path_mapping| {
                            let path_index = path_mapping.0.index();
                            if index != path_index {
                                Some((
                                    path_index,
                                    path_mapping
                                        .1
                                        .iter()
                                        .map(|x| x.index())
                                        .collect(),
                                ))
                            } else {
                                None
                            }
                        })
                        .collect(),
                };
                (index, out_paths)
            })
            .collect(),
    })
}

/// Calculate the the shortest length from all nodes in a
/// :class:`~retworkx.PyDiGraph` object
///
/// This function will generate the shortest path from a source node using
/// Dijkstra's algorithm. This function is multithreaded and will run
/// launch a thread pool with threads equal to the number of CPUs by default.
/// You can tune the number of threads with the ``RAYON_NUM_THREADS``
/// environment variable. For example, setting ``RAYON_NUM_THREADS=4`` would
/// limit the thread pool to 4 threads.
///
/// :param graph: The input :class:`~retworkx.PyDiGraph` to use
/// :param edge_cost_fn: A callable object that acts as a weight function for
///     an edge. It will accept a single positional argument, the edge's weight
///     object and will return a float which will be used to represent the
///     weight/cost of the edge
///
/// :return: A read-only dictionary of path lengths. The keys are source
///     node indices and the values are dicts of the target node and the length
///     of the shortest path to that node. For example::
///
///         {
///             0: {1: 2.0, 2: 2.0},
///             1: {2: 1.0},
///             2: {0: 1.0},
///         }
///
/// :rtype: AllPairsPathLengthMapping
#[pyfunction]
#[pyo3(text_signature = "(graph, edge_cost_fn, /)")]
pub fn digraph_all_pairs_dijkstra_path_lengths(
    py: Python,
    graph: &digraph::PyDiGraph,
    edge_cost_fn: PyObject,
) -> PyResult<AllPairsPathLengthMapping> {
    _all_pairs_dijkstra_path_lengths(py, &graph.graph, edge_cost_fn)
}

/// Find the shortest path from all nodes in a :class:`~retworkx.PyDiGraph`
/// object
///
/// This function will generate the shortest path from a source node using
/// Dijkstra's algorithm. This function is multithreaded and will run
/// launch a thread pool with threads equal to the number of CPUs by default.
/// You can tune the number of threads with the ``RAYON_NUM_THREADS``
/// environment variable. For example, setting ``RAYON_NUM_THREADS=4`` would
/// limit the thread pool to 4 threads.
///
/// :param graph: The input :class:`~retworkx.PyDiGraph` object to use
/// :param edge_cost_fn: A callable object that acts as a weight function for
///     an edge. It will accept a single positional argument, the edge's weight
///     object and will return a float which will be used to represent the
///     weight/cost of the edge
///
/// :return: A read-only dictionary of paths. The keys are source node indices
///     and the values are dicts of the target node and the list of the
///     node indices making up the shortest path to that node. For example::
///
///         {
///             0: {1: [0, 1],  2: [0, 1, 2]},
///             1: {2: [1, 2]},
///             2: {0: [2, 0]},
///         }
///
/// :rtype: AllPairsPathMapping
#[pyfunction]
#[pyo3(text_signature = "(graph, edge_cost_fn, /)")]
pub fn digraph_all_pairs_dijkstra_shortest_paths(
    py: Python,
    graph: &digraph::PyDiGraph,
    edge_cost_fn: PyObject,
) -> PyResult<AllPairsPathMapping> {
    _all_pairs_dijkstra_shortest_paths(py, &graph.graph, edge_cost_fn)
}

/// Calculate the the shortest length from all nodes in a
/// :class:`~retworkx.PyGraph` object
///
/// This function will generate the shortest path from a source node using
/// Dijkstra's algorithm.
///
/// :param graph: The input :class:`~retworkx.PyGraph` to use
/// :param edge_cost_fn: A callable object that acts as a weight function for
///     an edge. It will accept a single positional argument, the edge's weight
///     object and will return a float which will be used to represent the
///     weight/cost of the edge
///
/// :return: A read-only dictionary of path lengths. The keys are source
///     node indices and the values are dicts of the target node and the length
///     of the shortest path to that node. For example::
///
///         {
///             0: {1: 2.0, 2: 2.0},
///             1: {2: 1.0},
///             2: {0: 1.0},
///         }
///
/// :rtype: AllPairsPathLengthMapping
#[pyfunction]
#[pyo3(text_signature = "(graph, edge_cost_fn, /)")]
pub fn graph_all_pairs_dijkstra_path_lengths(
    py: Python,
    graph: &graph::PyGraph,
    edge_cost_fn: PyObject,
) -> PyResult<AllPairsPathLengthMapping> {
    _all_pairs_dijkstra_path_lengths(py, &graph.graph, edge_cost_fn)
}

/// Find the shortest path from all nodes in a :class:`~retworkx.PyGraph`
/// object
///
/// This function will generate the shortest path from a source node using
/// Dijkstra's algorithm.
///
/// :param graph: The input :class:`~retworkx.PyGraph` object to use
/// :param edge_cost_fn: A callable object that acts as a weight function for
///     an edge. It will accept a single positional argument, the edge's weight
///     object and will return a float which will be used to represent the
///     weight/cost of the edge
///
/// :return: A read-only dictionary of paths. The keys are destination node
///     indices and the values are dicts of the target node and the list of the
///     node indices making up the shortest path to that node. For example::
///
///         {
///             0: {1: [0, 1],  2: [0, 1, 2]},
///             1: {2: [1, 2]},
///             2: {0: [2, 0]},
///         }
///
/// :rtype: AllPairsPathMapping
#[pyfunction]
#[pyo3(text_signature = "(graph, edge_cost_fn, /)")]
pub fn graph_all_pairs_dijkstra_shortest_paths(
    py: Python,
    graph: &graph::PyGraph,
    edge_cost_fn: PyObject,
) -> PyResult<AllPairsPathMapping> {
    _all_pairs_dijkstra_shortest_paths(py, &graph.graph, edge_cost_fn)
}

/// Compute the A* shortest path for a PyGraph
///
/// :param PyGraph graph: The input graph to use
/// :param int node: The node index to compute the path from
/// :param goal_fn: A python callable that will take in 1 parameter, a node's data
///     object and will return a boolean which will be True if it is the finish
///     node.
/// :param edge_cost_fn: A python callable that will take in 1 parameter, an edge's
///     data object and will return a float that represents the cost of that
///     edge. It must be non-negative.
/// :param estimate_cost_fn: A python callable that will take in 1 parameter, a
///     node's data object and will return a float which represents the estimated
///     cost for the next node. The return must be non-negative. For the
///     algorithm to find the actual shortest path, it should be admissible,
///     meaning that it should never overestimate the actual cost to get to the
///     nearest goal node.
///
/// :returns: The computed shortest path between node and finish as a list
///     of node indices.
/// :rtype: NodeIndices
#[pyfunction]
#[pyo3(text_signature = "(graph, node, goal_fn, edge_cost, estimate_cost, /)")]
fn graph_astar_shortest_path(
    py: Python,
    graph: &graph::PyGraph,
    node: usize,
    goal_fn: PyObject,
    edge_cost_fn: PyObject,
    estimate_cost_fn: PyObject,
) -> PyResult<NodeIndices> {
    let goal_fn_callable = |a: &PyObject| -> PyResult<bool> {
        let res = goal_fn.call1(py, (a,))?;
        let raw = res.to_object(py);
        let output: bool = raw.extract(py)?;
        Ok(output)
    };

    let edge_cost_callable = |a: &PyObject| -> PyResult<f64> {
        let res = edge_cost_fn.call1(py, (a,))?;
        let raw = res.to_object(py);
        let output: f64 = raw.extract(py)?;
        Ok(output)
    };

    let estimate_cost_callable = |a: &PyObject| -> PyResult<f64> {
        let res = estimate_cost_fn.call1(py, (a,))?;
        let raw = res.to_object(py);
        let output: f64 = raw.extract(py)?;
        Ok(output)
    };
    let start = NodeIndex::new(node);

    let astar_res = astar::astar(
        graph,
        start,
        |f| goal_fn_callable(graph.graph.node_weight(f).unwrap()),
        |e| edge_cost_callable(e.weight()),
        |estimate| {
            estimate_cost_callable(graph.graph.node_weight(estimate).unwrap())
        },
    )?;
    let path = match astar_res {
        Some(path) => path,
        None => {
            return Err(NoPathFound::new_err(
                "No path found that satisfies goal_fn",
            ))
        }
    };
    Ok(NodeIndices {
        nodes: path.1.into_iter().map(|x| x.index()).collect(),
    })
}

/// Compute the A* shortest path for a PyDiGraph
///
/// :param PyDiGraph graph: The input graph to use
/// :param int node: The node index to compute the path from
/// :param goal_fn: A python callable that will take in 1 parameter, a node's
///     data object and will return a boolean which will be True if it is the
///     finish node.
/// :param edge_cost_fn: A python callable that will take in 1 parameter, an
///     edge's data object and will return a float that represents the cost of
///     that edge. It must be non-negative.
/// :param estimate_cost_fn: A python callable that will take in 1 parameter, a
///     node's data object and will return a float which represents the
///     estimated cost for the next node. The return must be non-negative. For
///     the algorithm to find the actual shortest path, it should be
///     admissible, meaning that it should never overestimate the actual cost
///     to get to the nearest goal node.
///
/// :return: The computed shortest path between node and finish as a list
///     of node indices.
/// :rtype: NodeIndices
#[pyfunction]
#[pyo3(text_signature = "(graph, node, goal_fn, edge_cost, estimate_cost, /)")]
fn digraph_astar_shortest_path(
    py: Python,
    graph: &digraph::PyDiGraph,
    node: usize,
    goal_fn: PyObject,
    edge_cost_fn: PyObject,
    estimate_cost_fn: PyObject,
) -> PyResult<NodeIndices> {
    let goal_fn_callable = |a: &PyObject| -> PyResult<bool> {
        let res = goal_fn.call1(py, (a,))?;
        let raw = res.to_object(py);
        let output: bool = raw.extract(py)?;
        Ok(output)
    };

    let edge_cost_callable = |a: &PyObject| -> PyResult<f64> {
        let res = edge_cost_fn.call1(py, (a,))?;
        let raw = res.to_object(py);
        let output: f64 = raw.extract(py)?;
        Ok(output)
    };

    let estimate_cost_callable = |a: &PyObject| -> PyResult<f64> {
        let res = estimate_cost_fn.call1(py, (a,))?;
        let raw = res.to_object(py);
        let output: f64 = raw.extract(py)?;
        Ok(output)
    };
    let start = NodeIndex::new(node);

    let astar_res = astar::astar(
        graph,
        start,
        |f| goal_fn_callable(graph.graph.node_weight(f).unwrap()),
        |e| edge_cost_callable(e.weight()),
        |estimate| {
            estimate_cost_callable(graph.graph.node_weight(estimate).unwrap())
        },
    )?;
    let path = match astar_res {
        Some(path) => path,
        None => {
            return Err(NoPathFound::new_err(
                "No path found that satisfies goal_fn",
            ))
        }
    };
    Ok(NodeIndices {
        nodes: path.1.into_iter().map(|x| x.index()).collect(),
    })
}

/// Return a :math:`G_{np}` directed random graph, also known as an
/// Erdős-Rényi graph or a binomial graph.
///
/// For number of nodes :math:`n` and probability :math:`p`, the :math:`G_{n,p}`
/// graph algorithm creates :math:`n` nodes, and for all the :math:`n (n - 1)` possible edges,
/// each edge is created independently with probability :math:`p`.
/// In general, for any probability :math:`p`, the expected number of edges returned
/// is :math:`m = p n (n - 1)`. If :math:`p = 0` or :math:`p = 1`, the returned
/// graph is not random and will always be an empty or a complete graph respectively.
/// An empty graph has zero edges and a complete directed graph has :math:`n (n - 1)` edges.
/// The run time is :math:`O(n + m)` where :math:`m` is the expected number of edges mentioned above.
/// When :math:`p = 0`, run time always reduces to :math:`O(n)`, as the lower bound.
/// When :math:`p = 1`, run time always goes to :math:`O(n + n (n - 1))`, as the upper bound.
/// For other probabilities, this algorithm [1]_ runs in :math:`O(n + m)` time.
///
/// For :math:`0 < p < 1`, the algorithm is based on the implementation of the networkx function
/// ``fast_gnp_random_graph`` [2]_
///
/// :param int num_nodes: The number of nodes to create in the graph
/// :param float probability: The probability of creating an edge between two nodes
/// :param int seed: An optional seed to use for the random number generator
///
/// :return: A PyDiGraph object
/// :rtype: PyDiGraph
///
/// .. [1] Vladimir Batagelj and Ulrik Brandes,
///    "Efficient generation of large random networks",
///    Phys. Rev. E, 71, 036113, 2005.
/// .. [2] https://github.com/networkx/networkx/blob/networkx-2.4/networkx/generators/random_graphs.py#L49-L120
#[pyfunction]
#[pyo3(text_signature = "(num_nodes, probability, seed=None, /)")]
pub fn directed_gnp_random_graph(
    py: Python,
    num_nodes: isize,
    probability: f64,
    seed: Option<u64>,
) -> PyResult<digraph::PyDiGraph> {
    if num_nodes <= 0 {
        return Err(PyValueError::new_err("num_nodes must be > 0"));
    }
    let mut rng: Pcg64 = match seed {
        Some(seed) => Pcg64::seed_from_u64(seed),
        None => Pcg64::from_entropy(),
    };
    let mut inner_graph = StableDiGraph::<PyObject, PyObject>::new();
    for x in 0..num_nodes {
        inner_graph.add_node(x.to_object(py));
    }
    if !(0.0..=1.0).contains(&probability) {
        return Err(PyValueError::new_err(
            "Probability out of range, must be 0 <= p <= 1",
        ));
    }
    if probability > 0.0 {
        if (probability - 1.0).abs() < std::f64::EPSILON {
            for u in 0..num_nodes {
                for v in 0..num_nodes {
                    if u != v {
                        // exclude self-loops
                        let u_index = NodeIndex::new(u as usize);
                        let v_index = NodeIndex::new(v as usize);
                        inner_graph.add_edge(u_index, v_index, py.None());
                    }
                }
            }
        } else {
            let mut v: isize = 0;
            let mut w: isize = -1;
            let lp: f64 = (1.0 - probability).ln();

            let between = Uniform::new(0.0, 1.0);
            while v < num_nodes {
                let random: f64 = between.sample(&mut rng);
                let lr: f64 = (1.0 - random).ln();
                let ratio: isize = (lr / lp) as isize;
                w = w + 1 + ratio;
                // avoid self loops
                if v == w {
                    w += 1;
                }
                while v < num_nodes && num_nodes <= w {
                    w -= v;
                    v += 1;
                    // avoid self loops
                    if v == w {
                        w -= v;
                        v += 1;
                    }
                }
                if v < num_nodes {
                    let v_index = NodeIndex::new(v as usize);
                    let w_index = NodeIndex::new(w as usize);
                    inner_graph.add_edge(v_index, w_index, py.None());
                }
            }
        }
    }

    let graph = digraph::PyDiGraph {
        graph: inner_graph,
        cycle_state: algo::DfsSpace::default(),
        check_cycle: false,
        node_removed: false,
        multigraph: true,
    };
    Ok(graph)
}

/// Return a :math:`G_{np}` random undirected graph, also known as an
/// Erdős-Rényi graph or a binomial graph.
///
/// For number of nodes :math:`n` and probability :math:`p`, the :math:`G_{n,p}`
/// graph algorithm creates :math:`n` nodes, and for all the :math:`n (n - 1)/2` possible edges,
/// each edge is created independently with probability :math:`p`.
/// In general, for any probability :math:`p`, the expected number of edges returned
/// is :math:`m = p n (n - 1)/2`. If :math:`p = 0` or :math:`p = 1`, the returned
/// graph is not random and will always be an empty or a complete graph respectively.
/// An empty graph has zero edges and a complete undirected graph has :math:`n (n - 1)/2` edges.
/// The run time is :math:`O(n + m)` where :math:`m` is the expected number of edges mentioned above.
/// When :math:`p = 0`, run time always reduces to :math:`O(n)`, as the lower bound.
/// When :math:`p = 1`, run time always goes to :math:`O(n + n (n - 1)/2)`, as the upper bound.
/// For other probabilities, this algorithm [1]_ runs in :math:`O(n + m)` time.
///
/// For :math:`0 < p < 1`, the algorithm is based on the implementation of the networkx function
/// ``fast_gnp_random_graph`` [2]_
///
/// :param int num_nodes: The number of nodes to create in the graph
/// :param float probability: The probability of creating an edge between two nodes
/// :param int seed: An optional seed to use for the random number generator
///
/// :return: A PyGraph object
/// :rtype: PyGraph
///
/// .. [1] Vladimir Batagelj and Ulrik Brandes,
///    "Efficient generation of large random networks",
///    Phys. Rev. E, 71, 036113, 2005.
/// .. [2] https://github.com/networkx/networkx/blob/networkx-2.4/networkx/generators/random_graphs.py#L49-L120
#[pyfunction]
#[pyo3(text_signature = "(num_nodes, probability, seed=None, /)")]
pub fn undirected_gnp_random_graph(
    py: Python,
    num_nodes: isize,
    probability: f64,
    seed: Option<u64>,
) -> PyResult<graph::PyGraph> {
    if num_nodes <= 0 {
        return Err(PyValueError::new_err("num_nodes must be > 0"));
    }
    let mut rng: Pcg64 = match seed {
        Some(seed) => Pcg64::seed_from_u64(seed),
        None => Pcg64::from_entropy(),
    };
    let mut inner_graph = StableUnGraph::<PyObject, PyObject>::default();
    for x in 0..num_nodes {
        inner_graph.add_node(x.to_object(py));
    }
    if !(0.0..=1.0).contains(&probability) {
        return Err(PyValueError::new_err(
            "Probability out of range, must be 0 <= p <= 1",
        ));
    }
    if probability > 0.0 {
        if (probability - 1.0).abs() < std::f64::EPSILON {
            for u in 0..num_nodes {
                for v in u + 1..num_nodes {
                    let u_index = NodeIndex::new(u as usize);
                    let v_index = NodeIndex::new(v as usize);
                    inner_graph.add_edge(u_index, v_index, py.None());
                }
            }
        } else {
            let mut v: isize = 1;
            let mut w: isize = -1;
            let lp: f64 = (1.0 - probability).ln();

            let between = Uniform::new(0.0, 1.0);
            while v < num_nodes {
                let random: f64 = between.sample(&mut rng);
                let lr = (1.0 - random).ln();
                let ratio: isize = (lr / lp) as isize;
                w = w + 1 + ratio;
                while w >= v && v < num_nodes {
                    w -= v;
                    v += 1;
                }
                if v < num_nodes {
                    let v_index = NodeIndex::new(v as usize);
                    let w_index = NodeIndex::new(w as usize);
                    inner_graph.add_edge(v_index, w_index, py.None());
                }
            }
        }
    }

    let graph = graph::PyGraph {
        graph: inner_graph,
        node_removed: false,
        multigraph: true,
    };
    Ok(graph)
}

/// Return a :math:`G_{nm}` of a directed graph
///
/// Generates a random directed graph out of all the possible graphs with :math:`n` nodes and
/// :math:`m` edges. The generated graph will not be a multigraph and will not have self loops.
///
/// For :math:`n` nodes, the maximum edges that can be returned is :math:`n (n - 1)`.
/// Passing :math:`m` higher than that will still return the maximum number of edges.
/// If :math:`m = 0`, the returned graph will always be empty (no edges).
/// When a seed is provided, the results are reproducible. Passing a seed when :math:`m = 0`
/// or :math:`m >= n (n - 1)` has no effect, as the result will always be an empty or a complete graph respectively.
///
/// This algorithm has a time complexity of :math:`O(n + m)`
///
/// :param int num_nodes: The number of nodes to create in the graph
/// :param int num_edges: The number of edges to create in the graph
/// :param int seed: An optional seed to use for the random number generator
///
/// :return: A PyDiGraph object
/// :rtype: PyDiGraph
///
#[pyfunction]
#[pyo3(text_signature = "(num_nodes, num_edges, seed=None, /)")]
pub fn directed_gnm_random_graph(
    py: Python,
    num_nodes: isize,
    num_edges: isize,
    seed: Option<u64>,
) -> PyResult<digraph::PyDiGraph> {
    if num_nodes <= 0 {
        return Err(PyValueError::new_err("num_nodes must be > 0"));
    }
    if num_edges < 0 {
        return Err(PyValueError::new_err("num_edges must be >= 0"));
    }
    let mut rng: Pcg64 = match seed {
        Some(seed) => Pcg64::seed_from_u64(seed),
        None => Pcg64::from_entropy(),
    };
    let mut inner_graph = StableDiGraph::<PyObject, PyObject>::new();
    for x in 0..num_nodes {
        inner_graph.add_node(x.to_object(py));
    }
    // if number of edges to be created is >= max,
    // avoid randomly missed trials and directly add edges between every node
    if num_edges >= num_nodes * (num_nodes - 1) {
        for u in 0..num_nodes {
            for v in 0..num_nodes {
                // avoid self-loops
                if u != v {
                    let u_index = NodeIndex::new(u as usize);
                    let v_index = NodeIndex::new(v as usize);
                    inner_graph.add_edge(u_index, v_index, py.None());
                }
            }
        }
    } else {
        let mut created_edges: isize = 0;
        let between = Uniform::new(0, num_nodes);
        while created_edges < num_edges {
            let u = between.sample(&mut rng);
            let v = between.sample(&mut rng);
            let u_index = NodeIndex::new(u as usize);
            let v_index = NodeIndex::new(v as usize);
            // avoid self-loops and multi-graphs
            if u != v && inner_graph.find_edge(u_index, v_index).is_none() {
                inner_graph.add_edge(u_index, v_index, py.None());
                created_edges += 1;
            }
        }
    }
    let graph = digraph::PyDiGraph {
        graph: inner_graph,
        cycle_state: algo::DfsSpace::default(),
        check_cycle: false,
        node_removed: false,
        multigraph: true,
    };
    Ok(graph)
}

/// Return a :math:`G_{nm}` of an undirected graph
///
/// Generates a random undirected graph out of all the possible graphs with :math:`n` nodes and
/// :math:`m` edges. The generated graph will not be a multigraph and will not have self loops.
///
/// For :math:`n` nodes, the maximum edges that can be returned is :math:`n (n - 1)/2`.
/// Passing :math:`m` higher than that will still return the maximum number of edges.
/// If :math:`m = 0`, the returned graph will always be empty (no edges).
/// When a seed is provided, the results are reproducible. Passing a seed when :math:`m = 0`
/// or :math:`m >= n (n - 1)/2` has no effect, as the result will always be an empty or a complete graph respectively.
///
/// This algorithm has a time complexity of :math:`O(n + m)`
///
/// :param int num_nodes: The number of nodes to create in the graph
/// :param int num_edges: The number of edges to create in the graph
/// :param int seed: An optional seed to use for the random number generator
///
/// :return: A PyGraph object
/// :rtype: PyGraph

#[pyfunction]
#[pyo3(text_signature = "(num_nodes, probability, seed=None, /)")]
pub fn undirected_gnm_random_graph(
    py: Python,
    num_nodes: isize,
    num_edges: isize,
    seed: Option<u64>,
) -> PyResult<graph::PyGraph> {
    if num_nodes <= 0 {
        return Err(PyValueError::new_err("num_nodes must be > 0"));
    }
    if num_edges < 0 {
        return Err(PyValueError::new_err("num_edges must be >= 0"));
    }
    let mut rng: Pcg64 = match seed {
        Some(seed) => Pcg64::seed_from_u64(seed),
        None => Pcg64::from_entropy(),
    };
    let mut inner_graph = StableUnGraph::<PyObject, PyObject>::default();
    for x in 0..num_nodes {
        inner_graph.add_node(x.to_object(py));
    }
    // if number of edges to be created is >= max,
    // avoid randomly missed trials and directly add edges between every node
    if num_edges >= num_nodes * (num_nodes - 1) / 2 {
        for u in 0..num_nodes {
            for v in u + 1..num_nodes {
                let u_index = NodeIndex::new(u as usize);
                let v_index = NodeIndex::new(v as usize);
                inner_graph.add_edge(u_index, v_index, py.None());
            }
        }
    } else {
        let mut created_edges: isize = 0;
        let between = Uniform::new(0, num_nodes);
        while created_edges < num_edges {
            let u = between.sample(&mut rng);
            let v = between.sample(&mut rng);
            let u_index = NodeIndex::new(u as usize);
            let v_index = NodeIndex::new(v as usize);
            // avoid self-loops and multi-graphs
            if u != v && inner_graph.find_edge(u_index, v_index).is_none() {
                inner_graph.add_edge(u_index, v_index, py.None());
                created_edges += 1;
            }
        }
    }
    let graph = graph::PyGraph {
        graph: inner_graph,
        node_removed: false,
        multigraph: true,
    };
    Ok(graph)
}

#[inline]
fn pnorm(x: f64, p: f64) -> f64 {
    if p == 1.0 || p == std::f64::INFINITY {
        x.abs()
    } else if p == 2.0 {
        x * x
    } else {
        x.abs().powf(p)
    }
}

fn distance(x: &[f64], y: &[f64], p: f64) -> f64 {
    let it = x.iter().zip(y.iter()).map(|(xi, yi)| pnorm(xi - yi, p));

    if p == std::f64::INFINITY {
        it.fold(-1.0, |max, x| if x > max { x } else { max })
    } else {
        it.sum()
    }
}

/// Returns a random geometric graph in the unit cube of dimensions `dim`.
///
/// The random geometric graph model places `num_nodes` nodes uniformly at
/// random in the unit cube. Two nodes are joined by an edge if the
/// distance between the nodes is at most `radius`.
///
/// Each node has a node attribute ``'pos'`` that stores the
/// position of that node in Euclidean space as provided by the
/// ``pos`` keyword argument or, if ``pos`` was not provided, as
/// generated by this function.
///
/// :param int num_nodes: The number of nodes to create in the graph
/// :param float radius: Distance threshold value
/// :param int dim: Dimension of node positions. Default: 2
/// :param list pos: Optional list with node positions as values
/// :param float p: Which Minkowski distance metric to use.  `p` has to meet the condition
///     ``1 <= p <= infinity``.
///     If this argument is not specified, the :math:`L^2` metric
///     (the Euclidean distance metric), p = 2 is used.
/// :param int seed: An optional seed to use for the random number generator
///
/// :return: A PyGraph object
/// :rtype: PyGraph
#[pyfunction(dim = "2", p = "2.0")]
#[pyo3(
    text_signature = "(num_nodes, radius, /, dim=2, pos=None, p=2.0, seed=None)"
)]
pub fn random_geometric_graph(
    py: Python,
    num_nodes: usize,
    radius: f64,
    dim: usize,
    pos: Option<Vec<Vec<f64>>>,
    p: f64,
    seed: Option<u64>,
) -> PyResult<graph::PyGraph> {
    if num_nodes == 0 {
        return Err(PyValueError::new_err("num_nodes must be > 0"));
    }

    let mut inner_graph = StableUnGraph::<PyObject, PyObject>::default();

    let radius_p = pnorm(radius, p);
    let mut rng: Pcg64 = match seed {
        Some(seed) => Pcg64::seed_from_u64(seed),
        None => Pcg64::from_entropy(),
    };

    let dist = Uniform::new(0.0, 1.0);
    let pos = pos.unwrap_or_else(|| {
        (0..num_nodes)
            .map(|_| (0..dim).map(|_| dist.sample(&mut rng)).collect())
            .collect()
    });

    if num_nodes != pos.len() {
        return Err(PyValueError::new_err(
            "number of elements in pos and num_nodes must be equal",
        ));
    }

    for pval in pos.iter() {
        let pos_dict = PyDict::new(py);
        pos_dict.set_item("pos", pval.to_object(py))?;

        inner_graph.add_node(pos_dict.into());
    }

    for u in 0..(num_nodes - 1) {
        for v in (u + 1)..num_nodes {
            if distance(&pos[u], &pos[v], p) < radius_p {
                inner_graph.add_edge(
                    NodeIndex::new(u),
                    NodeIndex::new(v),
                    py.None(),
                );
            }
        }
    }

    let graph = graph::PyGraph {
        graph: inner_graph,
        node_removed: false,
        multigraph: true,
    };
    Ok(graph)
}

/// Return a list of cycles which form a basis for cycles of a given PyGraph
///
/// A basis for cycles of a graph is a minimal collection of
/// cycles such that any cycle in the graph can be written
/// as a sum of cycles in the basis.  Here summation of cycles
/// is defined as the exclusive or of the edges.
///
/// This is adapted from algorithm CACM 491 [1]_.
///
/// :param PyGraph graph: The graph to find the cycle basis in
/// :param int root: Optional index for starting node for basis
///
/// :returns: A list of cycle lists. Each list is a list of node ids which
///     forms a cycle (loop) in the input graph
/// :rtype: list
///
/// .. [1] Paton, K. An algorithm for finding a fundamental set of
///    cycles of a graph. Comm. ACM 12, 9 (Sept 1969), 514-518.
#[pyfunction]
#[pyo3(text_signature = "(graph, /, root=None)")]
pub fn cycle_basis(
    graph: &graph::PyGraph,
    root: Option<usize>,
) -> Vec<Vec<usize>> {
    let mut root_node = root;
    let mut graph_nodes: HashSet<NodeIndex> =
        graph.graph.node_indices().collect();
    let mut cycles: Vec<Vec<usize>> = Vec::new();
    while !graph_nodes.is_empty() {
        let temp_value: NodeIndex;
        // If root_node is not set get an arbitrary node from the set of graph
        // nodes we've not "examined"
        let root_index = match root_node {
            Some(root_value) => NodeIndex::new(root_value),
            None => {
                temp_value = *graph_nodes.iter().next().unwrap();
                graph_nodes.remove(&temp_value);
                temp_value
            }
        };
        // Stack (ie "pushdown list") of vertices already in the spanning tree
        let mut stack: Vec<NodeIndex> = vec![root_index];
        // Map of node index to predecessor node index
        let mut pred: HashMap<NodeIndex, NodeIndex> = HashMap::new();
        pred.insert(root_index, root_index);
        // Set of examined nodes during this iteration
        let mut used: HashMap<NodeIndex, HashSet<NodeIndex>> = HashMap::new();
        used.insert(root_index, HashSet::new());
        // Walk the spanning tree
        while !stack.is_empty() {
            // Use the last element added so that cycles are easier to find
            let z = stack.pop().unwrap();
            for neighbor in graph.graph.neighbors(z) {
                // A new node was encountered:
                if !used.contains_key(&neighbor) {
                    pred.insert(neighbor, z);
                    stack.push(neighbor);
                    let mut temp_set: HashSet<NodeIndex> = HashSet::new();
                    temp_set.insert(z);
                    used.insert(neighbor, temp_set);
                // A self loop:
                } else if z == neighbor {
                    let cycle: Vec<usize> = vec![z.index()];
                    cycles.push(cycle);
                // A cycle was found:
                } else if !used.get(&z).unwrap().contains(&neighbor) {
                    let pn = used.get(&neighbor).unwrap();
                    let mut cycle: Vec<NodeIndex> = vec![neighbor, z];
                    let mut p = pred.get(&z).unwrap();
                    while !pn.contains(p) {
                        cycle.push(*p);
                        p = pred.get(p).unwrap();
                    }
                    cycle.push(*p);
                    cycles.push(cycle.iter().map(|x| x.index()).collect());
                    let neighbor_set = used.get_mut(&neighbor).unwrap();
                    neighbor_set.insert(z);
                }
            }
        }
        let mut temp_hashset: HashSet<NodeIndex> = HashSet::new();
        for key in pred.keys() {
            temp_hashset.insert(*key);
        }
        graph_nodes = graph_nodes.difference(&temp_hashset).copied().collect();
        root_node = None;
    }
    cycles
}

/// Compute a maximum-weighted matching for a :class:`~retworkx.PyGraph`
///
/// A matching is a subset of edges in which no node occurs more than once.
/// The weight of a matching is the sum of the weights of its edges.
/// A maximal matching cannot add more edges and still be a matching.
/// The cardinality of a matching is the number of matched edges.
///
/// This function takes time :math:`O(n^3)` where ``n`` is the number of nodes
/// in the graph.
///
/// This method is based on the "blossom" method for finding augmenting
/// paths and the "primal-dual" method for finding a matching of maximum
/// weight, both methods invented by Jack Edmonds [1]_.
///
/// :param PyGraph graph: The undirected graph to compute the max weight
///     matching for. Expects to have no parallel edges (multigraphs are
///     untested currently).
/// :param bool max_cardinality: If True, compute the maximum-cardinality
///     matching with maximum weight among all maximum-cardinality matchings.
///     Defaults False.
/// :param callable weight_fn: An optional callable that will be passed a
///     single argument the edge object for each edge in the graph. It is
///     expected to return an ``int`` weight for that edge. For example,
///     if the weights are all integers you can use: ``lambda x: x``. If not
///     specified the value for ``default_weight`` will be used for all
///     edge weights.
/// :param int default_weight: The ``int`` value to use for all edge weights
///     in the graph if ``weight_fn`` is not specified. Defaults to ``1``.
/// :param bool verify_optimum: A boolean flag to run a check that the found
///     solution is optimum. If set to true an exception will be raised if
///     the found solution is not optimum. This is mostly useful for testing.
///
/// :returns: A set of tuples ofthe matching, Note that only a single
///     direction will be listed in the output, for example:
///     ``{(0, 1),}``.
/// :rtype: set
///
/// .. [1] "Efficient Algorithms for Finding Maximum Matching in Graphs",
///     Zvi Galil, ACM Computing Surveys, 1986.
///
#[pyfunction(
    max_cardinality = "false",
    default_weight = 1,
    verify_optimum = "false"
)]
#[pyo3(
    text_signature = "(graph, /, max_cardinality=False, weight_fn=None, default_weight=1, verify_optimum=False)"
)]
pub fn max_weight_matching(
    py: Python,
    graph: &graph::PyGraph,
    max_cardinality: bool,
    weight_fn: Option<PyObject>,
    default_weight: i128,
    verify_optimum: bool,
) -> PyResult<HashSet<(usize, usize)>> {
    max_weight_matching::max_weight_matching(
        py,
        graph,
        max_cardinality,
        weight_fn,
        default_weight,
        verify_optimum,
    )
}

/// Compute the strongly connected components for a directed graph
///
/// This function is implemented using Kosaraju's algorithm
///
/// :param PyDiGraph graph: The input graph to find the strongly connected
///     components for.
///
/// :return: A list of list of node ids for strongly connected components
/// :rtype: list
#[pyfunction]
#[pyo3(text_signature = "(graph, /)")]
pub fn strongly_connected_components(
    graph: &digraph::PyDiGraph,
) -> Vec<Vec<usize>> {
    algo::kosaraju_scc(graph)
        .iter()
        .map(|x| x.iter().map(|id| id.index()).collect())
        .collect()
}

/// Return the first cycle encountered during DFS of a given PyDiGraph,
/// empty list is returned if no cycle is found
///
/// :param PyDiGraph graph: The graph to find the cycle in
/// :param int source: Optional index to find a cycle for. If not specified an
///     arbitrary node will be selected from the graph.
///
/// :returns: A list describing the cycle. The index of node ids which
///     forms a cycle (loop) in the input graph
/// :rtype: EdgeList
#[pyfunction]
#[pyo3(text_signature = "(graph, /, source=None)")]
pub fn digraph_find_cycle(
    graph: &digraph::PyDiGraph,
    source: Option<usize>,
) -> EdgeList {
    let mut graph_nodes: HashSet<NodeIndex> =
        graph.graph.node_indices().collect();
    let mut cycle: Vec<(usize, usize)> =
        Vec::with_capacity(graph.graph.edge_count());
    let temp_value: NodeIndex;
    // If source is not set get an arbitrary node from the set of graph
    // nodes we've not "examined"
    let source_index = match source {
        Some(source_value) => NodeIndex::new(source_value),
        None => {
            temp_value = *graph_nodes.iter().next().unwrap();
            graph_nodes.remove(&temp_value);
            temp_value
        }
    };

    // Stack (ie "pushdown list") of vertices already in the spanning tree
    let mut stack: Vec<NodeIndex> = vec![source_index];
    // map to store parent of a node
    let mut pred: HashMap<NodeIndex, NodeIndex> = HashMap::new();
    // a node is in the visiting set if at least one of its child is unexamined
    let mut visiting = HashSet::new();
    // a node is in visited set if all of its children have been examined
    let mut visited = HashSet::new();
    while !stack.is_empty() {
        let mut z = *stack.last().unwrap();
        visiting.insert(z);

        let children = graph
            .graph
            .neighbors_directed(z, petgraph::Direction::Outgoing);

        for child in children {
            //cycle is found
            if visiting.contains(&child) {
                cycle.push((z.index(), child.index()));
                //backtrack
                loop {
                    if z == child {
                        cycle.reverse();
                        break;
                    }
                    cycle.push((pred[&z].index(), z.index()));
                    z = pred[&z];
                }
                return EdgeList { edges: cycle };
            }
            //if an unexplored node is encountered
            if !visited.contains(&child) {
                stack.push(child);
                pred.insert(child, z);
            }
        }

        let top = *stack.last().unwrap();
        //if no further children and explored, move to visited
        if top.index() == z.index() {
            stack.pop();
            visiting.remove(&z);
            visited.insert(z);
        }
    }
    EdgeList { edges: cycle }
}

fn _inner_is_matching(
    graph: &graph::PyGraph,
    matching: &HashSet<(usize, usize)>,
) -> bool {
    let has_edge = |e: &(usize, usize)| -> bool {
        graph
            .graph
            .contains_edge(NodeIndex::new(e.0), NodeIndex::new(e.1))
    };

    if !matching.iter().all(|e| has_edge(e)) {
        return false;
    }
    let mut found: HashSet<usize> = HashSet::with_capacity(2 * matching.len());
    for (v1, v2) in matching {
        if found.contains(v1) || found.contains(v2) {
            return false;
        }
        found.insert(*v1);
        found.insert(*v2);
    }
    true
}

/// Check if matching is valid for graph
///
/// A *matching* in a graph is a set of edges in which no two distinct
/// edges share a common endpoint.
///
/// :param PyDiGraph graph: The graph to check if the matching is valid for
/// :param set matching: A set of node index tuples for each edge in the
///     matching.
///
/// :returns: Whether the provided matching is a valid matching for the graph
/// :rtype: bool
#[pyfunction]
#[pyo3(text_signature = "(graph, matching, /)")]
pub fn is_matching(
    graph: &graph::PyGraph,
    matching: HashSet<(usize, usize)>,
) -> bool {
    _inner_is_matching(graph, &matching)
}

/// Check if a matching is a maximal (**not** maximum) matching for a graph
///
/// A *maximal matching* in a graph is a matching in which adding any
/// edge would cause the set to no longer be a valid matching.
///
/// .. note::
///
///   This is not checking for a *maximum* (globally optimal) matching, but
///   a *maximal* (locally optimal) matching.
///
/// :param PyDiGraph graph: The graph to check if the matching is maximal for.
/// :param set matching: A set of node index tuples for each edge in the
///     matching.
///
/// :returns: Whether the provided matching is a valid matching and whether it
///     is maximal or not.
/// :rtype: bool
#[pyfunction]
#[pyo3(text_signature = "(graph, matching, /)")]
pub fn is_maximal_matching(
    graph: &graph::PyGraph,
    matching: HashSet<(usize, usize)>,
) -> bool {
    if !_inner_is_matching(graph, &matching) {
        return false;
    }
    let edge_list: HashSet<[usize; 2]> = graph
        .edge_references()
        .map(|edge| {
            let mut tmp_array = [edge.source().index(), edge.target().index()];
            tmp_array.sort_unstable();
            tmp_array
        })
        .collect();
    let matched_edges: HashSet<[usize; 2]> = matching
        .iter()
        .map(|edge| {
            let mut tmp_array = [edge.0, edge.1];
            tmp_array.sort_unstable();
            tmp_array
        })
        .collect();
    let mut unmatched_edges = edge_list.difference(&matched_edges);
    unmatched_edges.all(|e| {
        let mut tmp_set = matching.clone();
        tmp_set.insert((e[0], e[1]));
        !_inner_is_matching(graph, &tmp_set)
    })
}

fn _graph_triangles(graph: &graph::PyGraph, node: usize) -> (usize, usize) {
    let mut triangles: usize = 0;

    let index = NodeIndex::new(node);
    let mut neighbors: HashSet<NodeIndex> =
        graph.graph.neighbors(index).collect();
    neighbors.remove(&index);

    for nodev in &neighbors {
        triangles += graph
            .graph
            .neighbors(*nodev)
            .filter(|&x| (x != *nodev) && neighbors.contains(&x))
            .count();
    }

    let d: usize = neighbors.len();
    let triples: usize = match d {
        0 => 0,
        _ => (d * (d - 1)) / 2,
    };

    (triangles / 2, triples)
}

/// Compute the transitivity of an undirected graph.
///
/// The transitivity of a graph is defined as:
///
/// .. math::
///     `c=3 \times \frac{\text{number of triangles}}{\text{number of connected triples}}`
///
/// A “connected triple” means a single vertex with
/// edges running to an unordered pair of others.
///
/// This function is multithreaded and will run
/// launch a thread pool with threads equal to the number of CPUs by default.
/// You can tune the number of threads with the ``RAYON_NUM_THREADS``
/// environment variable. For example, setting ``RAYON_NUM_THREADS=4`` would
/// limit the thread pool to 4 threads.
///
/// .. note::
///
///     The function implicitly assumes that there are no parallel edges
///     or self loops. It may produce incorrect/unexpected results if the
///     input graph has self loops or parallel edges.
///
/// :param PyGraph graph: Graph to be used.
///
/// :returns: Transitivity.
/// :rtype: float
#[pyfunction]
#[pyo3(text_signature = "(graph, /)")]
fn graph_transitivity(graph: &graph::PyGraph) -> f64 {
    let node_indices: Vec<NodeIndex> = graph.graph.node_indices().collect();
    let (triangles, triples) = node_indices
        .par_iter()
        .map(|node| _graph_triangles(graph, node.index()))
        .reduce(
            || (0, 0),
            |(sumx, sumy), (resx, resy)| (sumx + resx, sumy + resy),
        );

    match triangles {
        0 => 0.0,
        _ => triangles as f64 / triples as f64,
    }
}

fn _digraph_triangles(
    graph: &digraph::PyDiGraph,
    node: usize,
) -> (usize, usize) {
    let mut triangles: usize = 0;

    let index = NodeIndex::new(node);
    let mut out_neighbors: HashSet<NodeIndex> = graph
        .graph
        .neighbors_directed(index, petgraph::Direction::Outgoing)
        .collect();
    out_neighbors.remove(&index);

    let mut in_neighbors: HashSet<NodeIndex> = graph
        .graph
        .neighbors_directed(index, petgraph::Direction::Incoming)
        .collect();
    in_neighbors.remove(&index);

    let neighbors = out_neighbors.iter().chain(in_neighbors.iter());

    for nodev in neighbors {
        triangles += graph
            .graph
            .neighbors_directed(*nodev, petgraph::Direction::Outgoing)
            .chain(
                graph
                    .graph
                    .neighbors_directed(*nodev, petgraph::Direction::Incoming),
            )
            .map(|x| {
                let mut res: usize = 0;

                if (x != *nodev) && out_neighbors.contains(&x) {
                    res += 1;
                }
                if (x != *nodev) && in_neighbors.contains(&x) {
                    res += 1;
                }
                res
            })
            .sum::<usize>();
    }

    let din: usize = in_neighbors.len();
    let dout: usize = out_neighbors.len();

    let dtot = dout + din;
    let dbil: usize = out_neighbors.intersection(&in_neighbors).count();
    let triples: usize = match dtot {
        0 => 0,
        _ => dtot * (dtot - 1) - 2 * dbil,
    };

    (triangles / 2, triples)
}

/// Compute the transitivity of a directed graph.
///
/// The transitivity of a directed graph is defined in [Fag]_, Eq.8:
///
/// .. math::
///     `c=3 \times \frac{\text{number of triangles}}{\text{number of all possible triangles}}`
///
/// A triangle is a connected triple of nodes.
/// Different edge orientations counts as different triangles.
///
/// This function is multithreaded and will run
/// launch a thread pool with threads equal to the number of CPUs by default.
/// You can tune the number of threads with the ``RAYON_NUM_THREADS``
/// environment variable. For example, setting ``RAYON_NUM_THREADS=4`` would
/// limit the thread pool to 4 threads.
///
/// .. note::
///
///     The function implicitly assumes that there are no parallel edges
///     or self loops. It may produce incorrect/unexpected results if the
///     input graph has self loops or parallel edges.
///
/// :param PyDiGraph graph: Directed graph to be used.
///
/// :returns: Transitivity.
/// :rtype: float
///
/// .. [Fag] Clustering in complex directed networks by G. Fagiolo,
///    Physical Review E, 76(2), 026107 (2007)
#[pyfunction]
#[pyo3(text_signature = "(graph, /)")]
fn digraph_transitivity(graph: &digraph::PyDiGraph) -> f64 {
    let node_indices: Vec<NodeIndex> = graph.graph.node_indices().collect();
    let (triangles, triples) = node_indices
        .par_iter()
        .map(|node| _digraph_triangles(graph, node.index()))
        .reduce(
            || (0, 0),
            |(sumx, sumy), (resx, resy)| (sumx + resx, sumy + resy),
        );

    match triangles {
        0 => 0.0,
        _ => triangles as f64 / triples as f64,
    }
}

pub fn _core_number<Ty>(
    py: Python,
    graph: &StableGraph<PyObject, PyObject, Ty>,
) -> PyResult<PyObject>
where
    Ty: EdgeType,
{
    let node_num = graph.node_count();
    if node_num == 0 {
        return Ok(PyDict::new(py).into());
    }

    let mut cores: HashMap<NodeIndex, usize> = HashMap::with_capacity(node_num);
    let mut node_vec: Vec<NodeIndex> = graph.node_indices().collect();
    let mut degree_map: HashMap<NodeIndex, usize> =
        HashMap::with_capacity(node_num);
    let mut nbrs: HashMap<NodeIndex, HashSet<NodeIndex>> =
        HashMap::with_capacity(node_num);
    let mut node_pos: HashMap<NodeIndex, usize> =
        HashMap::with_capacity(node_num);

    for k in node_vec.iter() {
        let k_nbrs: HashSet<NodeIndex> =
            graph.neighbors_undirected(*k).collect();
        let k_deg = k_nbrs.len();

        nbrs.insert(*k, k_nbrs);
        cores.insert(*k, k_deg);
        degree_map.insert(*k, k_deg);
    }
    node_vec.par_sort_by_key(|k| degree_map.get(k));

    let mut bin_boundaries: Vec<usize> =
        Vec::with_capacity(degree_map[&node_vec[node_num - 1]] + 1);
    bin_boundaries.push(0);
    let mut curr_degree = 0;
    for (i, v) in node_vec.iter().enumerate() {
        node_pos.insert(*v, i);
        let v_degree = degree_map[v];
        if v_degree > curr_degree {
            for _ in 0..v_degree - curr_degree {
                bin_boundaries.push(i);
            }
            curr_degree = v_degree;
        }
    }

    for v_ind in 0..node_vec.len() {
        let v = node_vec[v_ind];
        let v_nbrs = nbrs[&v].clone();
        for u in v_nbrs {
            if cores[&u] > cores[&v] {
                nbrs.get_mut(&u).unwrap().remove(&v);
                let pos = node_pos[&u];
                let bin_start = bin_boundaries[cores[&u]];
                *node_pos.get_mut(&u).unwrap() = bin_start;
                *node_pos.get_mut(&node_vec[bin_start]).unwrap() = pos;
                node_vec.swap(bin_start, pos);
                bin_boundaries[cores[&u]] += 1;
                *cores.get_mut(&u).unwrap() -= 1;
            }
        }
    }

    let out_dict = PyDict::new(py);
    for (v_index, core) in cores {
        out_dict.set_item(v_index.index(), core)?;
    }
    Ok(out_dict.into())
}

/// Return the core number for each node in the graph.
///
/// A k-core is a maximal subgraph that contains nodes of degree k or more.
///
/// .. note::
///
///     The function implicitly assumes that there are no parallel edges
///     or self loops. It may produce incorrect/unexpected results if the
///     input graph has self loops or parallel edges.
///
/// :param PyGraph: The graph to get core numbers
///
/// :returns: A dictionary keyed by node index to the core number
/// :rtype: dict
#[pyfunction]
#[pyo3(text_signature = "(graph, /)")]
pub fn graph_core_number(
    py: Python,
    graph: &graph::PyGraph,
) -> PyResult<PyObject> {
    _core_number(py, &graph.graph)
}

/// Return the core number for each node in the directed graph.
///
/// A k-core is a maximal subgraph that contains nodes of degree k or more.
/// For directed graphs, the degree is calculated as in_degree + out_degree.
///
/// .. note::
///
///     The function implicitly assumes that there are no parallel edges
///     or self loops. It may produce incorrect/unexpected results if the
///     input graph has self loops or parallel edges.
///
/// :param PyDiGraph: The directed graph to get core numbers
///
/// :returns: A dictionary keyed by node index to the core number
/// :rtype: dict
#[pyfunction]
#[pyo3(text_signature = "(graph, /)")]
pub fn digraph_core_number(
    py: Python,
    graph: &digraph::PyDiGraph,
) -> PyResult<PyObject> {
    _core_number(py, &graph.graph)
}

/// Find the edges in the minimum spanning tree or forest of a graph
/// using Kruskal's algorithm.
///
/// :param PyGraph graph: Undirected graph
/// :param weight_fn: A callable object (function, lambda, etc) which
///     will be passed the edge object and expected to return a ``float``. This
///     tells retworkx/rust how to extract a numerical weight as a ``float``
///     for edge object. Some simple examples are::
///
///         minimum_spanning_edges(graph, weight_fn: lambda x: 1)
///
///     to return a weight of 1 for all edges. Also::
///
///         minimum_spanning_edges(graph, weight_fn: float)
///
///     to cast the edge object as a float as the weight.
/// :param float default_weight: If ``weight_fn`` isn't specified this optional
///     float value will be used for the weight/cost of each edge.
///
/// :returns: The :math:`N - |c|` edges of the Minimum Spanning Tree (or Forest, if :math:`|c| > 1`)
///     where :math:`N` is the number of nodes and :math:`|c|` is the number of connected components of the graph
/// :rtype: WeightedEdgeList
#[pyfunction(weight_fn = "None", default_weight = "1.0")]
#[pyo3(text_signature = "(graph, weight_fn=None, default_weight=1.0)")]
pub fn minimum_spanning_edges(
    py: Python,
    graph: &graph::PyGraph,
    weight_fn: Option<PyObject>,
    default_weight: f64,
) -> PyResult<WeightedEdgeList> {
    let mut subgraphs = UnionFind::<usize>::new(graph.graph.node_bound());

    let mut edge_list: Vec<(f64, EdgeReference<PyObject>)> =
        Vec::with_capacity(graph.graph.edge_count());
    for edge in graph.edge_references() {
        let weight =
            weight_callable(py, &weight_fn, edge.weight(), default_weight)?;
        if weight.is_nan() {
            return Err(PyValueError::new_err("NaN found as an edge weight"));
        }
        edge_list.push((weight, edge));
    }

    edge_list.par_sort_unstable_by(|a, b| {
        let weight_a = a.0;
        let weight_b = b.0;
        weight_a.partial_cmp(&weight_b).unwrap_or(Ordering::Less)
    });

    let mut answer: Vec<(usize, usize, PyObject)> = Vec::new();
    for float_edge_pair in edge_list.iter() {
        let edge = float_edge_pair.1;
        let u = edge.source().index();
        let v = edge.target().index();
        if subgraphs.union(u, v) {
            let w = edge.weight().clone_ref(py);
            answer.push((u, v, w));
        }
    }

    Ok(WeightedEdgeList { edges: answer })
}

/// Find the minimum spanning tree or forest of a graph
/// using Kruskal's algorithm.
///
/// :param PyGraph graph: Undirected graph
/// :param weight_fn: A callable object (function, lambda, etc) which
///     will be passed the edge object and expected to return a ``float``. This
///     tells retworkx/rust how to extract a numerical weight as a ``float``
///     for edge object. Some simple examples are::
///
///         minimum_spanning_tree(graph, weight_fn: lambda x: 1)
///
///     to return a weight of 1 for all edges. Also::
///
///         minimum_spanning_tree(graph, weight_fn: float)
///
///     to cast the edge object as a float as the weight.
/// :param float default_weight: If ``weight_fn`` isn't specified this optional
///     float value will be used for the weight/cost of each edge.
///
/// :returns: A Minimum Spanning Tree (or Forest, if the graph is not connected).
///
/// :rtype: PyGraph
///
/// .. note::
///
///     The new graph will keep the same node indexes, but edge indexes might differ.
#[pyfunction(weight_fn = "None", default_weight = "1.0")]
#[pyo3(text_signature = "(graph, weight_fn=None, default_weight=1.0)")]
pub fn minimum_spanning_tree(
    py: Python,
    graph: &graph::PyGraph,
    weight_fn: Option<PyObject>,
    default_weight: f64,
) -> PyResult<graph::PyGraph> {
    let mut spanning_tree = (*graph).clone();
    spanning_tree.graph.clear_edges();

    for edge in minimum_spanning_edges(py, graph, weight_fn, default_weight)?
        .edges
        .iter()
    {
        spanning_tree.add_edge(edge.0, edge.1, edge.2.clone_ref(py))?;
    }

    Ok(spanning_tree)
}

/// Compute the complement of a graph.
///
/// :param PyGraph graph: The graph to be used.
///
/// :returns: The complement of the graph.
/// :rtype: PyGraph
///
/// .. note::
///
///     Parallel edges and self-loops are never created,
///     even if the :attr:`~retworkx.PyGraph.multigraph`
///     attribute is set to ``True``
#[pyfunction]
#[pyo3(text_signature = "(graph, /)")]
fn graph_complement(
    py: Python,
    graph: &graph::PyGraph,
) -> PyResult<graph::PyGraph> {
    let mut complement_graph = graph.clone(); // keep same node indexes
    complement_graph.graph.clear_edges();

    for node_a in graph.graph.node_indices() {
        let old_neighbors: HashSet<NodeIndex> =
            graph.graph.neighbors(node_a).collect();
        for node_b in graph.graph.node_indices() {
            if node_a != node_b
                && !old_neighbors.contains(&node_b)
                && (!complement_graph.multigraph
                    || !complement_graph
                        .has_edge(node_a.index(), node_b.index()))
            {
                // avoid creating parallel edges in multigraph
                complement_graph.add_edge(
                    node_a.index(),
                    node_b.index(),
                    py.None(),
                )?;
            }
        }
    }
    Ok(complement_graph)
}

/// Compute the complement of a graph.
///
/// :param PyDiGraph graph: The graph to be used.
///
/// :returns: The complement of the graph.
/// :rtype: :class:`~retworkx.PyDiGraph`
///
/// .. note::
///
///     Parallel edges and self-loops are never created,
///     even if the :attr:`~retworkx.PyDiGraph.multigraph`
///     attribute is set to ``True``
#[pyfunction]
#[pyo3(text_signature = "(graph, /)")]
fn digraph_complement(
    py: Python,
    graph: &digraph::PyDiGraph,
) -> PyResult<digraph::PyDiGraph> {
    let mut complement_graph = graph.clone(); // keep same node indexes
    complement_graph.graph.clear_edges();

    for node_a in graph.graph.node_indices() {
        let old_neighbors: HashSet<NodeIndex> = graph
            .graph
            .neighbors_directed(node_a, petgraph::Direction::Outgoing)
            .collect();
        for node_b in graph.graph.node_indices() {
            if node_a != node_b && !old_neighbors.contains(&node_b) {
                complement_graph.add_edge(
                    node_a.index(),
                    node_b.index(),
                    py.None(),
                )?;
            }
        }
    }

    Ok(complement_graph)
}

#[allow(clippy::too_many_arguments)]
fn _spring_layout<Ty>(
    py: Python,
    graph: &StableGraph<PyObject, PyObject, Ty>,
    pos: Option<HashMap<usize, layout::Point>>,
    fixed: Option<HashSet<usize>>,
    k: Option<f64>,
    repulsive_exponent: Option<i32>,
    adaptive_cooling: Option<bool>,
    num_iter: Option<usize>,
    tol: Option<f64>,
    weight_fn: Option<PyObject>,
    default_weight: f64,
    scale: Option<f64>,
    center: Option<layout::Point>,
    seed: Option<u64>,
) -> PyResult<Pos2DMapping>
where
    Ty: EdgeType,
{
    if fixed.is_some() && pos.is_none() {
        return Err(PyValueError::new_err("`fixed` specified but `pos` not."));
    }

    let mut rng: Pcg64 = match seed {
        Some(seed) => Pcg64::seed_from_u64(seed),
        None => Pcg64::from_entropy(),
    };

    let dist = Uniform::new(0.0, 1.0);

    let pos = pos.unwrap_or_default();
    let mut vpos: Vec<layout::Point> = (0..graph.node_bound())
        .map(|_| [dist.sample(&mut rng), dist.sample(&mut rng)])
        .collect();
    for (n, p) in pos.into_iter() {
        vpos[n] = p;
    }

    let fixed = fixed.unwrap_or_default();
    let k = k.unwrap_or(1.0 / (graph.node_count() as f64).sqrt());
    let f_a = layout::AttractiveForce::new(k);
    let f_r = layout::RepulsiveForce::new(k, repulsive_exponent.unwrap_or(2));

    let num_iter = num_iter.unwrap_or(50);
    let tol = tol.unwrap_or(1e-6);
    let step = 0.1;

    let mut weights: HashMap<(usize, usize), f64> =
        HashMap::with_capacity(2 * graph.edge_count());
    for e in graph.edge_references() {
        let w = weight_callable(py, &weight_fn, e.weight(), default_weight)?;
        let source = e.source().index();
        let target = e.target().index();

        weights.insert((source, target), w);
        weights.insert((target, source), w);
    }

    let pos = match adaptive_cooling {
        Some(false) => {
            let cs = layout::LinearCoolingScheme::new(step, num_iter);
            layout::evolve(
                graph, vpos, fixed, f_a, f_r, cs, num_iter, tol, weights,
                scale, center,
            )
        }
        _ => {
            let cs = layout::AdaptiveCoolingScheme::new(step);
            layout::evolve(
                graph, vpos, fixed, f_a, f_r, cs, num_iter, tol, weights,
                scale, center,
            )
        }
    };

    Ok(Pos2DMapping {
        pos_map: graph
            .node_indices()
            .map(|n| {
                let n = n.index();
                (n, pos[n])
            })
            .collect(),
    })
}

/// Position nodes using Fruchterman-Reingold force-directed algorithm.
///
/// The algorithm simulates a force-directed representation of the network
/// treating edges as springs holding nodes close, while treating nodes
/// as repelling objects, sometimes called an anti-gravity force.
/// Simulation continues until the positions are close to an equilibrium.
///
/// :param PyGraph graph: Graph to be used.
/// :param dict pos:
///     Initial node positions as a dictionary with node ids as keys and values
///     as a coordinate list. If ``None``, then use random initial positions. (``default=None``)
/// :param set fixed: Nodes to keep fixed at initial position.
///     Error raised if fixed specified and ``pos`` is not. (``default=None``)
/// :param float  k:
///     Optimal distance between nodes. If ``None`` the distance is set to
///     :math:`\frac{1}{\sqrt{n}}` where :math:`n` is the number of nodes.  Increase this value
///     to move nodes farther apart. (``default=None``)
/// :param int repulsive_exponent:
///     Repulsive force exponent. (``default=2``)
/// :param bool adaptive_cooling:
///     Use an adaptive cooling scheme. If set to ``False``,
///     a linear cooling scheme is used. (``default=True``)
/// :param int num_iter:
///     Maximum number of iterations. (``default=50``)
/// :param float tol:
///     Threshold for relative error in node position changes.
///     The iteration stops if the error is below this threshold.
///     (``default = 1e-6``)
/// :param weight_fn: An optional weight function for an edge. It will accept
///     a single argument, the edge's weight object and will return a float
///     which will be used to represent the weight of the edge.
/// :param float (default=1) default_weight: If ``weight_fn`` isn't specified
///     this optional float value will be used for the weight/cost of each edge
/// :param float|None scale: Scale factor for positions.
///     Not used unless fixed is None. If scale is ``None``, no re-scaling is
///     performed. (``default=1.0``)
/// :param list center: Coordinate pair around which to center
///     the layout. Not used unless fixed is ``None``. (``default=None``)
/// :param int seed: An optional seed to use for the random number generator
///
/// :returns: A dictionary of positions keyed by node id.
/// :rtype: dict
#[pyfunction]
#[pyo3(
    text_signature = "(graph, pos=None, fixed=None, k=None, repulsive_exponent=2, adaptive_cooling=True,
                     num_iter=50, tol=1e-6, weight_fn=None, default_weight=1, scale=1,
                     center=None, seed=None, /)"
)]
#[allow(clippy::too_many_arguments)]
pub fn graph_spring_layout(
    py: Python,
    graph: &graph::PyGraph,
    pos: Option<HashMap<usize, layout::Point>>,
    fixed: Option<HashSet<usize>>,
    k: Option<f64>,
    repulsive_exponent: Option<i32>,
    adaptive_cooling: Option<bool>,
    num_iter: Option<usize>,
    tol: Option<f64>,
    weight_fn: Option<PyObject>,
    default_weight: f64,
    scale: Option<f64>,
    center: Option<layout::Point>,
    seed: Option<u64>,
) -> PyResult<Pos2DMapping> {
    _spring_layout(
        py,
        &graph.graph,
        pos,
        fixed,
        k,
        repulsive_exponent,
        adaptive_cooling,
        num_iter,
        tol,
        weight_fn,
        default_weight,
        scale,
        center,
        seed,
    )
}

/// Position nodes using Fruchterman-Reingold force-directed algorithm.
///
/// The algorithm simulates a force-directed representation of the network
/// treating edges as springs holding nodes close, while treating nodes
/// as repelling objects, sometimes called an anti-gravity force.
/// Simulation continues until the positions are close to an equilibrium.
///
/// :param PyGraph graph: Graph to be used.
/// :param dict pos:
///     Initial node positions as a dictionary with node ids as keys and values
///     as a coordinate list. If ``None``, then use random initial positions. (``default=None``)
/// :param set fixed: Nodes to keep fixed at initial position.
///     Error raised if fixed specified and ``pos`` is not. (``default=None``)
/// :param float  k:
///     Optimal distance between nodes. If ``None`` the distance is set to
///     :math:`\frac{1}{\sqrt{n}}` where :math:`n` is the number of nodes.  Increase this value
///     to move nodes farther apart. (``default=None``)
/// :param int repulsive_exponent:
///     Repulsive force exponent. (``default=2``)
/// :param bool adaptive_cooling:
///     Use an adaptive cooling scheme. If set to ``False``,
///     a linear cooling scheme is used. (``default=True``)
/// :param int num_iter:
///     Maximum number of iterations. (``default=50``)
/// :param float tol:
///     Threshold for relative error in node position changes.
///     The iteration stops if the error is below this threshold.
///     (``default = 1e-6``)
/// :param weight_fn: An optional weight function for an edge. It will accept
///     a single argument, the edge's weight object and will return a float
///     which will be used to represent the weight of the edge.
/// :param float (default=1) default_weight: If ``weight_fn`` isn't specified
///     this optional float value will be used for the weight/cost of each edge
/// :param float|None scale: Scale factor for positions.
///     Not used unless fixed is None. If scale is ``None``, no re-scaling is
///     performed. (``default=1.0``)
/// :param list center: Coordinate pair around which to center
///     the layout. Not used unless fixed is ``None``. (``default=None``)
/// :param int seed: An optional seed to use for the random number generator
///
/// :returns: A dictionary of positions keyed by node id.
/// :rtype: dict
#[pyfunction]
#[pyo3(
    text_signature = "(graph, pos=None, fixed=None, k=None, repulsive_exponent=2, adaptive_cooling=True,
                     num_iter=50, tol=1e-6, weight_fn=None, default_weight=1, scale=1,
                     center=None, seed=None, /)"
)]
#[allow(clippy::too_many_arguments)]
pub fn digraph_spring_layout(
    py: Python,
    graph: &digraph::PyDiGraph,
    pos: Option<HashMap<usize, layout::Point>>,
    fixed: Option<HashSet<usize>>,
    k: Option<f64>,
    repulsive_exponent: Option<i32>,
    adaptive_cooling: Option<bool>,
    num_iter: Option<usize>,
    tol: Option<f64>,
    weight_fn: Option<PyObject>,
    default_weight: f64,
    scale: Option<f64>,
    center: Option<layout::Point>,
    seed: Option<u64>,
) -> PyResult<Pos2DMapping> {
    _spring_layout(
        py,
        &graph.graph,
        pos,
        fixed,
        k,
        repulsive_exponent,
        adaptive_cooling,
        num_iter,
        tol,
        weight_fn,
        default_weight,
        scale,
        center,
        seed,
    )
}

fn _random_layout<Ty: EdgeType>(
    graph: &StableGraph<PyObject, PyObject, Ty>,
    center: Option<[f64; 2]>,
    seed: Option<u64>,
) -> Pos2DMapping {
    let mut rng: Pcg64 = match seed {
        Some(seed) => Pcg64::seed_from_u64(seed),
        None => Pcg64::from_entropy(),
    };

    Pos2DMapping {
        pos_map: graph
            .node_indices()
            .map(|n| {
                let random_tuple: [f64; 2] = rng.gen();
                match center {
                    Some(center) => (
                        n.index(),
                        [
                            random_tuple[0] + center[0],
                            random_tuple[1] + center[1],
                        ],
                    ),
                    None => (n.index(), random_tuple),
                }
            })
            .collect(),
    }
}

/// Generate a random layout
///
/// :param PyGraph graph: The graph to generate the layout for
/// :param tuple center: An optional center position. This is a 2 tuple of two
///     ``float`` values for the center position
/// :param int seed: An optional seed to set for the random number generator.
///
/// :returns: The random layout of the graph.
/// :rtype: Pos2DMapping
#[pyfunction]
#[pyo3(text_signature = "(graph, / center=None, seed=None)")]
pub fn graph_random_layout(
    graph: &graph::PyGraph,
    center: Option<[f64; 2]>,
    seed: Option<u64>,
) -> Pos2DMapping {
    _random_layout(&graph.graph, center, seed)
}

/// Generate a random layout
///
/// :param PyDiGraph graph: The graph to generate the layout for
/// :param tuple center: An optional center position. This is a 2 tuple of two
///     ``float`` values for the center position
/// :param int seed: An optional seed to set for the random number generator.
///
/// :returns: The random layout of the graph.
/// :rtype: Pos2DMapping
#[pyfunction]
#[pyo3(text_signature = "(graph, / center=None, seed=None)")]
pub fn digraph_random_layout(
    graph: &digraph::PyDiGraph,
    center: Option<[f64; 2]>,
    seed: Option<u64>,
) -> Pos2DMapping {
    _random_layout(&graph.graph, center, seed)
}

/// Generate a bipartite layout of the graph
///
/// :param PyGraph graph: The graph to generate the layout for
/// :param set first_nodes: The set of node indexes on the left (or top if
///     horitontal is true)
/// :param bool horizontal: An optional bool specifying the orientation of the
///     layout
/// :param float scale: An optional scaling factor to scale positions
/// :param tuple center: An optional center position. This is a 2 tuple of two
///     ``float`` values for the center position
/// :param float aspect_ratio: An optional number for the ratio of the width to
///     the height of the layout.
///
/// :returns: The bipartite layout of the graph.
/// :rtype: Pos2DMapping
#[pyfunction]
#[pyo3(text_signature = "(graph, first_nodes, /, horitontal=False, scale=1,
                     center=None, aspect_ratio=1.33333333333333)")]
pub fn graph_bipartite_layout(
    graph: &graph::PyGraph,
    first_nodes: HashSet<usize>,
    horizontal: Option<bool>,
    scale: Option<f64>,
    center: Option<layout::Point>,
    aspect_ratio: Option<f64>,
) -> Pos2DMapping {
    layout::bipartite_layout(
        &graph.graph,
        first_nodes,
        horizontal,
        scale,
        center,
        aspect_ratio,
    )
}

/// Generate a bipartite layout of the graph
///
/// :param PyDiGraph graph: The graph to generate the layout for
/// :param set first_nodes: The set of node indexes on the left (or top if
///     horizontal is true)
/// :param bool horizontal: An optional bool specifying the orientation of the
///     layout
/// :param float scale: An optional scaling factor to scale positions
/// :param tuple center: An optional center position. This is a 2 tuple of two
///     ``float`` values for the center position
/// :param float aspect_ratio: An optional number for the ratio of the width to
///     the height of the layout.
///
/// :returns: The bipartite layout of the graph.
/// :rtype: Pos2DMapping
#[pyfunction]
#[pyo3(text_signature = "(graph, first_nodes, /, horitontal=False, scale=1,
                     center=None, aspect_ratio=1.33333333333333)")]
pub fn digraph_bipartite_layout(
    graph: &digraph::PyDiGraph,
    first_nodes: HashSet<usize>,
    horizontal: Option<bool>,
    scale: Option<f64>,
    center: Option<layout::Point>,
    aspect_ratio: Option<f64>,
) -> Pos2DMapping {
    layout::bipartite_layout(
        &graph.graph,
        first_nodes,
        horizontal,
        scale,
        center,
        aspect_ratio,
    )
}

/// Generate a circular layout of the graph
///
/// :param PyGraph graph: The graph to generate the layout for
/// :param float scale: An optional scaling factor to scale positions
/// :param tuple center: An optional center position. This is a 2 tuple of two
///     ``float`` values for the center position
///
/// :returns: The circular layout of the graph.
/// :rtype: Pos2DMapping
#[pyfunction]
#[pyo3(text_signature = "(graph, /, scale=1, center=None)")]
pub fn graph_circular_layout(
    graph: &graph::PyGraph,
    scale: Option<f64>,
    center: Option<layout::Point>,
) -> Pos2DMapping {
    layout::circular_layout(&graph.graph, scale, center)
}

/// Generate a circular layout of the graph
///
/// :param PyDiGraph graph: The graph to generate the layout for
/// :param float scale: An optional scaling factor to scale positions
/// :param tuple center: An optional center position. This is a 2 tuple of two
///     ``float`` values for the center position
///
/// :returns: The circular layout of the graph.
/// :rtype: Pos2DMapping
#[pyfunction]
#[pyo3(text_signature = "(graph, /, scale=1, center=None)")]
pub fn digraph_circular_layout(
    graph: &digraph::PyDiGraph,
    scale: Option<f64>,
    center: Option<layout::Point>,
) -> Pos2DMapping {
    layout::circular_layout(&graph.graph, scale, center)
}

/// Generate a shell layout of the graph
///
/// :param PyGraph graph: The graph to generate the layout for
/// :param list nlist: The list of lists of indexes which represents each shell
/// :param float rotate: Angle (in radians) by which to rotate the starting
///     position of each shell relative to the starting position of the
///     previous shell
/// :param float scale: An optional scaling factor to scale positions
/// :param tuple center: An optional center position. This is a 2 tuple of two
///     ``float`` values for the center position
///
/// :returns: The shell layout of the graph.
/// :rtype: Pos2DMapping
#[pyfunction]
#[pyo3(
    text_signature = "(graph, /, nlist=None, rotate=None, scale=1, center=None)"
)]
pub fn graph_shell_layout(
    graph: &graph::PyGraph,
    nlist: Option<Vec<Vec<usize>>>,
    rotate: Option<f64>,
    scale: Option<f64>,
    center: Option<layout::Point>,
) -> Pos2DMapping {
    layout::shell_layout(&graph.graph, nlist, rotate, scale, center)
}

/// Generate a shell layout of the graph
///
/// :param PyDiGraph graph: The graph to generate the layout for
/// :param list nlist: The list of lists of indexes which represents each shell
/// :param float rotate: Angle by which to rotate the starting position of each shell
///     relative to the starting position of the previous shell (in radians)
/// :param float scale: An optional scaling factor to scale positions
/// :param tuple center: An optional center position. This is a 2 tuple of two
///     ``float`` values for the center position
///
/// :returns: The shell layout of the graph.
/// :rtype: Pos2DMapping
#[pyfunction]
#[pyo3(
    text_signature = "(graph, /, nlist=None, rotate=None, scale=1, center=None)"
)]
pub fn digraph_shell_layout(
    graph: &digraph::PyDiGraph,
    nlist: Option<Vec<Vec<usize>>>,
    rotate: Option<f64>,
    scale: Option<f64>,
    center: Option<layout::Point>,
) -> Pos2DMapping {
    layout::shell_layout(&graph.graph, nlist, rotate, scale, center)
}

/// Generate a spiral layout of the graph
///
/// :param PyGraph graph: The graph to generate the layout for
/// :param float scale: An optional scaling factor to scale positions
/// :param tuple center: An optional center position. This is a 2 tuple of two
///     ``float`` values for the center position
/// :param float resolution: The compactness of the spiral layout returned.
///     Lower values result in more compressed spiral layouts.
/// :param bool equidistant: If true, nodes will be plotted equidistant from
///     each other.
///
/// :returns: The spiral layout of the graph.
/// :rtype: Pos2DMapping
#[pyfunction]
#[pyo3(text_signature = "(graph, /, scale=1, center=None, resolution=0.35,
                     equidistant=False)")]
pub fn graph_spiral_layout(
    graph: &graph::PyGraph,
    scale: Option<f64>,
    center: Option<layout::Point>,
    resolution: Option<f64>,
    equidistant: Option<bool>,
) -> Pos2DMapping {
    layout::spiral_layout(&graph.graph, scale, center, resolution, equidistant)
}

/// Generate a spiral layout of the graph
///
/// :param PyDiGraph graph: The graph to generate the layout for
/// :param float scale: An optional scaling factor to scale positions
/// :param tuple center: An optional center position. This is a 2 tuple of two
///     ``float`` values for the center position
/// :param float resolution: The compactness of the spiral layout returned.
///     Lower values result in more compressed spiral layouts.
/// :param bool equidistant: If true, nodes will be plotted equidistant from
///     each other.
///
/// :returns: The spiral layout of the graph.
/// :rtype: Pos2DMapping
#[pyfunction]
#[pyo3(text_signature = "(graph, /, scale=1, center=None, resolution=0.35,
                     equidistant=False)")]
pub fn digraph_spiral_layout(
    graph: &digraph::PyDiGraph,
    scale: Option<f64>,
    center: Option<layout::Point>,
    resolution: Option<f64>,
    equidistant: Option<bool>,
) -> Pos2DMapping {
    layout::spiral_layout(&graph.graph, scale, center, resolution, equidistant)
}

fn _num_shortest_paths_unweighted<Ty: EdgeType>(
    graph: &StableGraph<PyObject, PyObject, Ty>,
    source: usize,
) -> PyResult<DictMap<usize, BigUint>> {
    let mut out_map: Vec<BigUint> =
        vec![0.to_biguint().unwrap(); graph.node_bound()];
    let node_index = NodeIndex::new(source);
    if graph.node_weight(node_index).is_none() {
        return Err(PyIndexError::new_err(format!(
            "No node found for index {}",
            source
        )));
    }
    let mut bfs = Bfs::new(&graph, node_index);
    let mut distance: Vec<Option<usize>> = vec![None; graph.node_bound()];
    distance[node_index.index()] = Some(0);
    out_map[source] = 1.to_biguint().unwrap();
    while let Some(current) = bfs.next(graph) {
        let dist_plus_one = distance[current.index()].unwrap_or_default() + 1;
        let count_current = out_map[current.index()].clone();
        for neighbor_index in
            graph.neighbors_directed(current, petgraph::Direction::Outgoing)
        {
            let neighbor: usize = neighbor_index.index();
            if distance[neighbor].is_none() {
                distance[neighbor] = Some(dist_plus_one);
                out_map[neighbor] = count_current.clone();
            } else if distance[neighbor] == Some(dist_plus_one) {
                out_map[neighbor] += &count_current;
            }
        }
    }

    // Do not count paths to source in output
    distance[source] = None;
    out_map[source] = 0.to_biguint().unwrap();

    // Return only nodes that are reachable in the graph
    Ok(out_map
        .into_iter()
        .zip(distance.iter())
        .enumerate()
        .filter_map(|(index, (count, dist))| {
            if dist.is_some() {
                Some((index, count))
            } else {
                None
            }
        })
        .collect())
}

/// Get the number of unweighted shortest paths from a source node
///
/// :param PyDiGraph graph: The graph to find the number of shortest paths on
/// :param int source: The source node to find the shortest paths from
///
/// :returns: A mapping of target node indices to the number of shortest paths
///     from ``source`` to that node. If there is no path from ``source`` to
///     a node in the graph that node will not be preset in the output mapping.
/// :rtype: NodesCountMapping
#[pyfunction]
#[pyo3(text_signature = "(graph, source, /)")]
pub fn digraph_num_shortest_paths_unweighted(
    graph: &digraph::PyDiGraph,
    source: usize,
) -> PyResult<NodesCountMapping> {
    Ok(NodesCountMapping {
        map: _num_shortest_paths_unweighted(&graph.graph, source)?,
    })
}

/// Get the number of unweighted shortest paths from a source node
///
/// :param PyGraph graph: The graph to find the number of shortest paths on
/// :param int source: The source node to find the shortest paths from
///
/// :returns: A mapping of target node indices to the number of shortest paths
///     from ``source`` to that node. If there is no path from ``source`` to
///     a node in the graph that node will not be preset in the output mapping.
/// :rtype: NumPathsMapping
#[pyfunction]
#[pyo3(text_signature = "(graph, source, /)")]
pub fn graph_num_shortest_paths_unweighted(
    graph: &graph::PyGraph,
    source: usize,
) -> PyResult<NodesCountMapping> {
    Ok(NodesCountMapping {
        map: _num_shortest_paths_unweighted(&graph.graph, source)?,
    })
}

// The provided node is invalid.
create_exception!(retworkx, InvalidNode, PyException);
// Performing this operation would result in trying to add a cycle to a DAG.
create_exception!(retworkx, DAGWouldCycle, PyException);
// There is no edge present between the provided nodes.
create_exception!(retworkx, NoEdgeBetweenNodes, PyException);
// The specified Directed Graph has a cycle and can't be treated as a DAG.
create_exception!(retworkx, DAGHasCycle, PyException);
// No neighbors found matching the provided predicate.
create_exception!(retworkx, NoSuitableNeighbors, PyException);
// Invalid operation on a null graph
create_exception!(retworkx, NullGraph, PyException);
// No path was found between the specified nodes.
create_exception!(retworkx, NoPathFound, PyException);

#[pymodule]
fn retworkx(py: Python<'_>, m: &PyModule) -> PyResult<()> {
    m.add("__version__", env!("CARGO_PKG_VERSION"))?;
    m.add("InvalidNode", py.get_type::<InvalidNode>())?;
    m.add("DAGWouldCycle", py.get_type::<DAGWouldCycle>())?;
    m.add("NoEdgeBetweenNodes", py.get_type::<NoEdgeBetweenNodes>())?;
    m.add("DAGHasCycle", py.get_type::<DAGHasCycle>())?;
    m.add("NoSuitableNeighbors", py.get_type::<NoSuitableNeighbors>())?;
    m.add("NoPathFound", py.get_type::<NoPathFound>())?;
    m.add("NullGraph", py.get_type::<NullGraph>())?;
    m.add_wrapped(wrap_pyfunction!(bfs_successors))?;
    m.add_wrapped(wrap_pyfunction!(dag_longest_path))?;
    m.add_wrapped(wrap_pyfunction!(dag_longest_path_length))?;
    m.add_wrapped(wrap_pyfunction!(dag_weighted_longest_path))?;
    m.add_wrapped(wrap_pyfunction!(dag_weighted_longest_path_length))?;
    m.add_wrapped(wrap_pyfunction!(number_weakly_connected_components))?;
    m.add_wrapped(wrap_pyfunction!(weakly_connected_components))?;
    m.add_wrapped(wrap_pyfunction!(is_weakly_connected))?;
    m.add_wrapped(wrap_pyfunction!(is_directed_acyclic_graph))?;
    m.add_wrapped(wrap_pyfunction!(digraph_is_isomorphic))?;
    m.add_wrapped(wrap_pyfunction!(graph_is_isomorphic))?;
    m.add_wrapped(wrap_pyfunction!(digraph_is_subgraph_isomorphic))?;
    m.add_wrapped(wrap_pyfunction!(graph_is_subgraph_isomorphic))?;
    m.add_wrapped(wrap_pyfunction!(digraph_union))?;
    m.add_wrapped(wrap_pyfunction!(topological_sort))?;
    m.add_wrapped(wrap_pyfunction!(descendants))?;
    m.add_wrapped(wrap_pyfunction!(ancestors))?;
    m.add_wrapped(wrap_pyfunction!(lexicographical_topological_sort))?;
    m.add_wrapped(wrap_pyfunction!(graph_floyd_warshall))?;
    m.add_wrapped(wrap_pyfunction!(digraph_floyd_warshall))?;
    m.add_wrapped(wrap_pyfunction!(graph_floyd_warshall_numpy))?;
    m.add_wrapped(wrap_pyfunction!(digraph_floyd_warshall_numpy))?;
    m.add_wrapped(wrap_pyfunction!(collect_runs))?;
    m.add_wrapped(wrap_pyfunction!(layers))?;
    m.add_wrapped(wrap_pyfunction!(graph_distance_matrix))?;
    m.add_wrapped(wrap_pyfunction!(digraph_distance_matrix))?;
    m.add_wrapped(wrap_pyfunction!(digraph_adjacency_matrix))?;
    m.add_wrapped(wrap_pyfunction!(graph_adjacency_matrix))?;
    m.add_wrapped(wrap_pyfunction!(graph_all_simple_paths))?;
    m.add_wrapped(wrap_pyfunction!(digraph_all_simple_paths))?;
    m.add_wrapped(wrap_pyfunction!(graph_dijkstra_shortest_paths))?;
    m.add_wrapped(wrap_pyfunction!(digraph_dijkstra_shortest_paths))?;
    m.add_wrapped(wrap_pyfunction!(graph_dijkstra_shortest_path_lengths))?;
    m.add_wrapped(wrap_pyfunction!(digraph_dijkstra_shortest_path_lengths))?;
    m.add_wrapped(wrap_pyfunction!(digraph_all_pairs_dijkstra_path_lengths))?;
    m.add_wrapped(wrap_pyfunction!(digraph_all_pairs_dijkstra_shortest_paths))?;
    m.add_wrapped(wrap_pyfunction!(graph_all_pairs_dijkstra_path_lengths))?;
    m.add_wrapped(wrap_pyfunction!(graph_all_pairs_dijkstra_shortest_paths))?;
    m.add_wrapped(wrap_pyfunction!(graph_astar_shortest_path))?;
    m.add_wrapped(wrap_pyfunction!(digraph_astar_shortest_path))?;
    m.add_wrapped(wrap_pyfunction!(graph_greedy_color))?;
    m.add_wrapped(wrap_pyfunction!(directed_gnp_random_graph))?;
    m.add_wrapped(wrap_pyfunction!(undirected_gnp_random_graph))?;
    m.add_wrapped(wrap_pyfunction!(directed_gnm_random_graph))?;
    m.add_wrapped(wrap_pyfunction!(undirected_gnm_random_graph))?;
    m.add_wrapped(wrap_pyfunction!(random_geometric_graph))?;
    m.add_wrapped(wrap_pyfunction!(cycle_basis))?;
    m.add_wrapped(wrap_pyfunction!(strongly_connected_components))?;
    m.add_wrapped(wrap_pyfunction!(digraph_dfs_edges))?;
    m.add_wrapped(wrap_pyfunction!(graph_dfs_edges))?;
    m.add_wrapped(wrap_pyfunction!(digraph_find_cycle))?;
    m.add_wrapped(wrap_pyfunction!(digraph_k_shortest_path_lengths))?;
    m.add_wrapped(wrap_pyfunction!(graph_k_shortest_path_lengths))?;
    m.add_wrapped(wrap_pyfunction!(is_matching))?;
    m.add_wrapped(wrap_pyfunction!(is_maximal_matching))?;
    m.add_wrapped(wrap_pyfunction!(max_weight_matching))?;
    m.add_wrapped(wrap_pyfunction!(minimum_spanning_edges))?;
    m.add_wrapped(wrap_pyfunction!(minimum_spanning_tree))?;
    m.add_wrapped(wrap_pyfunction!(graph_transitivity))?;
    m.add_wrapped(wrap_pyfunction!(digraph_transitivity))?;
    m.add_wrapped(wrap_pyfunction!(graph_core_number))?;
    m.add_wrapped(wrap_pyfunction!(digraph_core_number))?;
    m.add_wrapped(wrap_pyfunction!(graph_complement))?;
    m.add_wrapped(wrap_pyfunction!(digraph_complement))?;
    m.add_wrapped(wrap_pyfunction!(graph_random_layout))?;
    m.add_wrapped(wrap_pyfunction!(digraph_random_layout))?;
    m.add_wrapped(wrap_pyfunction!(graph_bipartite_layout))?;
    m.add_wrapped(wrap_pyfunction!(digraph_bipartite_layout))?;
    m.add_wrapped(wrap_pyfunction!(graph_circular_layout))?;
    m.add_wrapped(wrap_pyfunction!(digraph_circular_layout))?;
    m.add_wrapped(wrap_pyfunction!(graph_shell_layout))?;
    m.add_wrapped(wrap_pyfunction!(digraph_shell_layout))?;
    m.add_wrapped(wrap_pyfunction!(graph_spiral_layout))?;
    m.add_wrapped(wrap_pyfunction!(digraph_spiral_layout))?;
    m.add_wrapped(wrap_pyfunction!(graph_spring_layout))?;
    m.add_wrapped(wrap_pyfunction!(digraph_spring_layout))?;
    m.add_wrapped(wrap_pyfunction!(digraph_num_shortest_paths_unweighted))?;
    m.add_wrapped(wrap_pyfunction!(graph_num_shortest_paths_unweighted))?;
    m.add_class::<digraph::PyDiGraph>()?;
    m.add_class::<graph::PyGraph>()?;
    m.add_class::<iterators::BFSSuccessors>()?;
    m.add_class::<iterators::NodeIndices>()?;
    m.add_class::<iterators::EdgeIndices>()?;
    m.add_class::<iterators::EdgeList>()?;
    m.add_class::<iterators::EdgeIndexMap>()?;
    m.add_class::<iterators::WeightedEdgeList>()?;
    m.add_class::<iterators::PathMapping>()?;
    m.add_class::<iterators::PathLengthMapping>()?;
    m.add_class::<iterators::Pos2DMapping>()?;
    m.add_class::<iterators::AllPairsPathLengthMapping>()?;
    m.add_class::<iterators::AllPairsPathMapping>()?;
    m.add_class::<iterators::NodesCountMapping>()?;
    m.add_class::<iterators::NodeMap>()?;
    m.add_wrapped(wrap_pymodule!(generators))?;
    Ok(())
}<|MERGE_RESOLUTION|>--- conflicted
+++ resolved
@@ -1321,15 +1321,8 @@
     }
 
     // Convert to return format
-<<<<<<< HEAD
-    let node_indices: Vec<NodeIndex> = graph.node_indices().collect();
-
-    let out_map: DictMap<usize, PathLengthMapping> = node_indices
-        .into_iter()
-=======
-    let out_map: HashMap<usize, PathLengthMapping> = graph
+    let out_map: DictMap<usize, PathLengthMapping> = graph
         .node_indices()
->>>>>>> 218b2ae2
         .map(|i| {
             let out_map = PathLengthMapping {
                 path_lengths: mat[i.index()]
