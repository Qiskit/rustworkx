// Licensed under the Apache License, Version 2.0 (the "License"); you may
// not use this file except in compliance with the License. You may obtain
// a copy of the License at
//
//     http://www.apache.org/licenses/LICENSE-2.0
//
// Unless required by applicable law or agreed to in writing, software
// distributed under the License is distributed on an "AS IS" BASIS, WITHOUT
// WARRANTIES OR CONDITIONS OF ANY KIND, either express or implied. See the
// License for the specific language governing permissions and limitations
// under the License.

#![allow(clippy::borrow_as_ptr, clippy::redundant_closure)]

use std::cmp;
use std::cmp::Ordering;
use std::collections::BTreeMap;

use std::fs::File;
use std::io::prelude::*;
use std::io::{BufReader, BufWriter};
use std::str;

use hashbrown::hash_set::Entry;
use hashbrown::{HashMap, HashSet};

use rustworkx_core::dictmap::*;
use rustworkx_core::graph_ext::*;

use smallvec::SmallVec;

use pyo3::exceptions::PyIndexError;
use pyo3::gc::PyVisit;
use pyo3::prelude::*;
use pyo3::types::{IntoPyDict, PyBool, PyDict, PyGenericAlias, PyList, PyString, PyTuple, PyType};
use pyo3::IntoPyObjectExt;
use pyo3::PyTraverseError;
use pyo3::Python;

use ndarray::prelude::*;
use num_traits::Zero;
use numpy::Complex64;
use numpy::PyReadonlyArray2;
use petgraph::algo;
use petgraph::graph::{EdgeIndex, NodeIndex};
use petgraph::prelude::*;
use rustworkx_core::graph_ext::contraction::can_contract_without_cycle;

use crate::RxPyResult;
use petgraph::visit::{
    EdgeIndexable, GraphBase, IntoEdgeReferences, IntoNodeReferences, NodeCount, NodeFiltered,
    NodeIndexable, Visitable,
};

use super::dot_utils::build_dot;
use super::iterators::{
    EdgeIndexMap, EdgeIndices, EdgeList, NodeIndices, NodeMap, WeightedEdgeList,
};
use super::{
    find_node_by_weight, weight_callable, DAGHasCycle, DAGWouldCycle, IsNan, NoEdgeBetweenNodes,
    NoSuitableNeighbors, NodesRemoved, StablePyGraph,
};
use foldhash::fast::RandomState;
use indexmap::IndexSet;

use super::dag_algo::is_directed_acyclic_graph;

/// A class for creating directed graphs
///
/// The ``PyDiGraph`` class is used to create a directed graph. It can be a
/// multigraph (have multiple edges between nodes). Each node and edge
/// (although rarely used for edges) is indexed by an integer id. These ids
/// are stable for the lifetime of the graph object and on node or edge
/// deletions you can have holes in the list of indices for the graph.
/// Node indices will be reused on additions after removal. For example:
///
/// .. jupyter-execute::
///
///        import rustworkx as rx
///
///        graph = rx.PyDiGraph()
///        graph.add_nodes_from(list(range(5)))
///        graph.add_nodes_from(list(range(2)))
///        graph.remove_node(2)
///        print("After deletion:", graph.node_indices())
///        res_manual = graph.add_parent(6, None, None)
///        print("After adding a new node:", graph.node_indices())
///
/// Additionally, each node and edge contains an arbitrary Python object as a
/// weight/data payload. You can use the index for access to the data payload
/// as in the following example:
///
/// .. jupyter-execute::
///
///     import rustworkx as rx
///
///     graph = rx.PyDiGraph()
///     data_payload = "An arbitrary Python object"
///     node_index = graph.add_node(data_payload)
///     print("Node Index: %s" % node_index)
///     print(graph[node_index])
///
/// The PyDiGraph implements the Python mapping protocol for nodes so in
/// addition to access you can also update the data payload with:
///
/// .. jupyter-execute::
///
///     import rustworkx as rx
///
///     graph = rx.PyDiGraph()
///     data_payload = "An arbitrary Python object"
///     node_index = graph.add_node(data_payload)
///     graph[node_index] = "New Payload"
///     print("Node Index: %s" % node_index)
///     print(graph[node_index])
///
/// The PyDiGraph class has an option for real time cycle checking which can
/// be used to ensure any edges added to the graph does not introduce a cycle.
/// By default the real time cycle checking feature is disabled for performance,
/// however you can enable it by setting the ``check_cycle`` attribute to True.
/// For example::
///
///     import rustworkx as rx
///     dag = rx.PyDiGraph()
///     dag.check_cycle = True
///
/// or at object creation::
///
///     import rustworkx as rx
///     dag = rx.PyDiGraph(check_cycle=True)
///
/// With check_cycle set to true any calls to :meth:`PyDiGraph.add_edge` will
/// ensure that no cycles are added, ensuring that the PyDiGraph class truly
/// represents a directed acyclic graph. Do note that this cycle checking on
/// :meth:`~PyDiGraph.add_edge`, :meth:`~PyDiGraph.add_edges_from`,
/// :meth:`~PyDiGraph.add_edges_from_no_data`,
/// :meth:`~PyDiGraph.extend_from_edge_list`,  and
/// :meth:`~PyDiGraph.extend_from_weighted_edge_list` comes with a performance
/// penalty that grows as the graph does. If you're adding a node and edge at
/// the same time leveraging :meth:`PyDiGraph.add_child` or
/// :meth:`PyDiGraph.add_parent` will avoid this overhead.
///
/// By default a ``PyDiGraph`` is a multigraph (meaning there can be parallel
/// edges between nodes) however this can be disabled by setting the
/// ``multigraph`` kwarg to ``False`` when calling the ``PyDiGraph``
/// constructor. For example::
///
///     import rustworkx as rx
///     graph = rx.PyDiGraph(multigraph=False)
///
/// This can only be set at ``PyDiGraph`` initialization and not adjusted after
/// creation. When :attr:`~rustworkx.PyDiGraph.multigraph` is set to ``False``
/// if a method call is made that would add a parallel edge it will instead
/// update the existing edge's weight/data payload.
///
/// Each ``PyDiGraph`` object has an :attr:`~.PyDiGraph.attrs` attribute which is
/// used to contain additional attributes/metadata of the graph instance. By
/// default this is set to ``None`` but can optionally be specified by using the
/// ``attrs`` keyword argument when constructing a new graph::
///
///     graph = rustworkx.PyDiGraph(attrs=dict(source_path='/tmp/graph.csv'))
///
/// This attribute can be set to any Python object. Additionally, you can access
/// and modify this attribute after creating an object. For example::
///
///     source_path = graph.attrs
///     graph.attrs = {'new_path': '/tmp/new.csv', 'old_path': source_path}
///
/// The maximum number of nodes and edges allowed on a ``PyGraph`` object is
/// :math:`2^{32} - 1` (4,294,967,294) each. Attempting to add more nodes or
/// edges than this will result in an exception being raised.
///
/// :param bool check_cycle: When this is set to ``True`` the created
///     ``PyDiGraph`` has runtime cycle detection enabled.
/// :param bool multigraph: When this is set to ``False`` the created
///     ``PyDiGraph`` object will not be a multigraph. When ``False`` if a
///     method call is made that would add parallel edges the weight/weight
///     from that method call will be used to update the existing edge in place.
/// :param attrs: An optional attributes payload to assign to the
///     :attr:`~.PyDiGraph.attrs` attribute. This can be any Python object. If
///     it is not specified :attr:`~.PyDiGraph.attrs` will be set to ``None``.
/// :param int node_count_hint: An optional hint that will allocate with enough capacity to store this
///     many nodes before needing to grow.  This does not prepopulate any nodes with data, it is
///     only a potential performance optimization if the complete size of the graph is known in
///     advance.
/// :param int edge_count_hint: An optional hint that will allocate enough capacity to store this
///     many edges before needing to grow.  This does not prepopulate any edges with data, it is
///     only a potential performance optimization if the complete size of the graph is known in
///     advance.
#[pyclass(mapping, module = "rustworkx", subclass)]
#[derive(Clone)]
pub struct PyDiGraph {
    pub graph: StablePyGraph<Directed>,
    pub cycle_state: algo::DfsSpace<NodeIndex, <StablePyGraph<Directed> as Visitable>::Map>,
    pub check_cycle: bool,
    pub node_removed: bool,
    pub multigraph: bool,
    #[pyo3(get, set)]
    pub attrs: PyObject,
}

impl GraphBase for PyDiGraph {
    type NodeId = NodeIndex;
    type EdgeId = EdgeIndex;
}

impl NodesRemoved for &PyDiGraph {
    fn nodes_removed(&self) -> bool {
        self.node_removed
    }
}

impl NodeCount for PyDiGraph {
    fn node_count(&self) -> usize {
        self.graph.node_count()
    }
}

// Rust side only PyDiGraph methods
impl PyDiGraph {
    fn add_edge_no_cycle_check(
        &mut self,
        p_index: NodeIndex,
        c_index: NodeIndex,
        edge: PyObject,
    ) -> usize {
        if !self.multigraph {
            let exists = self.graph.find_edge(p_index, c_index);
            if let Some(index) = exists {
                let edge_weight = self.graph.edge_weight_mut(index).unwrap();
                *edge_weight = edge;
                return index.index();
            }
        }
        let edge = self.graph.add_edge(p_index, c_index, edge);
        edge.index()
    }

    fn _add_edge(
        &mut self,
        p_index: NodeIndex,
        c_index: NodeIndex,
        edge: PyObject,
    ) -> PyResult<usize> {
        // Only check for cycles if instance attribute is set to true
        if self.check_cycle {
            // Only check for a cycle (by running has_path_connecting) if
            // the new edge could potentially add a cycle
            let cycle_check_required = is_cycle_check_required(self, p_index, c_index);
            let state = Some(&mut self.cycle_state);
            if cycle_check_required
                && algo::has_path_connecting(&self.graph, c_index, p_index, state)
            {
                return Err(DAGWouldCycle::new_err("Adding an edge would cycle"));
            }
        }
        Ok(self.add_edge_no_cycle_check(p_index, c_index, edge))
    }

    fn insert_between(
        &mut self,
        py: Python,
        node: usize,
        node_between: usize,
        direction: bool,
    ) -> PyResult<()> {
        let dir = if direction {
            petgraph::Direction::Outgoing
        } else {
            petgraph::Direction::Incoming
        };
        let index = NodeIndex::new(node);
        let node_between_index = NodeIndex::new(node_between);
        let edges: Vec<(NodeIndex, EdgeIndex, PyObject)> = self
            .graph
            .edges_directed(node_between_index, dir)
            .map(|edge| {
                if direction {
                    (edge.target(), edge.id(), edge.weight().clone_ref(py))
                } else {
                    (edge.source(), edge.id(), edge.weight().clone_ref(py))
                }
            })
            .collect::<Vec<(NodeIndex, EdgeIndex, PyObject)>>();
        for (other_index, edge_index, weight) in edges {
            if direction {
                self._add_edge(node_between_index, index, weight.clone_ref(py))?;
                self._add_edge(index, other_index, weight.clone_ref(py))?;
            } else {
                self._add_edge(other_index, index, weight.clone_ref(py))?;
                self._add_edge(index, node_between_index, weight.clone_ref(py))?;
            }
            self.graph.remove_edge(edge_index);
        }
        Ok(())
    }
}

#[pymethods]
impl PyDiGraph {
    #[new]
    #[pyo3(signature=(/, check_cycle=false, multigraph=true, attrs=None, *, node_count_hint=None, edge_count_hint=None))]
    fn new(
        py: Python,
        check_cycle: bool,
        multigraph: bool,
        attrs: Option<PyObject>,
        node_count_hint: Option<usize>,
        edge_count_hint: Option<usize>,
    ) -> Self {
        PyDiGraph {
            graph: StablePyGraph::<Directed>::with_capacity(
                node_count_hint.unwrap_or_default(),
                edge_count_hint.unwrap_or_default(),
            ),
            cycle_state: algo::DfsSpace::default(),
            check_cycle,
            node_removed: false,
            multigraph,
            attrs: attrs.unwrap_or_else(|| py.None()),
        }
    }

    fn __getnewargs_ex__<'py>(
        &self,
        py: Python<'py>,
    ) -> PyResult<(Bound<'py, PyTuple>, Bound<'py, PyDict>)> {
        Ok((
            (self.check_cycle, self.multigraph, self.attrs.clone_ref(py)).into_pyobject(py)?,
            [
                ("node_count_hint", self.graph.node_bound()),
                ("edge_count_hint", self.graph.edge_bound()),
            ]
            .into_py_dict(py)?,
        ))
    }

    fn __getstate__(&self, py: Python) -> PyResult<PyObject> {
        let mut nodes: Vec<PyObject> = Vec::with_capacity(self.graph.node_bound());
        let mut edges: Vec<PyObject> = Vec::with_capacity(self.graph.edge_bound());

        // save nodes to a list along with its index
        for node_idx in self.graph.node_indices() {
            let node_data = self.graph.node_weight(node_idx).unwrap();
            nodes.push((node_idx.index(), node_data).into_py_any(py)?);
        }

        // edges are saved with none (deleted edges) instead of their index to save space
        for i in 0..self.graph.edge_bound() {
            let idx = EdgeIndex::new(i);
            let edge = match self.graph.edge_weight(idx) {
                Some(edge_w) => {
                    let endpoints = self.graph.edge_endpoints(idx).unwrap();
                    (endpoints.0.index(), endpoints.1.index(), edge_w).into_py_any(py)?
                }
                None => py.None(),
            };
            edges.push(edge);
        }
        let out_dict = PyDict::new(py);
        let nodes_lst = PyList::new(py, nodes)?;
        let edges_lst = PyList::new(py, edges)?;
        out_dict.set_item("nodes", nodes_lst)?;
        out_dict.set_item("edges", edges_lst)?;
        out_dict.set_item("nodes_removed", self.node_removed)?;
        Ok(out_dict.into())
    }

    fn __setstate__(&mut self, py: Python, state: PyObject) -> PyResult<()> {
        let dict_state = state.downcast_bound::<PyDict>(py)?;
        let binding = dict_state.get_item("nodes")?.unwrap();
        let nodes_lst = binding.downcast::<PyList>()?;
        let binding = dict_state.get_item("edges")?.unwrap();
        let edges_lst = binding.downcast::<PyList>()?;
        self.graph = StablePyGraph::<Directed>::new();
        let dict_state = state.downcast_bound::<PyDict>(py)?;
        self.node_removed = dict_state
            .get_item("nodes_removed")?
            .unwrap()
            .downcast::<PyBool>()?
            .extract()?;

        // graph is empty, stop early
        if nodes_lst.is_empty() {
            return Ok(());
        }

        if !self.node_removed {
            for item in nodes_lst.iter() {
                let node_w = item
                    .downcast::<PyTuple>()
                    .unwrap()
                    .get_item(1)
                    .unwrap()
                    .extract()
                    .unwrap();
                self.graph.add_node(node_w);
            }
        } else if nodes_lst.len() == 1 {
            // graph has only one node, handle logic here to save one if in the loop later
            let binding = nodes_lst.get_item(0).unwrap();
            let item = binding.downcast::<PyTuple>().unwrap();
            let node_idx: usize = item.get_item(0).unwrap().extract().unwrap();
            let node_w = item.get_item(1).unwrap().extract().unwrap();

            for _i in 0..node_idx {
                self.graph.add_node(py.None());
            }
            self.graph.add_node(node_w);
            for i in 0..node_idx {
                self.graph.remove_node(NodeIndex::new(i));
            }
        } else {
            let binding = nodes_lst.get_item(nodes_lst.len() - 1).unwrap();
            let last_item = binding.downcast::<PyTuple>().unwrap();

            // list of temporary nodes that will be removed later to re-create holes
            let node_bound_1: usize = last_item.get_item(0).unwrap().extract().unwrap();
            let mut tmp_nodes: Vec<NodeIndex> =
                Vec::with_capacity(node_bound_1 + 1 - nodes_lst.len());

            for item in nodes_lst {
                let item = item.downcast::<PyTuple>().unwrap();
                let next_index: usize = item.get_item(0).unwrap().extract().unwrap();
                let weight: PyObject = item.get_item(1).unwrap().extract().unwrap();
                while next_index > self.graph.node_bound() {
                    // node does not exist
                    let tmp_node = self.graph.add_node(py.None());
                    tmp_nodes.push(tmp_node);
                }
                // add node to the graph, and update the next available node index
                self.graph.add_node(weight);
            }
            // Remove any temporary nodes we added
            for tmp_node in tmp_nodes {
                self.graph.remove_node(tmp_node);
            }
        }

        // to ensure O(1) on edge deletion, use a temporary node to store missing edges
        let tmp_node = self.graph.add_node(py.None());

        for item in edges_lst {
            if item.is_none() {
                // add a temporary edge that will be deleted later to re-create the hole
                self.graph.add_edge(tmp_node, tmp_node, py.None());
            } else {
                let triple = item.downcast::<PyTuple>().unwrap();
                let edge_p: usize = triple.get_item(0).unwrap().extract().unwrap();
                let edge_c: usize = triple.get_item(1).unwrap().extract().unwrap();
                let edge_w = triple.get_item(2).unwrap().extract().unwrap();
                self.graph
                    .add_edge(NodeIndex::new(edge_p), NodeIndex::new(edge_c), edge_w);
            }
        }

        // remove the temporary node will remove all deleted edges in bulk,
        // the cost is equal to the number of edges
        self.graph.remove_node(tmp_node);

        Ok(())
    }

    /// Whether cycle checking is enabled for the DiGraph/DAG.
    ///
    /// If set to ``True`` adding new edges that would introduce a cycle
    /// will raise a :class:`DAGWouldCycle` exception.
    #[getter]
    fn get_check_cycle(&self) -> bool {
        self.check_cycle
    }

    #[setter]
    fn set_check_cycle(&mut self, value: bool) -> PyResult<()> {
        if !self.check_cycle && value && !is_directed_acyclic_graph(self) {
            return Err(DAGHasCycle::new_err("PyDiGraph object has a cycle"));
        }
        self.check_cycle = value;
        Ok(())
    }

    /// Whether the graph is a multigraph (allows multiple edges between
    /// nodes) or not
    ///
    /// If set to ``False`` multiple edges between nodes are not allowed and
    /// calls that would add a parallel edge will instead update the existing
    /// edge
    #[getter]
    fn multigraph(&self) -> bool {
        self.multigraph
    }

    /// Detect if the graph has parallel edges or not
    ///
    /// :returns: ``True`` if the graph has parallel edges, otherwise ``False``
    /// :rtype: bool
    #[pyo3(text_signature = "(self)")]
    fn has_parallel_edges(&self) -> bool {
        if !self.multigraph {
            return false;
        }
        self.graph.has_parallel_edges()
    }

    /// Clear all nodes and edges
    #[pyo3(text_signature = "(self)")]
    pub fn clear(&mut self) {
        self.graph.clear();
        self.node_removed = true;
    }

    /// Clears all edges, leaves nodes intact
    #[pyo3(text_signature = "(self)")]
    pub fn clear_edges(&mut self) {
        self.graph.clear_edges();
    }

    /// Return the number of nodes in the graph
    #[pyo3(text_signature = "(self)")]
    pub fn num_nodes(&self) -> usize {
        self.graph.node_count()
    }

    /// Return the number of edges in the graph
    #[pyo3(text_signature = "(self)")]
    pub fn num_edges(&self) -> usize {
        self.graph.edge_count()
    }

    /// Return a list of all edge data.
    ///
    /// :returns: A list of all the edge data objects in the graph
    /// :rtype: list[T]
    #[pyo3(text_signature = "(self)")]
    pub fn edges(&self) -> Vec<&PyObject> {
        self.graph
            .edge_indices()
            .map(|edge| self.graph.edge_weight(edge).unwrap())
            .collect()
    }

    /// Return a list of all edge indices.
    ///
    /// :returns: A list of all the edge indices in the graph
    /// :rtype: EdgeIndices
    #[pyo3(text_signature = "(self)")]
    pub fn edge_indices(&self) -> EdgeIndices {
        EdgeIndices {
            edges: self.graph.edge_indices().map(|edge| edge.index()).collect(),
        }
    }

    /// Return a list of indices of all directed edges between specified nodes
    ///
    /// :param int node_a: The index of the first node
    /// :param int node_b: The index of the second node
    ///
    /// :returns: A list of all the edge indices connecting the specified start and end node
    /// :rtype: EdgeIndices
    pub fn edge_indices_from_endpoints(&self, node_a: usize, node_b: usize) -> EdgeIndices {
        let node_a_index = NodeIndex::new(node_a);
        let node_b_index = NodeIndex::new(node_b);

        EdgeIndices {
            edges: self
                .graph
                .edges_directed(node_a_index, petgraph::Direction::Outgoing)
                .filter(|edge| edge.target() == node_b_index)
                .map(|edge| edge.id().index())
                .collect(),
        }
    }

    /// Return a list of all node data.
    ///
    /// :returns: A list of all the node data objects in the graph
    /// :rtype: list[S]
    #[pyo3(text_signature = "(self)")]
    pub fn nodes(&self) -> Vec<&PyObject> {
        self.graph
            .node_indices()
            .map(|node| self.graph.node_weight(node).unwrap())
            .collect()
    }

    /// Return a list of all node indices.
    ///
    /// :returns: A list of all the node indices in the graph
    /// :rtype: NodeIndices
    #[pyo3(text_signature = "(self)")]
    pub fn node_indices(&self) -> NodeIndices {
        NodeIndices {
            nodes: self.graph.node_indices().map(|node| node.index()).collect(),
        }
    }

    /// Return a list of all node indices.
    ///
    /// .. note::
    ///
    ///     This is identical to :meth:`.node_indices()`, which is the
    ///     preferred method to get the node indices in the graph. This
    ///     exists for backwards compatibility with earlier releases.
    ///
    /// :returns: A list of all the node indices in the graph
    /// :rtype: NodeIndices
    #[pyo3(text_signature = "(self)")]
    pub fn node_indexes(&self) -> NodeIndices {
        self.node_indices()
    }

    /// Check if the node exists in the graph.
    ///
    /// :param int node: The node index to check
    ///
    /// :returns: ``True`` if the node exists, ``False`` otherwise
    /// :rtype: bool
    #[pyo3(text_signature = "(self, node, /)")]
    pub fn has_node(&self, node: usize) -> bool {
        let index = NodeIndex::new(node);
        self.graph.contains_node(index)
    }

    /// Check if there is a directed edge from ``node_a`` to ``node_b``.
    ///
    /// :param int node_a: The index of the source node
    /// :param int node_b: The index of the destination node
    ///
    /// :returns: ``True`` if the edge exists, ``False`` otherwise
    /// :rtype: bool
    #[pyo3(text_signature = "(self, node_a, node_b, /)")]
    pub fn has_edge(&self, node_a: usize, node_b: usize) -> bool {
        let index_a = NodeIndex::new(node_a);
        let index_b = NodeIndex::new(node_b);
        self.graph.find_edge(index_a, index_b).is_some()
    }

    /// Return a list of data of all node successors in a directed graph
    ///
    /// A successor is defined as a node that has a directed edge pointing
    /// from the specified node. In a multigraph, where two nodes can be connected
    /// by multiple edges, each successor node is returned only once.
    ///
    ///     >>> G = rx.PyDiGraph()
    ///     >>> G.add_nodes_from(["A", "B", "C", "D", "E"])
    ///     NodeIndices[0, 1, 2, 3, 4]
    ///     >>> G.extend_from_edge_list([(0, 1), (1, 2), (1, 3), (1, 4)])
    ///     >>> G.successors(1)  # successors of the 'B' node
    ///     ['E', 'D', 'C']
    ///     >>> G.successors(10) # successors of an non-existing node
    ///     []
    ///
    /// .. seealso ::
    ///   To filter the successors by the attributes of the connecting edge,
    ///   see :func:`~find_successors_by_edge`.
    ///
    ///   See also :func:`~predecessors` and :func:`~neighbors`.
    ///
    ///   For undirected graphs, see :func:`~PyGraph.neighbors`.
    ///
    ///   To go beyond the nearest successors, see :func:`~rustworkx.descendants`.
    ///
    /// :param int node: The index of the node to get the predecessors for
    ///
    /// :returns: A list of the node data of all node's predecessors
    /// :rtype: list[S]
    #[pyo3(text_signature = "(self, node, /)")]
    pub fn successors(&self, node: usize) -> Vec<&PyObject> {
        let index = NodeIndex::new(node);
        let children = self
            .graph
            .neighbors_directed(index, petgraph::Direction::Outgoing);
        let mut successors: Vec<&PyObject> = Vec::new();
        let mut used_indices: HashSet<NodeIndex> = HashSet::new();
        for succ in children {
            match used_indices.entry(succ) {
                Entry::Vacant(used_indices_entry) => {
                    used_indices_entry.insert();
                    successors.push(self.graph.node_weight(succ).unwrap());
                }
                Entry::Occupied(_) => {}
            }
        }
        successors
    }

    /// Return a list of data of all node predecessors in a directed graph
    ///
    /// A predecessor is defined as a node that has a directed edge pointing
    /// to the specified node. In a multigraph, where two nodes can be connected
    /// by multiple edges, each predecessor node is returned only once.
    ///
    ///     >>> G = rx.PyDiGraph()
    ///     >>> G.add_nodes_from(["A", "B", "C", "D", "E"])
    ///     NodeIndices[0, 1, 2, 3, 4]
    ///     >>> G.extend_from_edge_list([(0, 3), (1, 3), (2, 3), (3, 4)])
    ///     >>> G.predecessors(3)  # predecessors of the 'D' node
    ///     ['C', 'B', 'A']
    ///     >>> G.predecessors(10) # predecessors of an non-existing node
    ///     []
    ///
    /// .. seealso ::
    ///   To filter the predecessors by the attributes of the connecting edge,
    ///   see :func:`~find_predecessors_by_edge`.
    ///
    ///   See also :func:`~successors`.
    ///
    ///   For undirected graphs, see :func:`~PyGraph.neighbors`.
    ///
    ///   To get beyond the nearest predecessors, see :func:`~rustworkx.ancestors`.
    ///
    /// :param int node: The index of the node to get the predecessors for
    ///
    /// :returns: A list of the node data of all node's predecessors
    /// :rtype: list[S]
    #[pyo3(text_signature = "(self, node, /)")]
    pub fn predecessors(&self, node: usize) -> Vec<&PyObject> {
        let index = NodeIndex::new(node);
        let parents = self
            .graph
            .neighbors_directed(index, petgraph::Direction::Incoming);
        let mut predec: Vec<&PyObject> = Vec::new();
        let mut used_indices: HashSet<NodeIndex> = HashSet::new();
        for pred in parents {
            match used_indices.entry(pred) {
                Entry::Vacant(used_indices_entry) => {
                    used_indices_entry.insert();
                    predec.push(self.graph.node_weight(pred).unwrap());
                }
                Entry::Occupied(_) => {}
            }
        }
        predec
    }

    /// Return a list of data associated with the successors of the given node,
    /// where the edges connecting to those nodes satisfy the provided
    /// filter function.
    ///
    /// A predecessor is defined as a node that has a directed edge pointing
    /// to the specified node. This method returns all nodes where the edges
    /// match the condition.
    ///
    ///     >>> G = rx.PyDiGraph()
    ///     >>> G.add_nodes_from(["A", "B", "C", "D", "E"])
    ///     NodeIndices[0, 1, 2, 3, 4]
    ///     >>> G.extend_from_weighted_edge_list([(0, 1, 10), (1, 2, 10), (1, 3, 20), (1, 4, 30)])
    ///     >>> G.find_successors_by_edge(1, lambda x: x < 25)
    ///     ['D', 'C']
    ///
    /// To get one node only, see :func:`~find_successor_node_by_edge`.
    ///
    /// See also :func:`~find_predecessors_by_edge`.
    ///
    /// :param int node: The index of the node to get the successors for
    ///
    /// :param filter_fn: The filter function to apply on edges. It takes
    ///     in one argument, the edge data payload/weight object, and returns a
    ///     boolean whether the edge matches the conditions or not.
    ///     If any edge returns ``True``, the node will be included.
    ///
    /// :returns: A list of the node data for all the successor nodes
    ///           where at least one edge leading to it matches the filter
    /// :rtype: list[S]
    #[pyo3(text_signature = "(self, node, filter_fn, /)")]
    pub fn find_successors_by_edge(
        &self,
        py: Python,
        node: usize,
        filter_fn: PyObject,
    ) -> PyResult<Vec<&PyObject>> {
        let index = NodeIndex::new(node);
        let mut successors: Vec<&PyObject> = Vec::new();
        let mut used_indices: HashSet<NodeIndex> = HashSet::new();

        let filter_edge = |edge: &PyObject| -> PyResult<bool> {
            let res = filter_fn.call1(py, (edge,))?;
            res.extract(py)
        };

        let raw_edges = self
            .graph
            .edges_directed(index, petgraph::Direction::Outgoing);

        for edge in raw_edges {
            let succ = edge.target();
            match used_indices.entry(succ) {
                Entry::Vacant(used_indices_entry) => {
                    let edge_weight = edge.weight();
                    if filter_edge(edge_weight)? {
                        used_indices_entry.insert();
                        successors.push(self.graph.node_weight(succ).unwrap());
                    }
                }
                Entry::Occupied(_) => {}
            }
        }
        Ok(successors)
    }

    /// Return a list of data associated with the predecessors of the given node,
    /// where the edges connecting from those nodes satisfy the provided
    /// filter function.
    ///
    /// A predecessor is defined as a node that has a directed edge pointing
    /// to the specified node. This method returns all nodes where the edges
    /// match the condition.
    ///
    ///     >>> G = rx.PyDiGraph()
    ///     >>> G.add_nodes_from(["A", "B", "C", "D", "E"])
    ///     NodeIndices[0, 1, 2, 3, 4]
    ///     >>> G.extend_from_weighted_edge_list([(0, 3, 10), (1, 3, 20), (2, 3, 30), (3, 4, 10)])
    ///     >>> G.find_predecessors_by_edge(3, lambda x: x < 25)
    ///     ['B', 'A']
    ///
    /// To get one node only, see :func:`~find_predecessor_node_by_edge`.
    ///
    /// :param int node: The index of the node to get the predecessors for
    /// :param Callable filter_fn: The filter function to apply on edges. It takes
    ///     in one argument, the edge data payload/weight object, and returns a
    ///     boolean whether the edge matches the conditions or not.
    ///     If any edge returns ``True``, the node will be included.
    ///
    /// :returns: A list of the node data for all the predecessor nodes
    ///           where at least one edge leading from it matches the filter
    /// :rtype: list[S]
    #[pyo3(text_signature = "(self, node, filter_fn, /)")]
    pub fn find_predecessors_by_edge(
        &self,
        py: Python,
        node: usize,
        filter_fn: PyObject,
    ) -> PyResult<Vec<&PyObject>> {
        let index = NodeIndex::new(node);
        let mut predec: Vec<&PyObject> = Vec::new();
        let mut used_indices: HashSet<NodeIndex> = HashSet::new();

        let filter_edge = |edge: &PyObject| -> PyResult<bool> {
            let res = filter_fn.call1(py, (edge,))?;
            res.extract(py)
        };

        let raw_edges = self
            .graph
            .edges_directed(index, petgraph::Direction::Incoming);

        for edge in raw_edges {
            let pred = edge.source();
            match used_indices.entry(pred) {
                Entry::Vacant(used_indices_entry) => {
                    let edge_weight = edge.weight();
                    if filter_edge(edge_weight)? {
                        used_indices_entry.insert();
                        predec.push(self.graph.node_weight(pred).unwrap());
                    }
                }
                Entry::Occupied(_) => {}
            }
        }
        Ok(predec)
    }

    /// Return the edge data for an edge between 2 nodes.
    ///
    /// :param int node_a: The index of the first node
    /// :param int node_b: The index of the second node
    ///
    /// :returns: The data object set for the edge
    /// :rtype: S
    /// :raises NoEdgeBetweenNodes: When there is no edge between the nodes
    #[pyo3(text_signature = "(self, node_a, node_b, /)")]
    pub fn get_edge_data(&self, node_a: usize, node_b: usize) -> PyResult<&PyObject> {
        let index_a = NodeIndex::new(node_a);
        let index_b = NodeIndex::new(node_b);
        let edge_index = match self.graph.find_edge(index_a, index_b) {
            Some(edge_index) => edge_index,
            None => return Err(NoEdgeBetweenNodes::new_err("No edge found between nodes")),
        };

        let data = self.graph.edge_weight(edge_index).unwrap();
        Ok(data)
    }

    /// Return the edge data for the edge by its given index
    ///
    /// :param int edge_index: The edge index to get the data for
    ///
    /// :returns: The data object for the edge
    /// :rtype: T
    /// :raises IndexError: when there is no edge present with the provided
    ///     index
    #[pyo3(text_signature = "(self, edge_index, /)")]
    pub fn get_edge_data_by_index(&self, edge_index: usize) -> PyResult<&PyObject> {
        let data = match self.graph.edge_weight(EdgeIndex::new(edge_index)) {
            Some(data) => data,
            None => {
                return Err(PyIndexError::new_err(format!(
                    "Provided edge index {} is not present in the graph",
                    edge_index
                )));
            }
        };
        Ok(data)
    }

    /// Return the edge endpoints for the edge by its given index
    ///
    /// :param int edge_index: The edge index to get the endpoints for
    ///
    /// :returns: The endpoint tuple for the edge
    /// :rtype: tuple[int, int]
    /// :raises IndexError: when there is no edge present with the provided
    ///     index
    #[pyo3(text_signature = "(self, edge_index, /)")]
    pub fn get_edge_endpoints_by_index(&self, edge_index: usize) -> PyResult<(usize, usize)> {
        let endpoints = match self.graph.edge_endpoints(EdgeIndex::new(edge_index)) {
            Some(endpoints) => (endpoints.0.index(), endpoints.1.index()),
            None => {
                return Err(PyIndexError::new_err(format!(
                    "Provided edge index {} is not present in the graph",
                    edge_index
                )));
            }
        };
        Ok(endpoints)
    }

    /// Update an edge's weight/payload in place
    ///
    /// If there are parallel edges in the graph only one edge will be updated.
    /// if you need to update a specific edge or need to ensure all parallel
    /// edges get updated you should use
    /// :meth:`~rustworkx.PyDiGraph.update_edge_by_index` instead.
    ///
    /// :param int source: The index of the first node
    /// :param int target: The index of the second node
    ///
    /// :raises NoEdgeBetweenNodes: When there is no edge between nodes
    #[pyo3(text_signature = "(self, source, target, edge, /)")]
    pub fn update_edge(&mut self, source: usize, target: usize, edge: PyObject) -> PyResult<()> {
        let index_a = NodeIndex::new(source);
        let index_b = NodeIndex::new(target);
        let edge_index = match self.graph.find_edge(index_a, index_b) {
            Some(edge_index) => edge_index,
            None => return Err(NoEdgeBetweenNodes::new_err("No edge found between nodes")),
        };
        let data = self.graph.edge_weight_mut(edge_index).unwrap();
        *data = edge;
        Ok(())
    }

    /// Update an edge's weight/data payload in place by the edge index
    ///
    /// :param int edge_index: The index of the edge
    /// :param T edge: The python object to attach to the edge
    ///
    /// :raises IndexError: when there is no edge present with the provided
    ///     index
    #[pyo3(text_signature = "(self, edge_index, edge, /)")]
    pub fn update_edge_by_index(&mut self, edge_index: usize, edge: PyObject) -> PyResult<()> {
        match self.graph.edge_weight_mut(EdgeIndex::new(edge_index)) {
            Some(data) => *data = edge,
            None => return Err(PyIndexError::new_err("No edge found for index")),
        };
        Ok(())
    }

    /// Return the node data for a given node index
    ///
    /// :param int node: The index of the node
    ///
    /// :returns: The data object set for that node
    /// :rtype: S
    /// :raises IndexError: when an invalid node index is provided
    #[pyo3(text_signature = "(self, node, /)")]
    pub fn get_node_data(&self, node: usize) -> PyResult<&PyObject> {
        let index = NodeIndex::new(node);
        let node = match self.graph.node_weight(index) {
            Some(node) => node,
            None => return Err(PyIndexError::new_err("No node found for index")),
        };
        Ok(node)
    }

    /// Return the edge data for all the edges between 2 nodes.
    ///
    /// :param int node_a: The index of the first node
    /// :param int node_b: The index of the second node
    ///
    /// :returns: A list with all the data objects for the edges between nodes
    /// :rtype: list[T]
    /// :raises NoEdgeBetweenNodes: When there is no edge between nodes
    #[pyo3(text_signature = "(self, node_a, node_b, /)")]
    pub fn get_all_edge_data(&self, node_a: usize, node_b: usize) -> PyResult<Vec<&PyObject>> {
        let index_a = NodeIndex::new(node_a);
        let index_b = NodeIndex::new(node_b);
        let raw_edges = self
            .graph
            .edges_directed(index_a, petgraph::Direction::Outgoing);
        let out: Vec<&PyObject> = raw_edges
            .filter(|x| x.target() == index_b)
            .map(|edge| edge.weight())
            .collect();
        if out.is_empty() {
            Err(NoEdgeBetweenNodes::new_err("No edge found between nodes"))
        } else {
            Ok(out)
        }
    }

    /// Get edge list
    ///
    /// Returns a list of tuples of the form ``(source, target)`` where
    /// ``source`` and ``target`` are the node indices.
    ///
    /// :returns: An edge list without weights
    /// :rtype: EdgeList
    pub fn edge_list(&self) -> EdgeList {
        EdgeList {
            edges: self
                .graph
                .edge_references()
                .map(|edge| (edge.source().index(), edge.target().index()))
                .collect(),
        }
    }

    /// Get edge list with weights
    ///
    /// Returns a list of tuples of the form ``(source, target, weight)`` where
    /// ``source`` and ``target`` are the node indices and ``weight`` is the
    /// payload of the edge.
    ///
    /// :returns: An edge list with weights
    /// :rtype: WeightedEdgeList
    pub fn weighted_edge_list(&self, py: Python) -> WeightedEdgeList {
        WeightedEdgeList {
            edges: self
                .graph
                .edge_references()
                .map(|edge| {
                    (
                        edge.source().index(),
                        edge.target().index(),
                        edge.weight().clone_ref(py),
                    )
                })
                .collect(),
        }
    }

    /// Get an edge index map
    ///
    /// Returns a read only mapping from edge indices to the weighted edge
    /// tuple in the form: ``{0: (0, 1, "weight"), 1: (2, 3, 2.3)}``
    ///
    /// :returns: An edge index map
    /// :rtype: EdgeIndexMap
    #[pyo3(text_signature = "(self)")]
    pub fn edge_index_map(&self, py: Python) -> EdgeIndexMap {
        EdgeIndexMap {
            edge_map: self
                .graph
                .edge_references()
                .map(|edge| {
                    (
                        edge.id().index(),
                        (
                            edge.source().index(),
                            edge.target().index(),
                            edge.weight().clone_ref(py),
                        ),
                    )
                })
                .collect(),
        }
    }

    /// Remove a node from the graph.
    ///
    /// :param int node: The index of the node to remove. If the index is not
    ///     present in the graph it will be ignored and this function will have
    ///     no effect.
    #[pyo3(text_signature = "(self, node, /)")]
    pub fn remove_node(&mut self, node: usize) -> PyResult<()> {
        let index = NodeIndex::new(node);
        self.graph.remove_node(index);
        self.node_removed = true;
        Ok(())
    }

    /// Remove a node from the graph and add edges from all predecessors to all
    /// successors
    ///
    /// By default the data/weight on edges into the removed node will be used
    /// for the retained edges.
    ///
    /// This function has a minimum time complexity of :math:`\mathcal O(e_i e_o)`, where
    /// :math:`e_i` and :math:`e_o` are the numbers of incoming and outgoing edges respectively.
    /// If your ``condition`` can be cast as an equality between two hashable quantities, consider
    /// using :meth:`remove_node_retain_edges_by_key` instead, or if your ``condition`` is
    /// referential object identity of the edge weights, consider
    /// :meth:`remove_node_retain_edges_by_id`.
    ///
    /// :param int node: The index of the node to remove. If the index is not
    ///     present in the graph it will be ignored and this function will have
    ///     no effect.
    /// :param bool use_outgoing: If set to ``True`` the weight/data from the
    ///     edge outgoing from ``node`` will be used in the retained edge
    ///     instead of the default weight/data from the incoming edge.
    /// :param Callable condition: A callable that will be passed 2 edge weight/data
    ///     objects, one from the incoming edge to ``node`` the other for the
    ///     outgoing edge, and will return a ``bool`` on whether an edge should
    ///     be retained. For example setting this kwarg to::
    ///
    ///         lambda in_edge, out_edge: in_edge == out_edge
    ///
    ///     would only retain edges if the input edge to ``node`` had the same
    ///     data payload as the outgoing edge.
    #[pyo3(text_signature = "(self, node, /, use_outgoing=False, condition=None)")]
    #[pyo3(signature=(node, use_outgoing=false, condition=None))]
    pub fn remove_node_retain_edges(
        &mut self,
        py: Python,
        node: usize,
        use_outgoing: bool,
        condition: Option<PyObject>,
    ) -> PyResult<()> {
        let index = NodeIndex::new(node);
        let mut edge_list: Vec<(NodeIndex, NodeIndex, PyObject)> = Vec::new();

        fn check_condition(
            py: Python,
            condition: &Option<PyObject>,
            in_weight: &PyObject,
            out_weight: &PyObject,
        ) -> PyResult<bool> {
            match condition {
                Some(condition) => {
                    let res = condition.call1(py, (in_weight, out_weight))?;
                    Ok(res.extract(py)?)
                }
                None => Ok(true),
            }
        }

        for (source, in_weight) in self
            .graph
            .edges_directed(index, petgraph::Direction::Incoming)
            .map(|x| (x.source(), x.weight()))
        {
            for (target, out_weight) in self
                .graph
                .edges_directed(index, petgraph::Direction::Outgoing)
                .map(|x| (x.target(), x.weight()))
            {
                let weight = if use_outgoing { out_weight } else { in_weight };
                if check_condition(py, &condition, in_weight, out_weight)? {
                    edge_list.push((source, target, weight.clone_ref(py)));
                }
            }
        }
        for (source, target, weight) in edge_list {
            self._add_edge(source, target, weight)?;
        }
        self.node_removed = self.graph.remove_node(index).is_some();
        Ok(())
    }

    /// Remove a node from the graph and add edges from predecessors to successors in cases where
    /// an incoming and outgoing edge have the same weight by Python object identity.
    ///
    /// This function has a minimum time complexity of :math:`\mathcal O(e_i + e_o)`, where
    /// :math:`e_i` is the number of incoming edges and :math:`e_o` the number of outgoing edges
    /// (the full complexity depends on the number of new edges to be created).
    ///
    /// Edges will be added between all pairs of predecessor and successor nodes that have the same
    /// weight.  As a consequence, any weight which appears only on predecessor edges will not
    /// appear in the output, as there are no successors to pair it with.
    ///
    /// :param int node: The index of the node to remove. If the index is not present in the graph
    ///     it will be ignored and this function will have no effect.
    #[pyo3(signature=(node, /))]
    pub fn remove_node_retain_edges_by_id(&mut self, py: Python, node: usize) -> PyResult<()> {
        // As many indices as will fit inline within the minimum inline size of a `SmallVec`.  Many
        // use cases of this likely only have one inbound and outbound edge with each id anyway.
        const INLINE_SIZE: usize =
            2 * ::std::mem::size_of::<usize>() / ::std::mem::size_of::<NodeIndex>();
        let new_node_list = || SmallVec::<[NodeIndex; INLINE_SIZE]>::new();
        let node_index = NodeIndex::new(node);
        let in_edges = {
            let mut in_edges = HashMap::new();
            for edge in self
                .graph
                .edges_directed(node_index, petgraph::Direction::Incoming)
            {
                in_edges
                    .entry(PyAnyId(edge.weight().clone_ref(py)))
                    .or_insert_with(new_node_list)
                    .push(edge.source());
            }
            in_edges
        };
        let mut out_edges = {
            let mut out_edges = HashMap::new();
            for edge in self
                .graph
                .edges_directed(node_index, petgraph::Direction::Outgoing)
            {
                out_edges
                    .entry(PyAnyId(edge.weight().clone_ref(py)))
                    .or_insert_with(new_node_list)
                    .push(edge.target());
            }
            out_edges
        };

        for (weight, in_edges_subset) in in_edges {
            let out_edges_subset = match out_edges.remove(&weight) {
                Some(out_edges_key) => out_edges_key,
                None => continue,
            };
            for source in in_edges_subset {
                for target in out_edges_subset.iter() {
                    self._add_edge(source, *target, weight.clone_ref(py))?;
                }
            }
        }
        self.node_removed = self.graph.remove_node(node_index).is_some();
        Ok(())
    }

    /// Remove a node from the graph and add edges from predecessors to successors in cases where
    /// an incoming and outgoing edge have the same weight by Python object equality.
    ///
    /// This function has a minimum time complexity of :math:`\mathcal O(e_i + e_o)`, where
    /// :math:`e_i` is the number of incoming edges and :math:`e_o` the number of outgoing edges
    /// (the full complexity depends on the number of new edges to be created).
    ///
    /// Edges will be added between all pairs of predecessor and successor nodes that have equal
    /// weights.  As a consequence, any weight which appears only on predecessor edges will not
    /// appear in the output, as there are no successors to pair it with.
    ///
    /// If there are multiple edges with the same weight, the exact Python object used on the new
    /// edges is an implementation detail and may change.  The only guarantees are that it will be
    /// deterministic for a given graph, and that it will be drawn from the incoming edges if
    /// ``use_outgoing=False`` (the default) or from the outgoing edges if ``use_outgoing=True``.
    ///
    /// :param int node: The index of the node to remove. If the index is not present in the graph
    ///     it will be ignored and this function will have no effect.
    /// :param Callable key: A callable Python object that is called once for each connected edge, to
    ///     generate the "key" for that weight.  It is passed exactly one argument positionally
    ///     (the weight of the edge), and should return a Python object that is hashable and
    ///     implements equality checking with all other relevant keys.  If not given, the edge
    ///     weights will be used directly.
    /// :param bool use_outgoing: If ``False`` (default), the new edges will use the weight from
    ///     one of the incoming edges.  If ``True``, they will instead use a weight from one of the
    ///     outgoing edges.
    #[pyo3(signature=(node, /, key=None, *, use_outgoing=false))]
    pub fn remove_node_retain_edges_by_key(
        &mut self,
        py: Python,
        node: usize,
        key: Option<Py<PyAny>>,
        use_outgoing: bool,
    ) -> PyResult<()> {
        let node_index = NodeIndex::new(node);
        let in_edges = {
            let in_edges = PyDict::new(py);
            for edge in self
                .graph
                .edges_directed(node_index, petgraph::Direction::Incoming)
            {
                let key_value = if let Some(key_fn) = &key {
                    key_fn.call1(py, (edge.weight(),))?
                } else {
                    edge.weight().clone_ref(py)
                };
                if let Some(edge_data) = in_edges.get_item(key_value.bind(py))? {
                    let edge_data = edge_data.downcast::<RemoveNodeEdgeValue>()?;
                    edge_data.borrow_mut().nodes.push(edge.source());
                } else {
                    in_edges.set_item(
                        key_value,
                        RemoveNodeEdgeValue {
                            weight: edge.weight().clone_ref(py),
                            nodes: vec![edge.source()],
                        }
                        .into_pyobject(py)?,
                    )?
                }
            }
            in_edges
        };
        let out_edges = {
            let out_edges = PyDict::new(py);
            for edge in self
                .graph
                .edges_directed(node_index, petgraph::Direction::Outgoing)
            {
                let key_value = if let Some(key_fn) = &key {
                    key_fn.call1(py, (edge.weight(),))?
                } else {
                    edge.weight().clone_ref(py)
                };
                if let Some(edge_data) = out_edges.get_item(key_value.bind(py))? {
                    let edge_data = edge_data.downcast::<RemoveNodeEdgeValue>()?;
                    edge_data.borrow_mut().nodes.push(edge.target());
                } else {
                    out_edges.set_item(
                        key_value,
                        RemoveNodeEdgeValue {
                            weight: edge.weight().clone_ref(py),
                            nodes: vec![edge.target()],
                        }
                        .into_pyobject(py)?,
                    )?
                }
            }
            out_edges
        };

        for (in_key, in_edge_data) in in_edges {
            let in_edge_data = in_edge_data.downcast::<RemoveNodeEdgeValue>()?.borrow();
            let out_edge_data = match out_edges.get_item(in_key)? {
                Some(out_edge_data) => out_edge_data.downcast::<RemoveNodeEdgeValue>()?.borrow(),
                None => continue,
            };
            for source in in_edge_data.nodes.iter() {
                for target in out_edge_data.nodes.iter() {
                    let weight = if use_outgoing {
                        out_edge_data.weight.clone_ref(py)
                    } else {
                        in_edge_data.weight.clone_ref(py)
                    };
                    self._add_edge(*source, *target, weight)?;
                }
            }
        }
        self.node_removed = self.graph.remove_node(node_index).is_some();
        Ok(())
    }

    /// Add an edge between 2 nodes.
    ///
    /// Use add_child() or add_parent() to create a node with an edge at the
    /// same time as an edge for better performance. Using this method
    /// allows for adding duplicate edges between nodes if the ``multigraph``
    /// attribute is set to ``True``.
    ///
    /// :param int parent: The index of the parent node
    /// :param int child: The index of the child node
    /// :param T edge: The Python object to attach to the edge.
    ///
    /// :returns: The index of the newly created edge
    /// :rtype: int
    ///
    /// :raises: PyIndexError: When the new edge would create a cycle
    #[pyo3(text_signature = "(self, parent, child, edge, /)")]
    pub fn add_edge(&mut self, parent: usize, child: usize, edge: PyObject) -> PyResult<usize> {
        let p_index = NodeIndex::new(parent);
        let c_index = NodeIndex::new(child);
        if !self.graph.contains_node(p_index) || !self.graph.contains_node(c_index) {
            return Err(PyIndexError::new_err(
                "One of the endpoints of the edge does not exist in graph",
            ));
        }
        let out_index = self._add_edge(p_index, c_index, edge)?;
        Ok(out_index)
    }

    /// Add new edges to the graph.
    ///
    /// :param iterable[tuple[int, int, T]] obj_list: An iterable of tuples of the form
    ///     ``(parent, child, obj)`` to attach to the graph. ``parent`` and
    ///     ``child`` are integer indices describing where an edge should be
    ///     added, and obj is the python object for the edge data.
    ///
    /// :returns: A list of indices of the newly created edges
    /// :rtype: EdgeIndices
    #[pyo3(text_signature = "(self, obj_list, /)")]
    pub fn add_edges_from(&mut self, obj_list: Bound<'_, PyAny>) -> PyResult<Vec<usize>> {
        let mut out_list = Vec::new();
        for py_obj in obj_list.try_iter()? {
            let obj = py_obj?.extract::<(usize, usize, PyObject)>()?;
            let edge = self.add_edge(obj.0, obj.1, obj.2)?;
            out_list.push(edge);
        }
        Ok(out_list)
    }

    /// Add new edges to the graph without python data.
    ///
    /// :param iterable[tuple[int, int]] obj_list: An iterable of tuples of the form
    ///     ``(parent, child)`` to attach to the graph. ``parent`` and
    ///     ``child`` are integer indices describing where an edge should be
    ///     added. Unlike :meth:`add_edges_from` there is no data payload and
    ///     when the edge is created None will be used.
    ///
    /// :returns: A list of indices of the newly created edges
    /// :rtype: EdgeIndices
    #[pyo3(text_signature = "(self, obj_list, /)")]
    pub fn add_edges_from_no_data(
        &mut self,
        py: Python,
        obj_list: Bound<'_, PyAny>,
    ) -> PyResult<Vec<usize>> {
        let mut out_list = Vec::new();
        for py_obj in obj_list.try_iter()? {
            let obj = py_obj?.extract::<(usize, usize)>()?;
            let edge = self.add_edge(obj.0, obj.1, py.None())?;
            out_list.push(edge);
        }
        Ok(out_list)
    }

    /// Extend graph from an edge list
    ///
    /// This method differs from :meth:`add_edges_from_no_data` in that it will
    /// add nodes if a node index is not present in the edge list.
    ///
    /// :param iterable[tuple[int, int]] edge_list: An iterable of tuples
    ///     in the form ``(source, target)`` where ``source`` and ``target``
    ///     are integer node indices. If the node index
    ///     is not present in the graph, nodes will be added (with a node
    ///     weight of ``None``) to that index.
    #[pyo3(text_signature = "(self, edge_list, /)")]
    pub fn extend_from_edge_list(
        &mut self,
        py: Python,
        edge_list: Bound<'_, PyAny>,
    ) -> PyResult<()> {
        for py_obj in edge_list.try_iter()? {
            let (source, target) = py_obj?.extract::<(usize, usize)>()?;
            let max_index = cmp::max(source, target);
            while max_index >= self.node_count() {
                self.graph.add_node(py.None());
            }
            self._add_edge(NodeIndex::new(source), NodeIndex::new(target), py.None())?;
        }
        Ok(())
    }

    /// Extend graph from a weighted edge list
    ///
    /// This method differs from :meth:`add_edges_from` in that it will
    /// add nodes if a node index is not present in the edge list.
    ///
    /// :param iterable[tuple[int, int, T]] edge_list: An iterable of tuples
    ///     in the form ``(source, target, weight)`` where ``source`` and ``target``
    ///     are integer node indices. If the node index is not present in the graph
    ///     nodes will be added (with a node weight of ``None``) to that index.
    #[pyo3(text_signature = "(self, edge_list, /)")]
    pub fn extend_from_weighted_edge_list(
        &mut self,
        py: Python,
        edge_list: Bound<'_, PyAny>,
    ) -> PyResult<()> {
        for py_obj in edge_list.try_iter()? {
            let (source, target, weight) = py_obj?.extract::<(usize, usize, PyObject)>()?;
            let max_index = cmp::max(source, target);
            while max_index >= self.node_count() {
                self.graph.add_node(py.None());
            }
            self._add_edge(NodeIndex::new(source), NodeIndex::new(target), weight)?;
        }
        Ok(())
    }

    /// Insert a node between a list of reference nodes and all their predecessors
    ///
    /// This essentially iterates over all edges leading into the reference nodes
    /// specified in the ``ref_nodes`` parameter, removes those edges and then
    /// adds 2 edges, one from the predecessor of ``ref_node`` to ``node``
    /// and the other one from ``node`` to ``ref_node``. The edge payloads of
    /// the two newly created edges are copied by reference from the original
    /// edge that gets removed.
    ///
    /// :param int node: The index of the node to insert
    /// :param list[int] ref_nodes: The list of indices of reference nodes
    ///      to be prepended by ``node``
    #[pyo3(text_signature = "(self, node, ref_nodes, /)")]
    pub fn insert_node_on_in_edges_multiple(
        &mut self,
        py: Python,
        node: usize,
        ref_nodes: Vec<usize>,
    ) -> PyResult<()> {
        for ref_node in ref_nodes {
            self.insert_between(py, node, ref_node, false)?;
        }
        Ok(())
    }

    /// Insert a node between a list of reference nodes and all their successors
    ///
    /// This essentially iterates over all edges leading out of the reference nodes
    /// specified in the ``ref_nodes`` parameter, removes those edges and then
    /// adds 2 edges, one from ``ref_node`` to ``node`` and the other one from
    /// ``node`` to the successor of ``ref_node``. The edge payloads of the two
    /// newly created edges are copied by reference from the original edge that
    /// gets removed.
    ///
    /// :param int node: The index of the node to insert
    /// :param list[int] ref_nodes: The list of indices of reference nodes
    ///     to be appended by ``node``
    #[pyo3(text_signature = "(self, node, ref_nodes, /)")]
    pub fn insert_node_on_out_edges_multiple(
        &mut self,
        py: Python,
        node: usize,
        ref_nodes: Vec<usize>,
    ) -> PyResult<()> {
        for ref_node in ref_nodes {
            self.insert_between(py, node, ref_node, true)?;
        }
        Ok(())
    }

    /// Insert a node between a reference node and all its predecessor nodes
    ///
    /// This essentially iterates over all edges leading into the reference node
    /// specified in the ``ref_node`` parameter, removes those edges and then
    /// adds 2 edges, one from the predecessor of ``ref_node`` to ``node`` and
    /// the other one from ``node`` to ``ref_node``. The edge payloads of the two
    /// newly created edges are copied by reference from the original edge that
    /// gets removed.
    ///
    /// :param int node: The index of the node to insert
    /// :param int ref_node: The index of the reference node to be prepended by ``node``
    #[pyo3(text_signature = "(self, node, ref_node, /)")]
    pub fn insert_node_on_in_edges(
        &mut self,
        py: Python,
        node: usize,
        ref_node: usize,
    ) -> PyResult<()> {
        self.insert_between(py, node, ref_node, false)?;
        Ok(())
    }

    /// Insert a node between a reference node and all its successor nodes
    ///
    /// This essentially iterates over all edges leading out of the reference node
    /// specified in the ``ref_node`` parameter, removes those edges and then
    /// adds 2 edges, one from ``ref_node`` to ``node`` and the other one from
    /// ``node`` to the successor of ``ref_node``. The edge payloads of the two
    /// newly created edges are copied by reference from the original edge
    /// that gets removed.
    ///
    /// :param int node: The index of the node to insert
    /// :param int ref_node: The index of the reference node to be appended by ``node``
    #[pyo3(text_signature = "(self, node, ref_node, /)")]
    pub fn insert_node_on_out_edges(
        &mut self,
        py: Python,
        node: usize,
        ref_node: usize,
    ) -> PyResult<()> {
        self.insert_between(py, node, ref_node, true)?;
        Ok(())
    }

    /// Remove an edge between 2 nodes.
    ///
    /// Note if there are multiple edges between the specified nodes only one
    /// will be removed.
    ///
    /// :param int parent: The index of the parent node
    /// :param int child: The index of the child node
    ///
    /// :raises NoEdgeBetweenNodes: If there is no edge between the nodes
    ///     specified
    #[pyo3(text_signature = "(self, parent, child, /)")]
    pub fn remove_edge(&mut self, parent: usize, child: usize) -> PyResult<()> {
        let p_index = NodeIndex::new(parent);
        let c_index = NodeIndex::new(child);
        let edge_index = match self.graph.find_edge(p_index, c_index) {
            Some(edge_index) => edge_index,
            None => return Err(NoEdgeBetweenNodes::new_err("No edge found between nodes")),
        };
        self.graph.remove_edge(edge_index);
        Ok(())
    }

    /// Remove an edge identified by the provided index
    ///
    /// :param int edge: The index of the edge to remove
    #[pyo3(text_signature = "(self, edge, /)")]
    pub fn remove_edge_from_index(&mut self, edge: usize) -> PyResult<()> {
        let edge_index = EdgeIndex::new(edge);
        self.graph.remove_edge(edge_index);
        Ok(())
    }

    /// Remove edges from the graph.
    ///
    /// Note if there are multiple edges between the specified nodes only one
    /// will be removed.
    ///
    /// :param iterable[tuple[int, int]] index_list: An iterable of node index pairs
    ///     to remove from the graph
    ///
    /// :raises NoEdgeBetweenNodes: If there are no edges between a specified
    ///     pair of nodes.
    #[pyo3(text_signature = "(self, index_list, /)")]
    pub fn remove_edges_from(&mut self, index_list: Bound<'_, PyAny>) -> PyResult<()> {
        for py_obj in index_list.try_iter()? {
            let (x, y) = py_obj?.extract::<(usize, usize)>()?;
            let (p_index, c_index) = (NodeIndex::new(x), NodeIndex::new(y));
            let edge_index = match self.graph.find_edge(p_index, c_index) {
                Some(edge_index) => edge_index,
                None => return Err(NoEdgeBetweenNodes::new_err("No edge found between nodes")),
            };
            self.graph.remove_edge(edge_index);
        }
        Ok(())
    }

    /// Add a new node to the graph.
    ///
    /// :param S obj: The Python object to attach to the node
    ///
    /// :returns: The index of the newly created node
    /// :rtype: int
    #[pyo3(text_signature = "(self, obj, /)")]
    pub fn add_node(&mut self, obj: PyObject) -> PyResult<usize> {
        let index = self.graph.add_node(obj);
        Ok(index.index())
    }

    /// Find node within this graph given a specific weight
    ///
    /// This algorithm has a worst case of O(n) since it searches the node
    /// indices in order. If there is more than one node in the graph with the
    /// same weight only the first match (by node index) will be returned.
    ///
    /// :param T obj: The weight to look for in the graph.
    ///
    /// :returns: the index of the first node in the graph that is equal to the
    ///     weight. If no match is found ``None`` will be returned.
    /// :rtype: int
    #[pyo3(text_signature = "(self, obj, /)")]
    pub fn find_node_by_weight(&self, py: Python, obj: PyObject) -> PyResult<Option<usize>> {
        find_node_by_weight(py, &self.graph, &obj).map(|node| node.map(|x| x.index()))
    }

    /// Merge two nodes in the graph.
    ///
    /// If the nodes have equal weight objects then all the edges
    /// leading into and out of `u` will be redirected
    /// to `v` and `u` will be removed from the graph. If the nodes don't have equal weight
    /// objects then no changes will be made and no error will be raised
    ///
    /// :param int u: The index of the source node that is going to be merged
    /// :param int v: The index of the target node that is going to persist
    #[pyo3(text_signature = "(self, u, v, /)")]
    pub fn merge_nodes(&mut self, py: Python, u: usize, v: usize) -> PyResult<()> {
        let source_node = NodeIndex::new(u);
        let target_node = NodeIndex::new(v);

        let source_weight = match self.graph.node_weight(source_node) {
            Some(weight) => weight,
            None => return Err(PyIndexError::new_err("No node found for index")),
        };

        let target_weight = match self.graph.node_weight(target_node) {
            Some(weight) => weight,
            None => return Err(PyIndexError::new_err("No node found for index")),
        };

        let have_same_weights =
            source_weight.bind(py).compare(target_weight.bind(py))? == Ordering::Equal;

        if have_same_weights {
            const DIRECTIONS: [petgraph::Direction; 2] =
                [petgraph::Direction::Outgoing, petgraph::Direction::Incoming];

            let mut edges_to_add: Vec<(usize, usize, PyObject)> = Vec::new();
            for dir in &DIRECTIONS {
                for edge in self.graph.edges_directed(NodeIndex::new(u), *dir) {
                    let s = edge.source();
                    let d = edge.target();

                    if s.index() == u {
                        edges_to_add.push((v, d.index(), edge.weight().clone_ref(py)));
                    } else {
                        edges_to_add.push((s.index(), v, edge.weight().clone_ref(py)));
                    }
                }
            }
            self.remove_node(u)?;
            for edge in edges_to_add {
                self.add_edge(edge.0, edge.1, edge.2)?;
            }
        }

        Ok(())
    }

    /// Add a new child node to the graph.
    ///
    /// This will create a new node on the graph and add an edge leading
    /// from an existing parent to that new node.
    ///
    /// :param int parent: The index of the parent node
    /// :param S obj: The Python object to attach to the new node
    /// :param edge: The python object to attach to the edge
    ///
    /// :returns: The index of the newly created child node
    /// :rtype: int
    #[pyo3(text_signature = "(self, parent, obj, edge, /)")]
    pub fn add_child(&mut self, parent: usize, obj: PyObject, edge: PyObject) -> PyResult<usize> {
        let index = NodeIndex::new(parent);
        let child_node = self.graph.add_node(obj);
        self.graph.add_edge(index, child_node, edge);
        Ok(child_node.index())
    }

    /// Add a new parent node to the graph.
    ///
    /// This will create a new node on the graph and add an edge leading
    /// from that new node to an existing child.
    ///
    /// :param int child: The index of the child node
    /// :param obj: The Python object to attach to the new node
    /// :param edge: The python object to attach to the edge
    ///
    /// :returns index: The index of the newly created parent node
    /// :rtype: int
    #[pyo3(text_signature = "(self, child, obj, edge, /)")]
    pub fn add_parent(&mut self, child: usize, obj: PyObject, edge: PyObject) -> PyResult<usize> {
        let index = NodeIndex::new(child);
        let parent_node = self.graph.add_node(obj);
        self.graph.add_edge(parent_node, index, edge);
        Ok(parent_node.index())
    }

    /// Get the index and data for the neighbors of a node.
    ///
    /// This will return a dictionary where the keys are the node indices of
    /// the adjacent nodes (inbound or outbound) and the value is the edge data
    /// objects between that adjacent node and the provided node. Note in
    /// the case of a multigraph only one edge will be used, not all of the
    /// edges between two node.
    ///
    ///     >>> G = rx.PyDiGraph()
    ///     >>> G.add_nodes_from(["A", "B", "C", "D", "E"])
    ///     >>> NodeIndices[0, 1, 2, 3, 4]
    ///     >>> G.extend_from_weighted_edge_list([(0, 2, "A->C"), (1, 2, "B->C"), (2, 3, "C->D"), (3, 4, "D->E")])
    ///     >>> G.adj(2)  # neighbors of the node "C"
    ///     {1: 'B->C', 0: 'A->C', 3: 'C->D'}
    ///
    /// For direction-aware neighbors, see :func:`~adj_direction`.
    ///
    /// :param int node: The index of the node to get the neighbors of
    ///
    /// :returns: A dictionary where the keys are the node indices and the values
    ///     are the edge data objects for all nodes that share an edge with the
    ///     specified node.
    /// :rtype: dict[int, T]
    #[pyo3(text_signature = "(self, node, /)")]
    pub fn adj(&mut self, node: usize) -> DictMap<usize, &PyObject> {
        let index = NodeIndex::new(node);
        self.graph
            .edges_directed(index, petgraph::Direction::Incoming)
            .map(|edge| (edge.source().index(), edge.weight()))
            .chain(
                self.graph
                    .edges_directed(index, petgraph::Direction::Outgoing)
                    .map(|edge| (edge.target().index(), edge.weight())),
            )
            .collect()
    }

    /// Get the index and data for either the parents or children of a node.
    ///
    /// This will return a dictionary where the keys are the node indices of
    /// the adjacent nodes (inbound or outbound as specified) and the value
    /// is the edge data objects for the edges between that adjacent node
    /// and the provided node. Note in the case of a multigraph only one edge
    /// one edge will be used, not all of the edges between two node.
    ///
    ///     >>> G = rx.PyDiGraph()
    ///     >>> G.add_nodes_from(["A", "B", "C", "D", "E"])
    ///     >>> NodeIndices[0, 1, 2, 3, 4]
    ///     >>> G.extend_from_weighted_edge_list([(0, 2, "A->C"), (1, 2, "B->C"), (2, 3, "C->D"), (3, 4, "D->E")])
    ///     >>> G.adj_direction(2, True)
    ///     {1: 'B->C', 0: 'A->C'}
    ///     >>> G.adj_direction(2, False)
    ///     {3: 'C->D'}
    ///
    /// For direction-naive neighbors, see :func:`~adj`.
    ///
    /// :param int node: The index of the node to get the neighbors of
    /// :param bool direction: The direction to use for finding nodes,
    ///     ``True`` means inbound edges and ``False`` means outbound edges.
    ///
    /// :returns: A dictionary where the keys are node indices and
    ///     the value is the edge data object for all nodes that share an
    ///     edge with the specified node.
    /// :rtype: dict[int, T]
    #[pyo3(text_signature = "(self, node, direction, /)")]
    pub fn adj_direction(&mut self, node: usize, direction: bool) -> DictMap<usize, &PyObject> {
        let index = NodeIndex::new(node);
        if direction {
            self.graph
                .edges_directed(index, petgraph::Direction::Incoming)
                .map(|edge| (edge.source().index(), edge.weight()))
                .collect()
        } else {
            self.graph
                .edges_directed(index, petgraph::Direction::Outgoing)
                .map(|edge| (edge.target().index(), edge.weight()))
                .collect()
        }
    }

    /// Return a list of node indices of neighbors (i.e. successors) in a directed graph
    ///
    /// A successor is defined as a node that has a directed edge pointing
    /// from the specified node. In a multigraph, where two nodes can be connected
    /// by multiple edges, each successor node index is returned only once.
    ///
    /// This function is equivalent to :meth:`successor_indices`.
    ///
    ///     >>> G = rx.PyDiGraph()
    ///     >>> G.add_nodes_from(["A", "B", "C", "D", "E"])
    ///     NodeIndices[0, 1, 2, 3, 4]
    ///     >>> G.extend_from_edge_list([(0, 1), (1, 2), (1, 3), (1, 4)])
    ///     >>> G.neighbors(1)  # neighbors of the 'B' node
    ///     NodeIndices[4, 3, 2]
    ///
    /// To get the data of these nodes, see :func:`~successors`.
    ///
    /// To filter the successors by the attributes of the connecting edge,
    /// see :func:`~find_successors_by_edge`.
    ///
    /// See also :func:`~predecessor_indices`.
    ///
    /// For undirected graphs, see :func:`~PyGraph.neighbors`.
    ///
    /// :param int node: The index of the node to get the neighbors of
    ///
    /// :returns: A list of the neighboring node indices
    /// :rtype: NodeIndices
    #[pyo3(text_signature = "(self, node, /)")]
    pub fn neighbors(&self, node: usize) -> NodeIndices {
        NodeIndices {
            nodes: self
                .graph
                .neighbors(NodeIndex::new(node))
                .map(|node| node.index())
                .collect::<HashSet<usize>>()
                .drain()
                .collect(),
        }
    }

    /// Get the direction-agnostic neighbors (i.e. successors and predecessors) of a node.
    ///
    /// This is functionally equivalent to converting the directed graph to an undirected
    /// graph, and calling ``neighbors`` thereon.
    ///
    ///     >>> G = rx.PyDiGraph()
    ///     >>> G.extend_from_edge_list([(0, 1), (1, 2), (2, 3), (3, 4)])
    ///     >>> node = 2
    ///     >>> G.neighbors_undirected(node)
    ///     NodeIndices[3, 1]
    ///     >>> G.to_undirected().neighbors(node)
    ///     NodeIndices[1, 3]
    ///
    /// For direction-aware neighbors, see :func:`~predecessors` and :func:`~successors`.
    ///
    /// :param int node: The index of the node to get the neighbors of
    ///
    /// :returns: A list of the neighboring node indices
    /// :rtype: NodeIndices
    #[pyo3(text_signature = "(self, node, /)")]
    pub fn neighbors_undirected(&self, node: usize) -> NodeIndices {
        NodeIndices {
            nodes: self
                .graph
                .neighbors_undirected(NodeIndex::new(node))
                .map(|node| node.index())
                .collect::<HashSet<usize>>()
                .drain()
                .collect(),
        }
    }

    /// Return a list of successor node indices in a directed graph
    ///
    /// A successor is defined as a node that has a directed edge pointing
    /// from the specified node. In a multigraph, where two nodes can be connected
    /// by multiple edges, each successor node index is returned only once.
    ///
    ///     >>> G = rx.PyDiGraph()
    ///     >>> G.add_nodes_from(["A", "B", "C", "D", "E"])
    ///     NodeIndices[0, 1, 2, 3, 4]
    ///     >>> G.extend_from_edge_list([(0, 1), (1, 2), (1, 3), (1, 4)])
    ///     >>> G.successor_indices(1)  # successors of the 'B' node
    ///     NodeIndices[4, 3, 2]
    ///
    /// To get the data of these nodes, see :func:`~successors`.`
    ///
    /// To filter the successors by the attributes of the connecting edge,
    /// see :func:`~find_successors_by_edge`.
    ///
    /// See also :func:`~predecessor_indices` and :func:`~neighbors`.
    ///
    /// For undirected graphs, see :func:`~PyGraph.neighbors`.
    ///
    /// :param int node: The index of the node to get the successors for
    ///
    /// :returns: A list of the node indices of all node's successors
    /// :rtype: NodeIndices
    #[pyo3(text_signature = "(self, node, /)")]
    pub fn successor_indices(&self, node: usize) -> NodeIndices {
        NodeIndices {
            nodes: self
                .graph
                .neighbors_directed(NodeIndex::new(node), petgraph::Direction::Outgoing)
                .map(|node| node.index())
                .collect(),
        }
    }

    /// Return a list of predecessor node indices in a directed graph
    ///
    /// A predecessor is defined as a node that has a directed edge pointing
    /// to the specified node. In a multigraph, where two nodes can be connected
    /// by multiple edges, each predecessor node index is returned only once.
    ///
    ///     >>> G = rx.PyDiGraph()
    ///     >>> G.add_nodes_from(["A", "B", "C", "D", "E"])
    ///     NodeIndices[0, 1, 2, 3, 4]
    ///     >>> G.extend_from_edge_list([(0, 3), (1, 3), (2, 3), (3, 4)])
    ///     >>> G.predecessor_indices(3)  # predecessors of the 'D' node
    ///     NodeIndices[2, 1, 0]
    ///
    /// To get the data of these nodes, see [predecessors]
    ///
    /// To filter the predecessors by the attributes of the connecting edge,
    /// see :func:`~find_predecessors_by_edge`.
    ///
    /// See also :func:`~successor_indices`.
    ///
    /// For undirected graphs, see :func:`~PyGraph.neighbors`.
    ///
    /// :param int node: The index of the node to get the predecessors for
    ///
    /// :returns: A list of the node indices of all node's predecessors
    /// :rtype: NodeIndices
    #[pyo3(text_signature = "(self, node, /)")]
    pub fn predecessor_indices(&self, node: usize) -> NodeIndices {
        NodeIndices {
            nodes: self
                .graph
                .neighbors_directed(NodeIndex::new(node), petgraph::Direction::Incoming)
                .map(|node| node.index())
                .collect(),
        }
    }

    /// Return the list of edge indices incident to a provided node
    ///
    /// You can later retrieve the data payload of this edge with
    /// :meth:`~rustworkx.PyDiGraph.get_edge_data_by_index` or its
    /// endpoints with :meth:`~rustworkx.PyDiGraph.get_edge_endpoints_by_index`.
    ///
    /// By default this method will only return the outgoing edges of
    /// the provided ``node``. If you would like to access both the
    /// incoming and outgoing edges you can set the ``all_edges``
    /// kwarg to ``True``.
    ///
    /// :param int node: The node index to get incident edges from. If
    ///     this node index is not present in the graph this method will
    ///     return an empty list and not raise an error.
    /// :param bool all_edges: If set to ``True`` both incoming and outgoing
    ///     edges to ``node`` will be returned.
    ///
    /// :returns: A list of the edge indices incident to a node in the graph
    /// :rtype: EdgeIndices
    #[pyo3(text_signature = "(self, node, /, all_edges=False)")]
    #[pyo3(signature=(node, all_edges=false))]
    pub fn incident_edges(&self, node: usize, all_edges: bool) -> EdgeIndices {
        let node_index = NodeIndex::new(node);
        if all_edges {
            EdgeIndices {
                edges: self
                    .graph
                    .edges_directed(node_index, petgraph::Direction::Outgoing)
                    .chain(
                        self.graph
                            .edges_directed(node_index, petgraph::Direction::Incoming),
                    )
                    .map(|e| e.id().index())
                    .collect(),
            }
        } else {
            EdgeIndices {
                edges: self
                    .graph
                    .edges(node_index)
                    .map(|e| e.id().index())
                    .collect(),
            }
        }
    }

    /// Return the list of incoming edge indices to a provided node
    ///
    /// This method will return the incoming edges of the provided
    /// ``node``.
    ///
    /// :param int node: The node index to get incoming edges from. If
    ///     this node index is not present in the graph this method will
    ///     return an empty list and not raise an error.
    ///
    /// :returns: A list of the incoming edge indices to a node in the graph
    /// :rtype: EdgeIndices
    #[pyo3(text_signature = "(self, node, /)")]
    pub fn in_edge_indices(&self, node: usize) -> EdgeIndices {
        let node_index = NodeIndex::new(node);
        let dir = petgraph::Direction::Incoming;
        EdgeIndices {
            edges: self
                .graph
                .edges_directed(node_index, dir)
                .map(|e| e.id().index())
                .collect(),
        }
    }

    /// Return the list of outgoing edge indices from a provided node
    ///
    /// This method will return the outgoing edges of the provided
    /// ``node``.
    ///
    /// :param int node: The node index to get outgoing edges from. If
    ///     this node index is not present in the graph this method will
    ///     return an empty list and not raise an error.
    ///
    /// :returns: A list of the outgoing edge indices from a node in the graph
    /// :rtype: EdgeIndices
    #[pyo3(text_signature = "(self, node, /)")]
    pub fn out_edge_indices(&self, node: usize) -> EdgeIndices {
        let node_index = NodeIndex::new(node);
        let dir = petgraph::Direction::Outgoing;
        EdgeIndices {
            edges: self
                .graph
                .edges_directed(node_index, dir)
                .map(|e| e.id().index())
                .collect(),
        }
    }

    /// Return the index map of edges incident to a provided node
    ///
    /// By default this method will only return the outgoing edges of
    /// the provided ``node``. If you would like to access both the
    /// incoming and outgoing edges you can set the ``all_edges``
    /// kwarg to ``True``.
    ///
    /// :param int node: The node index to get incident edges from. If
    ///     this node index is not present in the graph this method will
    ///     return an empty list and not error.
    /// :param bool all_edges: If set to ``True`` both incoming and outgoing
    ///     edges to ``node`` will be returned. If set to ``False``, only outgoing ones.
    ///
    /// :returns: A mapping of incident edge indices to the tuple
    ///     ``(source, target, data)``
    /// :rtype: EdgeIndexMap
    #[pyo3(text_signature = "(self, node, /, all_edges=False)")]
    #[pyo3(signature=(node, all_edges=false))]
    pub fn incident_edge_index_map(
        &self,
        py: Python,
        node: usize,
        all_edges: bool,
    ) -> EdgeIndexMap {
        let node_index = NodeIndex::new(node);
        if all_edges {
            EdgeIndexMap {
                edge_map: self
                    .graph
                    .edges_directed(node_index, petgraph::Direction::Outgoing)
                    .chain(
                        self.graph
                            .edges_directed(node_index, petgraph::Direction::Incoming),
                    )
                    .map(|edge| {
                        (
                            edge.id().index(),
                            (
                                edge.source().index(),
                                edge.target().index(),
                                edge.weight().clone_ref(py),
                            ),
                        )
                    })
                    .collect(),
            }
        } else {
            EdgeIndexMap {
                edge_map: self
                    .graph
                    .edges(node_index)
                    .map(|edge| {
                        (
                            edge.id().index(),
                            (
                                edge.source().index(),
                                edge.target().index(),
                                edge.weight().clone_ref(py),
                            ),
                        )
                    })
                    .collect(),
            }
        }
    }

    /// Get the index and edge data for all parents of a node.
    ///
    /// This will return a list of tuples with the parent index, the node (itself) index,
    /// and the edge data. This can be used to recreate add_edge() calls.
    ///
    /// :param int node: The index of the node to get the edges for
    ///
    /// :returns: A list of tuples in the form:
    ///     ``(parent_index, node_index, edge_data)```
    /// :rtype: WeightedEdgeList
    #[pyo3(text_signature = "(self, node, /)")]
    pub fn in_edges(&self, py: Python, node: usize) -> WeightedEdgeList {
        let index = NodeIndex::new(node);
        let dir = petgraph::Direction::Incoming;
        let raw_edges = self.graph.edges_directed(index, dir);
        let out_list: Vec<(usize, usize, PyObject)> = raw_edges
            .map(|x| (x.source().index(), node, x.weight().clone_ref(py)))
            .collect();
        WeightedEdgeList { edges: out_list }
    }

    /// Get the index and edge data for all children of a node.
    ///
    /// This will return a list of tuples with the child index, the node (itself) index,
    /// and the edge data. This can be used to recreate add_edge() calls.
    ///
    /// :param int node: The index of the node to get the edges for
    ///
    /// :returns out_edges: A list of tuples of the form:
    ///     ```(node_index, child_index, edge_data)```
    /// :rtype: WeightedEdgeList
    #[pyo3(text_signature = "(self, node, /)")]
    pub fn out_edges(&self, py: Python, node: usize) -> WeightedEdgeList {
        let index = NodeIndex::new(node);
        let dir = petgraph::Direction::Outgoing;
        let raw_edges = self.graph.edges_directed(index, dir);
        let out_list: Vec<(usize, usize, PyObject)> = raw_edges
            .map(|x| (node, x.target().index(), x.weight().clone_ref(py)))
            .collect();
        WeightedEdgeList { edges: out_list }
    }

    /// Add new nodes to the graph.
    ///
    /// :param iterable[S] obj_list: An iterable of Python objects to attach to the new nodes
    ///
    /// :returns: A list of indices of the newly created nodes
    /// :rtype: NodeIndices
    #[pyo3(text_signature = "(self, obj_list, /)")]
    pub fn add_nodes_from(&mut self, obj_list: Bound<'_, PyAny>) -> PyResult<NodeIndices> {
        let mut out_list = Vec::new();
        for py_obj in obj_list.try_iter()? {
            let obj = py_obj?.extract::<PyObject>()?;
            out_list.push(self.graph.add_node(obj).index());
        }
        Ok(NodeIndices { nodes: out_list })
    }

    /// Remove nodes from the graph.
    ///
    /// If a node index in the list is not present in the graph, it will be
    /// ignored.
    ///
    /// :param iterable[int] index_list: An iterable of node indices to remove from the
    ///     graph.
    #[pyo3(text_signature = "(self, index_list, /)")]
    pub fn remove_nodes_from(&mut self, index_list: Bound<'_, PyAny>) -> PyResult<()> {
        for py_obj in index_list.try_iter()? {
            let node = py_obj?.extract::<usize>()?;
            self.remove_node(node)?;
        }
        Ok(())
    }

    /// Get the degree of a node for inbound edges.
    ///
    /// :param int node: The index of the node to find the inbound degree of
    ///
    /// :returns: The inbound degree for the specified node (i.e. number of inbound edges)
    /// :rtype: int
    #[pyo3(text_signature = "(self, node, /)")]
    pub fn in_degree(&self, node: usize) -> usize {
        let index = NodeIndex::new(node);
        let dir = petgraph::Direction::Incoming;
        let neighbors = self.graph.edges_directed(index, dir);
        neighbors.count()
    }

    /// Get the degree of a node for outbound edges.
    ///
    /// :param int node: The index of the node to find the outbound degree of
    ///
    /// :returns: The outbound degree for the specified node (i.e. number of outbound endges)
    /// :rtype: int
    #[pyo3(text_signature = "(self, node, /)")]
    pub fn out_degree(&self, node: usize) -> usize {
        let index = NodeIndex::new(node);
        let dir = petgraph::Direction::Outgoing;
        let neighbors = self.graph.edges_directed(index, dir);
        neighbors.count()
    }

    /// Find any adjacent (successor) node connected with an edge that matches the condition
    ///
    /// This method is used to find a target node that is a adjacent to a given
    /// node as a successor given an edge condition. This method returns one
    /// arbitrary node where the edge matches the condition.
    ///
    ///     >>> G = rx.PyDiGraph()
    ///     >>> G.add_nodes_from(["A", "B", "C", "D", "E"])
    ///     NodeIndices[0, 1, 2, 3, 4]
    ///     >>> G.extend_from_weighted_edge_list([(0, 1, 10), (1, 2, 10), (1, 3, 20), (1, 4, 30)])
    ///     >>> G.find_adjacent_node_by_edge(1, lambda x: x < 25)
    ///     'D'
    ///
    /// :param int node: The index of the node to use as the source of the search
    /// :param Callable predicate: A Python callable that will take a single
    ///     parameter, the edge object, and will return a boolean if the
    ///     edge matches or not
    ///
    /// :returns: The node object that is connected by an edge to the given node
    ///     as a successor which matches the provided condition
    /// :rtype: S
    /// :raises: NoSuitableNeighbors: If there are no suitable nodes
    #[pyo3(text_signature = "(self, node, predicate, /)")]
    pub fn find_adjacent_node_by_edge(
        &self,
        py: Python,
        node: usize,
        predicate: PyObject,
    ) -> PyResult<&PyObject> {
        let predicate_callable = |a: &PyObject| -> PyResult<PyObject> {
            let res = predicate.call1(py, (a,))?;
            res.into_py_any(py)
        };
        let index = NodeIndex::new(node);
        let dir = petgraph::Direction::Outgoing;
        let edges = self.graph.edges_directed(index, dir);
        for edge in edges {
            let edge_predicate_raw = predicate_callable(edge.weight())?;
            let edge_predicate: bool = edge_predicate_raw.extract(py)?;
            if edge_predicate {
                return Ok(self.graph.node_weight(edge.target()).unwrap());
            }
        }
        Err(NoSuitableNeighbors::new_err("No suitable neighbor"))
    }

    /// Find any predecessor node connected with an edge that matches the condition
    ///
    /// A predecessor is defined as a node that has a directed edge pointing
    /// to the specified node. This method returns one arbitrary node where the edge
    /// matches the condition.
    ///
    ///     >>> G = rx.PyDiGraph()
    ///     >>> G.add_nodes_from(["A", "B", "C", "D", "E"])
    ///     NodeIndices[0, 1, 2, 3, 4]
    ///     >>> G.extend_from_weighted_edge_list([(0, 3, 10), (1, 3, 20), (2, 3, 30), (3, 4, 10)])
    ///     >>> G.find_predecessor_node_by_edge(3, lambda x: x < 25)
    ///     'B'
    ///
    /// To get all such nodes, see :func:`~find_predecessors_by_edge`.
    ///
    /// :param int node: The node to use as the source of the search
    /// :param Callable predicate: A Python callable that will take a single
    ///     parameter, the edge object, and will return a boolean if the
    ///     edge matches or not
    ///
    /// :returns: The node object that is connected as a predecessor
    ///     by an edge to the given node which matches the provided condition
    /// :rtype: S
    /// :raises: NoSuitableNeighbors: If there are no suitable nodes
    #[pyo3(text_signature = "(self, node, predicate, /)")]
    pub fn find_predecessor_node_by_edge(
        &self,
        py: Python,
        node: usize,
        predicate: PyObject,
    ) -> PyResult<&PyObject> {
        let predicate_callable = |a: &PyObject| -> PyResult<PyObject> {
            let res = predicate.call1(py, (a,))?;
            res.into_py_any(py)
        };
        let index = NodeIndex::new(node);
        let dir = petgraph::Direction::Incoming;
        let edges = self.graph.edges_directed(index, dir);
        for edge in edges {
            let edge_predicate_raw = predicate_callable(edge.weight())?;
            let edge_predicate: bool = edge_predicate_raw.extract(py)?;
            if edge_predicate {
                return Ok(self.graph.node_weight(edge.source()).unwrap());
            }
        }
        Err(NoSuitableNeighbors::new_err("No suitable neighbor"))
    }

    /// Find any successor node connected with an edge that matches the condition
    ///
    /// A successor is defined as a node that has a directed edge pointing
    /// from the specified node. This method returns one arbitrary node where the edge
    /// matches the condition.
    ///
    ///     >>> G = rx.PyDiGraph()
    ///     >>> G.add_nodes_from(["A", "B", "C", "D", "E"])
    ///     NodeIndices[0, 1, 2, 3, 4]
    ///     >>> G.extend_from_weighted_edge_list([(0, 1, 10), (1, 2, 10), (1, 3, 20), (1, 4, 30)])
    ///     >>> G.find_successor_node_by_edge(1, lambda x: x < 25)
    ///     'D'
    ///
    /// To get all such nodes, see :func:`~find_successors_by_edge`.
    ///
    /// :param int node: The node to use as the source of the search
    /// :param Callable predicate: A Python callable that will take a single
    ///     parameter, the edge object, and will return a boolean if the
    ///     edge matches or not
    ///
    /// :returns: The node object that is connected as a successor
    ///     by an edge to the given node which matches the provided condition
    /// :rtype: S
    /// :raises: NoSuitableNeighbors: If there are no suitable nodes
    #[pyo3(text_signature = "(self, node, predicate, /)")]
    pub fn find_successor_node_by_edge(
        &self,
        py: Python,
        node: usize,
        predicate: PyObject,
    ) -> PyResult<&PyObject> {
        let predicate_callable = |a: &PyObject| -> PyResult<PyObject> {
            let res = predicate.call1(py, (a,))?;
            res.into_py_any(py)
        };
        let index = NodeIndex::new(node);
        let dir = petgraph::Direction::Outgoing;
        let edges = self.graph.edges_directed(index, dir);
        for edge in edges {
            let edge_predicate_raw = predicate_callable(edge.weight())?;
            let edge_predicate: bool = edge_predicate_raw.extract(py)?;
            if edge_predicate {
                return Ok(self.graph.node_weight(edge.source()).unwrap());
            }
        }
        Err(NoSuitableNeighbors::new_err("No suitable neighbor"))
    }

    /// Generate a dot file from the graph
    ///
    /// :param node_attr: A callable that will take in a node data object
    ///     and return a dictionary of attributes to be associated with the
    ///     node in the dot file. The key and value of this dictionary **must**
    ///     be strings. If they're not strings rustworkx will raise TypeError
    ///     (unfortunately without an error message because of current
    ///     limitations in the PyO3 type checking)
    /// :param edge_attr: A callable that will take in an edge data object
    ///     and return a dictionary of attributes to be associated with the
    ///     node in the dot file. The key and value of this dictionary **must**
    ///     be a string. If they're not strings rustworkx will raise TypeError
    ///     (unfortunately without an error message because of current
    ///     limitations in the PyO3 type checking)
    /// :param dict graph_attr: An optional dictionary that specifies any graph
    ///     attributes for the output dot file. The key and value of this
    ///     dictionary **must** be a string. If they're not strings rustworkx
    ///     will raise TypeError (unfortunately without an error message
    ///     because of current limitations in the PyO3 type checking)
    /// :param str filename: An optional path to write the dot file to
    ///     if specified there is no return from the function
    ///
    /// :returns: A string with the dot file contents if filename is not
    ///     specified.
    /// :rtype: str
    ///
    /// Using this method enables you to leverage graphviz to visualize a
    /// :class:`rustworkx.PyDiGraph` object. For example:
    ///
    /// .. jupyter-execute::
    ///
    ///   import os
    ///   import tempfile
    ///
    ///   import pydot
    ///   from PIL import Image
    ///
    ///   import rustworkx as rx
    ///
    ///   graph = rx.directed_gnp_random_graph(15, .25)
    ///   dot_str = graph.to_dot(
    ///       lambda node: dict(
    ///           color='black', fillcolor='lightblue', style='filled'))
    ///   dot = pydot.graph_from_dot_data(dot_str)[0]
    ///
    ///   with tempfile.TemporaryDirectory() as tmpdirname:
    ///       tmp_path = os.path.join(tmpdirname, 'dag.png')
    ///       dot.write_png(tmp_path)
    ///       image = Image.open(tmp_path)
    ///       os.remove(tmp_path)
    ///   image
    ///
    #[pyo3(
        text_signature = "(self, /, node_attr=None, edge_attr=None, graph_attr=None, filename=None)",
        signature = (node_attr=None, edge_attr=None, graph_attr=None, filename=None)
    )]
    pub fn to_dot<'py>(
        &self,
        py: Python<'py>,
        node_attr: Option<PyObject>,
        edge_attr: Option<PyObject>,
        graph_attr: Option<BTreeMap<String, String>>,
        filename: Option<String>,
    ) -> PyResult<Option<Bound<'py, PyString>>> {
        match filename {
            Some(filename) => {
                let mut file = File::create(filename)?;
                build_dot(py, &self.graph, &mut file, graph_attr, node_attr, edge_attr)?;
                Ok(None)
            }
            None => {
                let mut file = Vec::<u8>::new();
                build_dot(py, &self.graph, &mut file, graph_attr, node_attr, edge_attr)?;
                Ok(Some(PyString::new(py, str::from_utf8(&file)?)))
            }
        }
    }

    /// Read an edge list file and create a new PyDiGraph object from the
    /// contents
    ///
    /// The expected format for the edge list file is a line separated list
    /// of delimited node ids. If there are more than 3 elements on
    /// a line the 3rd on will be treated as a string weight for the edge
    ///
    /// :param str path: The path of the file to open
    /// :param str comment: Optional character to use as a comment by default
    ///     there are no comment characters
    /// :param str deliminator: Optional character to use as a deliminator by
    ///     default any whitespace will be used
    /// :param bool labels: If set to ``True`` the first two separated fields
    ///     will be treated as string labels uniquely identifying a node
    ///     instead of node indices.
    ///
    /// For example:
    ///
    /// .. jupyter-execute::
    ///
    ///   import tempfile
    ///
    ///   import rustworkx as rx
    ///   from rustworkx.visualization import mpl_draw
    ///
    ///   with tempfile.NamedTemporaryFile('wt') as fd:
    ///       path = fd.name
    ///       fd.write('0 1\n')
    ///       fd.write('0 2\n')
    ///       fd.write('0 3\n')
    ///       fd.write('1 2\n')
    ///       fd.write('2 3\n')
    ///       fd.flush()
    ///       graph = rx.PyDiGraph.read_edge_list(path)
    ///   mpl_draw(graph)
    ///
    #[staticmethod]
    #[pyo3(signature=(path, comment=None, deliminator=None, labels=false))]
    #[pyo3(text_signature = "(path, /, comment=None, deliminator=None, labels=False)")]
    pub fn read_edge_list(
        py: Python,
        path: &str,
        comment: Option<String>,
        deliminator: Option<String>,
        labels: bool,
    ) -> PyResult<PyDiGraph> {
        let file = File::open(path)?;
        let buf_reader = BufReader::new(file);
        let mut out_graph = StablePyGraph::<Directed>::new();
        let mut label_map: HashMap<String, usize> = HashMap::new();
        for line_raw in buf_reader.lines() {
            let line = line_raw?;
            let skip = match &comment {
                Some(comm) => line.trim().starts_with(comm),
                None => line.trim().is_empty(),
            };
            if skip {
                continue;
            }
            let line_no_comments = match &comment {
                Some(comm) => line
                    .find(comm)
                    .map(|idx| &line[..idx])
                    .unwrap_or(&line)
                    .trim()
                    .to_string(),
                None => line,
            };
            let pieces: Vec<&str> = match &deliminator {
                Some(del) => line_no_comments.split(del).collect(),
                None => line_no_comments.split_whitespace().collect(),
            };
            let src: usize;
            let target: usize;
            if labels {
                let src_str = pieces[0];
                let target_str = pieces[1];
                src = match label_map.get(src_str) {
                    Some(index) => *index,
                    None => {
                        let index = out_graph.add_node(src_str.into_py_any(py)?).index();
                        label_map.insert(src_str.to_string(), index);
                        index
                    }
                };
                target = match label_map.get(target_str) {
                    Some(index) => *index,
                    None => {
                        let index = out_graph.add_node(target_str.into_py_any(py)?).index();
                        label_map.insert(target_str.to_string(), index);
                        index
                    }
                };
            } else {
                src = pieces[0].parse::<usize>()?;
                target = pieces[1].parse::<usize>()?;
                let max_index = cmp::max(src, target);
                // Add nodes to graph
                while max_index >= out_graph.node_count() {
                    out_graph.add_node(py.None());
                }
            }
            // Add edges to graph
            let weight = if pieces.len() > 2 {
                let weight_str = match &deliminator {
                    Some(del) => pieces[2..].join(del),
                    None => pieces[2..].join(&' '.to_string()),
                };
                PyString::new(py, &weight_str).into()
            } else {
                py.None()
            };
            out_graph.add_edge(NodeIndex::new(src), NodeIndex::new(target), weight);
        }
        Ok(PyDiGraph {
            graph: out_graph,
            cycle_state: algo::DfsSpace::default(),
            check_cycle: false,
            node_removed: false,
            multigraph: true,
            attrs: py.None(),
        })
    }

    /// Write an edge list file from the PyDiGraph object
    ///
    /// :param str path: The path to write the output file to
    /// :param str deliminator: The optional character to use as a deliminator
    ///     if not specified ``" "`` is used.
    /// :param callable weight_fn: An optional callback function that will be
    ///     passed an edge's data payload/weight object and is expected to
    ///     return a string (a ``TypeError`` will be raised if it doesn't
    ///     return a string). If specified the weight in the output file
    ///     for each edge will be set to the returned string.
    ///
    ///  For example:
    ///
    ///  .. jupyter-execute::
    ///
    ///     import os
    ///     import tempfile
    ///
    ///     import rustworkx as rx
    ///
    ///     graph = rx.generators.directed_path_graph(5)
    ///     path = os.path.join(tempfile.gettempdir(), "edge_list")
    ///     graph.write_edge_list(path, deliminator=',')
    ///     # Print file contents
    ///     with open(path, 'rt') as edge_file:
    ///         print(edge_file.read())
    ///
    #[pyo3(text_signature = "(self, path, /, deliminator=None, weight_fn=None)", signature = (path, deliminator=None, weight_fn=None))]
    pub fn write_edge_list(
        &self,
        py: Python,
        path: &str,
        deliminator: Option<char>,
        weight_fn: Option<PyObject>,
    ) -> PyResult<()> {
        let file = File::create(path)?;
        let mut buf_writer = BufWriter::new(file);
        let delim = match deliminator {
            Some(delim) => delim.to_string(),
            None => " ".to_string(),
        };

        for edge in self.graph.edge_references() {
            buf_writer.write_all(
                format!(
                    "{}{}{}",
                    edge.source().index(),
                    delim,
                    edge.target().index()
                )
                .as_bytes(),
            )?;
            match weight_callable(py, &weight_fn, edge.weight(), None as Option<String>)? {
                Some(weight) => buf_writer.write_all(format!("{}{}\n", delim, weight).as_bytes()),
                None => buf_writer.write_all(b"\n"),
            }?;
        }
        buf_writer.flush()?;
        Ok(())
    }

    /// Create a new :class:`~rustworkx.PyDiGraph` object from an adjacency matrix
    /// with matrix elements of type ``float``
    ///
    /// This method can be used to construct a new :class:`~rustworkx.PyDiGraph`
    /// object from an input adjacency matrix. The node weights will be the
    /// index from the matrix. The edge weights will be a float value of the
    /// value from the matrix.
    ///
    /// This differs from the
    /// :meth:`~rustworkx.PyDiGraph.from_complex_adjacency_matrix` in that the
    /// type of the elements of input matrix must be a ``float`` (specifically
    /// a ``numpy.float64``) and the output graph edge weights will be ``float``
    /// too. While in :meth:`~rustworkx.PyDiGraph.from_complex_adjacency_matrix`
    /// the matrix elements are of type ``complex`` (specifically
    /// ``numpy.complex128``) and the edge weights in the output graph will be
    /// ``complex`` too.
    ///
    /// :param ndarray matrix: The input numpy array adjacency matrix to create
    ///     a new :class:`~rustworkx.PyDiGraph` object from. It must be a 2
    ///     dimensional array and be a ``float``/``np.float64`` data type.
    /// :param float null_value: An optional float that will treated as a null
    ///     value. If any element in the input matrix is this value it will be
    ///     treated as not an edge. By default this is ``0.0``
    ///
    /// :returns: A new graph object generated from the adjacency matrix
    /// :rtype: PyDiGraph
    #[staticmethod]
    #[pyo3(signature=(matrix, null_value=0.0), text_signature = "(matrix, /, null_value=0.0)")]
    pub fn from_adjacency_matrix<'p>(
        py: Python<'p>,
        matrix: PyReadonlyArray2<'p, f64>,
        null_value: f64,
    ) -> PyResult<PyDiGraph> {
        _from_adjacency_matrix(py, matrix, null_value)
    }

    /// Create a new :class:`~rustworkx.PyDiGraph` object from an adjacency matrix
    /// with matrix elements of type ``complex``
    ///
    /// This method can be used to construct a new :class:`~rustworkx.PyDiGraph`
    /// object from an input adjacency matrix. The node weights will be the
    /// index from the matrix. The edge weights will be a complex value of the
    /// value from the matrix.
    ///
    /// This differs from the
    /// :meth:`~rustworkx.PyDiGraph.from_adjacency_matrix` in that the type of
    /// the elements of the input matrix in this method must be a ``complex``
    /// (specifically a ``numpy.complex128``) and the output graph edge weights
    /// will be ``complex`` too. While in
    /// :meth:`~rustworkx.PyDiGraph.from_adjacency_matrix` the matrix elements
    /// are of type ``float`` (specifically ``numpy.float64``) and the edge
    /// weights in the output graph will be ``float`` too.
    ///
    /// :param ndarray matrix: The input numpy array adjacency matrix to create
    ///     a new :class:`~rustworkx.PyDiGraph` object from. It must be a 2
    ///     dimensional array and be a ``complex``/``np.complex128`` data type.
    /// :param complex null_value: An optional complex that will treated as a
    ///     null value. If any element in the input matrix is this value it
    ///     will be treated as not an edge. By default this is ``0.0+0.0j``
    ///
    /// :returns: A new graph object generated from the adjacency matrix
    /// :rtype: PyDiGraph
    #[staticmethod]
    #[pyo3(signature=(matrix, null_value=Complex64::zero()), text_signature = "(matrix, /, null_value=0.0+0.0j)")]
    pub fn from_complex_adjacency_matrix<'p>(
        py: Python<'p>,
        matrix: PyReadonlyArray2<'p, Complex64>,
        null_value: Complex64,
    ) -> PyResult<PyDiGraph> {
        _from_adjacency_matrix(py, matrix, null_value)
    }

    /// Add another PyDiGraph object into this PyDiGraph
    ///
    /// :param PyDiGraph other: The other PyDiGraph object to add onto this
    ///     graph.
    /// :param dict[int, tuple[int, tuple[int, T]]] node_map: A dictionary
    ///     mapping node indices from this
    ///     PyDiGraph object to node indices in the other PyDiGraph object.
    ///     The key is a node index in this graph and the value is a tuple
    ///     of the node index in the other graph to add an edge to and the
    ///     weight of that edge. For example::
    ///
    ///         {
    ///             1: (2, "weight"),
    ///             2: (4, "weight2")
    ///         }
    ///
    /// :param Callable node_map_func: An optional Python callable that will take in a
    ///     single node weight/data object and return a new node weight/data
    ///     object that will be used when adding an node from other onto this
    ///     graph.
    /// :param Callable edge_map_func: An optional Python callable that will take in a
    ///     single edge weight/data object and return a new edge weight/data
    ///     object that will be used when adding an edge from other onto this
    ///     graph.
    ///
    /// :returns: new_node_ids: A dictionary mapping node index from the other
    ///     PyDiGraph to the corresponding node index in this PyDAG after they've been
    ///     combined
    /// :rtype: dict[int, int]
    ///
    /// For example, start by building a graph:
    ///
    /// .. jupyter-execute::
    ///
    ///   import rustworkx as rx
    ///   from rustworkx.visualization import mpl_draw
    ///
    ///   # Build first graph and visualize:
    ///   graph = rx.PyDiGraph()
    ///   node_a = graph.add_node('A')
    ///   node_b = graph.add_child(node_a, 'B', 'A to B')
    ///   node_c = graph.add_child(node_b, 'C', 'B to C')
    ///   mpl_draw(graph, with_labels=True, labels=str, edge_labels=str)
    ///
    /// Then build a second one:
    ///
    /// .. jupyter-execute::
    ///
    ///   # Build second graph and visualize:
    ///   other_graph = rx.PyDiGraph()
    ///   node_d = other_graph.add_node('D')
    ///   other_graph.add_child(node_d, 'E', 'D to E')
    ///   mpl_draw(other_graph, with_labels=True, labels=str, edge_labels=str)
    ///
    /// Finally compose the ``other_graph`` onto ``graph``
    ///
    /// .. jupyter-execute::
    ///
    ///   node_map = {node_b: (node_d, 'B to D')}
    ///   graph.compose(other_graph, node_map)
    ///   mpl_draw(graph, with_labels=True, labels=str, edge_labels=str)
    ///
    #[pyo3(text_signature = "(self, other, node_map, /, node_map_func=None, edge_map_func=None)", signature = (other, node_map, node_map_func=None, edge_map_func=None))]
    pub fn compose(
        &mut self,
        py: Python,
        other: &PyDiGraph,
        node_map: HashMap<usize, (usize, PyObject)>,
        node_map_func: Option<PyObject>,
        edge_map_func: Option<PyObject>,
    ) -> PyResult<PyObject> {
        let mut new_node_map: DictMap<NodeIndex, NodeIndex> =
            DictMap::with_capacity(other.node_count());

        // TODO: Reimplement this without looping over the graphs
        // Loop over other nodes add to self graph
        for node in other.graph.node_indices() {
            let new_index = self.graph.add_node(weight_transform_callable(
                py,
                &node_map_func,
                &other.graph[node],
            )?);
            new_node_map.insert(node, new_index);
        }

        // loop over other edges and add to self graph
        for edge in other.graph.edge_references() {
            let new_p_index = new_node_map.get(&edge.source()).unwrap();
            let new_c_index = new_node_map.get(&edge.target()).unwrap();
            let weight = weight_transform_callable(py, &edge_map_func, edge.weight())?;
            self._add_edge(*new_p_index, *new_c_index, weight)?;
        }
        // Add edges from map
        for (this_index, (index, weight)) in node_map.iter() {
            let new_index = new_node_map.get(&NodeIndex::new(*index)).unwrap();
            self._add_edge(
                NodeIndex::new(*this_index),
                *new_index,
                weight.clone_ref(py),
            )?;
        }
        let out_dict = PyDict::new(py);
        for (orig_node, new_node) in new_node_map.iter() {
            out_dict.set_item(orig_node.index(), new_node.index())?;
        }
        Ok(out_dict.into())
    }

    /// Substitute a node with a PyDigraph object
    ///
    /// :param int node: The index of the node to be replaced with the PyDiGraph object
    /// :param PyDiGraph other: The other graph to replace ``node`` with
    /// :param Callable edge_map_fn: A callable object that will take 3 position
    ///     parameters, ``(source, target, weight)`` to represent an edge either to
    ///     or from ``node`` in this graph. The expected return value from this
    ///     callable is the node index of the node in ``other`` that an edge should
    ///     be to/from. If None is returned, that edge will be skipped and not
    ///     be copied.
    /// :param Callable node_filter: An optional callable object that when used
    ///     will receive a node's payload object from ``other`` and return
    ///     ``True`` if that node is to be included in the graph or not.
    /// :param Callable edge_weight_map: An optional callable object that when
    ///     used will receive an edge's weight/data payload from ``other`` and
    ///     will return an object to use as the weight for a newly created edge
    ///     after the edge is mapped from ``other``. If not specified the weight
    ///     from the edge in ``other`` will be copied by reference and used.
    ///
    /// :returns: A mapping of node indices in ``other`` to the equivalent node
    ///     in this graph.
    /// :rtype: NodeMap
    ///
    /// .. note::
    ///
    ///    The return type is a :class:`rustworkx.NodeMap` which is an unordered
    ///    type. So it does not provide a deterministic ordering between objects
    ///    when iterated over (although the same object will have a consistent
    ///    order when iterated over multiple times).
    ///
    #[pyo3(
        text_signature = "(self, node, other, edge_map_fn, /, node_filter=None, edge_weight_map=None)",
        signature = (node, other, edge_map_fn, node_filter=None, edge_weight_map=None)
    )]
    fn substitute_node_with_subgraph(
        &mut self,
        py: Python,
        node: usize,
        other: &PyDiGraph,
        edge_map_fn: PyObject,
        node_filter: Option<PyObject>,
        edge_weight_map: Option<PyObject>,
    ) -> PyResult<NodeMap> {
        let weight_map_fn = |obj: &PyObject, weight_fn: &Option<PyObject>| -> PyResult<PyObject> {
            match weight_fn {
                Some(weight_fn) => weight_fn.call1(py, (obj,)),
                None => Ok(obj.clone_ref(py)),
            }
        };
        let map_fn = |source: usize, target: usize, weight: &PyObject| -> PyResult<Option<usize>> {
            let res = edge_map_fn.call1(py, (source, target, weight))?;
            res.extract(py)
        };
        let filter_fn = |obj: &PyObject, filter_fn: &Option<PyObject>| -> PyResult<bool> {
            match filter_fn {
                Some(filter) => {
                    let res = filter.call1(py, (obj,))?;
                    res.extract(py)
                }
                None => Ok(true),
            }
        };
        let node_index: NodeIndex = NodeIndex::new(node);
        if self.graph.node_weight(node_index).is_none() {
            return Err(PyIndexError::new_err(format!(
                "Specified node {} is not in this graph",
                node
            )));
        }
        // Copy nodes from other to self
        let mut out_map: DictMap<usize, usize> = DictMap::with_capacity(other.node_count());
        for node in other.graph.node_indices() {
            let node_weight = other.graph[node].clone_ref(py);
            if !filter_fn(&node_weight, &node_filter)? {
                continue;
            }
            let new_index = self.graph.add_node(node_weight);
            out_map.insert(node.index(), new_index.index());
        }
        // If no nodes are copied bail here since there is nothing left
        // to do.
        if out_map.is_empty() {
            self.remove_node(node_index.index())?;
            // Return a new empty map to clear allocation from out_map
            return Ok(NodeMap {
                node_map: DictMap::new(),
            });
        }
        // Copy edges from other to self
        for edge in other.graph.edge_references().filter(|edge| {
            out_map.contains_key(&edge.target().index())
                && out_map.contains_key(&edge.source().index())
        }) {
            self._add_edge(
                NodeIndex::new(out_map[&edge.source().index()]),
                NodeIndex::new(out_map[&edge.target().index()]),
                weight_map_fn(edge.weight(), &edge_weight_map)?,
            )?;
        }
        // Add edges to/from node to nodes in other
        let in_edges: Vec<(NodeIndex, NodeIndex, PyObject)> = self
            .graph
            .edges_directed(node_index, petgraph::Direction::Incoming)
            .map(|edge| (edge.source(), edge.target(), edge.weight().clone_ref(py)))
            .collect();
        let out_edges: Vec<(NodeIndex, NodeIndex, PyObject)> = self
            .graph
            .edges_directed(node_index, petgraph::Direction::Outgoing)
            .map(|edge| (edge.source(), edge.target(), edge.weight().clone_ref(py)))
            .collect();
        for (source, target, weight) in in_edges {
            let old_index = map_fn(source.index(), target.index(), &weight)?;
            let target_out = match old_index {
                Some(old_index) => match out_map.get(&old_index) {
                    Some(new_index) => NodeIndex::new(*new_index),
                    None => {
                        return Err(PyIndexError::new_err(format!(
                            "No mapped index {} found",
                            old_index
                        )))
                    }
                },
                None => continue,
            };
            self._add_edge(source, target_out, weight)?;
        }
        for (source, target, weight) in out_edges {
            let old_index = map_fn(source.index(), target.index(), &weight)?;
            let source_out = match old_index {
                Some(old_index) => match out_map.get(&old_index) {
                    Some(new_index) => NodeIndex::new(*new_index),
                    None => {
                        return Err(PyIndexError::new_err(format!(
                            "No mapped index {} found",
                            old_index
                        )))
                    }
                },
                None => continue,
            };
            self._add_edge(source_out, target, weight)?;
        }
        // Remove node
        self.remove_node(node_index.index())?;
        Ok(NodeMap { node_map: out_map })
    }

    /// Substitute a set of nodes with a single new node.
    ///
    /// :param list[int] nodes: A set of nodes to be removed and replaced
    ///     by the new node. Any nodes not in the graph are ignored.
    ///     If empty, this method behaves like :meth:`~PyDiGraph.add_node`
    ///     (but slower).
    /// :param S obj: The data/weight to associate with the new node.
    /// :param bool check_cycle: If set to ``True``, validates
    ///     that the contraction will not introduce cycles before
    ///     modifying the graph. If set to ``False``, validation is
    ///     skipped. If not provided, inherits the value
    ///     of ``check_cycle`` from this instance of
    ///     :class:`~rustworkx.PyDiGraph`.
    /// :param Callable weight_combo_fn: An optional Python callable that, when
    ///     specified, is used to merge parallel edges introduced by the
    ///     contraction, which will occur when multiple nodes in
    ///     ``nodes`` have an incoming edge
    ///     from the same source node or when multiple nodes in
    ///     ``nodes`` have an outgoing edge to the same target node.
    ///     If this instance of :class:`~rustworkx.PyDiGraph` is a multigraph,
    ///     leave this unspecified to preserve parallel edges. If unspecified
    ///     when not a multigraph, parallel edges and their weights will be
    ///     combined by choosing one of the edge's weights arbitrarily based
    ///     on an internal iteration order, subject to change.
    /// :returns: The index of the newly created node
    /// :rtype: int
    /// :raises DAGWouldCycle: The cycle check is enabled and the
    ///     contraction would introduce cycle(s).
    #[pyo3(text_signature = "(self, nodes, obj, /, check_cycle=None, weight_combo_fn=None)", signature = (nodes, obj, check_cycle=None, weight_combo_fn=None))]
    pub fn contract_nodes(
        &mut self,
        py: Python,
        nodes: Vec<usize>,
        obj: PyObject,
        check_cycle: Option<bool>,
        weight_combo_fn: Option<PyObject>,
    ) -> RxPyResult<usize> {
        let nodes = nodes.into_iter().map(|i| NodeIndex::new(i));
        let check_cycle = check_cycle.unwrap_or(self.check_cycle);
        let res = match (weight_combo_fn, &self.multigraph) {
            (Some(user_callback), _) => {
                self.graph
                    .contract_nodes_simple(nodes, obj, check_cycle, |w1, w2| {
                        user_callback.call1(py, (w1, w2))
                    })?
            }
            (None, false) => {
                // By default, just take first edge.
                self.graph
                    .contract_nodes_simple(nodes, obj, check_cycle, move |w1, _| {
                        Ok::<_, PyErr>(w1.clone_ref(py))
                    })?
            }
            (None, true) => self.graph.contract_nodes(nodes, obj, check_cycle)?,
        };
        Ok(res.index())
    }

<<<<<<< HEAD
    /// Check if contracting the specified nodes can occur without introducing cycles.
    ///
    /// :param list[int] nodes: A set of node indices to check for contraction.
    /// :returns: `True` if contraction can proceed without creating cycles, `False` otherwise.
    #[pyo3(text_signature = "(self, nodes, /)",signature = (nodes))]
    pub fn can_contract_without_cycle(&self, nodes: Vec<usize>) -> bool {
        let index_set: IndexSet<NodeIndex, RandomState> =
            nodes.into_iter().map(NodeIndex::new).collect();
        can_contract_without_cycle(&self.graph, &index_set)
    }

    /// Return a new PyDiGraph object for a subgraph of this graph
=======
    /// Return a new PyDiGraph object for a subgraph of this graph and a NodeMap
    /// object that maps the nodes of the subgraph to the nodes of the original graph.
    ///
    /// .. note::
    ///     This method is identical to :meth:`.subgraph()` but includes a
    ///     NodeMap object that maps the nodes of the subgraph to the nodes of
    ///     the original graph.
>>>>>>> ac1082ca
    ///
    /// :param list[int] nodes: A list of node indices to generate the subgraph
    ///     from. If a node index is included that is not present in the graph
    ///     it will silently be ignored.
    /// :param bool preserve_attrs: If set to ``True`` the attributes of the PyDiGraph
    ///     will be copied by reference to be the attributes of the output
    ///     subgraph. By default this is set to ``False`` and the :attr:`~.PyDiGraph.attrs`
    ///     attribute will be ``None`` in the subgraph.
    ///
    /// :returns: A tuple containing a new PyDiGraph object representing a subgraph of this graph
    ///     and a NodeMap object that maps the nodes of the subgraph to the nodes of the original graph.
    ///     It is worth noting that node and edge weight/data payloads are
    ///     passed by reference so if you update (not replace) an object used
    ///     as the weight in graph or the subgraph it will also be updated in
    ///     the other.
    /// :rtype: tuple[PyDiGraph, NodeMap]
    ///
    #[pyo3(signature=(nodes, preserve_attrs=false), text_signature = "(self, nodes, /, preserve_attrs=False)")]
    pub fn subgraph_with_nodemap(
        &self,
        py: Python,
        nodes: Vec<usize>,
        preserve_attrs: bool,
    ) -> (PyDiGraph, NodeMap) {
        let node_set: HashSet<usize> = nodes.iter().cloned().collect();
        // mapping from original node index to new node index
        let mut node_map: HashMap<NodeIndex, NodeIndex> = HashMap::with_capacity(nodes.len());
        // mapping from new node index to original node index
        let mut node_dict: DictMap<usize, usize> = DictMap::with_capacity(nodes.len());
        let node_filter = |node: NodeIndex| -> bool { node_set.contains(&node.index()) };
        let mut out_graph = StablePyGraph::<Directed>::new();
        let filtered = NodeFiltered(&self.graph, node_filter);
        for node in filtered.node_references() {
            let new_node = out_graph.add_node(node.1.clone_ref(py));
            node_map.insert(node.0, new_node);
            node_dict.insert(new_node.index(), node.0.index());
        }
        for edge in filtered.edge_references() {
            let new_source = *node_map.get(&edge.source()).unwrap();
            let new_target = *node_map.get(&edge.target()).unwrap();
            out_graph.add_edge(new_source, new_target, edge.weight().clone_ref(py));
        }
        let attrs = if preserve_attrs {
            self.attrs.clone_ref(py)
        } else {
            py.None()
        };
        let node_map = NodeMap {
            node_map: node_dict,
        };
        let subgraph = PyDiGraph {
            graph: out_graph,
            node_removed: false,
            cycle_state: algo::DfsSpace::default(),
            check_cycle: self.check_cycle,
            multigraph: self.multigraph,
            attrs,
        };
        (subgraph, node_map)
    }

    /// Return a new PyDiGraph object for a subgraph of this graph.
    ///
    /// .. note::
    ///     To return a NodeMap object that maps the nodes of the subgraph to
    ///     the nodes of the original graph, use :meth:`.subgraph_with_nodemap()`.
    ///
    /// :param list[int] nodes: A list of node indices to generate the subgraph
    ///     from. If a node index is included that is not present in the graph
    ///     it will silently be ignored.
    /// :param bool preserve_attrs: If set to the True the attributes of the PyDiGraph
    ///     will be copied by reference to be the attributes of the output
    ///     subgraph. By default this is set to False and the :attr:`~.PyDiGraph.attrs`
    ///     attribute will be ``None`` in the subgraph.
    ///
    /// :returns: A new PyDiGraph object representing a subgraph of this graph.
    ///     It is worth noting that node and edge weight/data payloads are
    ///     passed by reference so if you update (not replace) an object used
    ///     as the weight in graph or the subgraph it will also be updated in
    ///     the other.
    /// :rtype: PyDiGraph
    ///
    #[pyo3(signature=(nodes, preserve_attrs=false), text_signature = "(self, nodes, /, preserve_attrs=False)")]
    pub fn subgraph(&self, py: Python, nodes: Vec<usize>, preserve_attrs: bool) -> PyDiGraph {
        let (subgraph, _) = self.subgraph_with_nodemap(py, nodes, preserve_attrs);
        subgraph
    }

    /// Return a new PyDiGraph object for an edge induced subgraph of this graph
    ///
    /// The induced subgraph contains each edge in `edge_list` and each node
    /// incident to any of those edges.
    ///
    /// :param list[tuple[int, int]] edge_list: A list of edge tuples
    ///     (2-tuples with the source and
    ///     target node) to generate the subgraph from. In cases of parallel
    ///     edges for a multigraph all edges between the specified node. In case
    ///     of an edge specified that doesn't exist in the graph it will be
    ///     silently ignored.
    ///
    /// :returns: The edge subgraph
    /// :rtype: PyDiGraph
    ///
    #[pyo3(text_signature = "(self, edge_list, /)")]
    pub fn edge_subgraph(&self, edge_list: Vec<[usize; 2]>) -> PyDiGraph {
        // Filter non-existent edges
        let edges: Vec<[usize; 2]> = edge_list
            .into_iter()
            .filter(|x| {
                let source = NodeIndex::new(x[0]);
                let target = NodeIndex::new(x[1]);
                self.graph.find_edge(source, target).is_some()
            })
            .collect();

        let nodes: HashSet<NodeIndex> = edges
            .iter()
            .flat_map(|x| x.iter())
            .copied()
            .map(NodeIndex::new)
            .collect();
        let mut edge_set: HashSet<[NodeIndex; 2]> = HashSet::with_capacity(edges.len());
        for edge in edges {
            let source_index = NodeIndex::new(edge[0]);
            let target_index = NodeIndex::new(edge[1]);
            edge_set.insert([source_index, target_index]);
        }
        let mut out_graph = self.clone();
        for node in self
            .graph
            .node_indices()
            .filter(|node| !nodes.contains(node))
        {
            out_graph.graph.remove_node(node);
            out_graph.node_removed = true;
        }
        for edge in self
            .graph
            .edge_references()
            .filter(|edge| !edge_set.contains(&[edge.source(), edge.target()]))
        {
            out_graph.graph.remove_edge(edge.id());
        }
        out_graph
    }

    /// Check if the graph is symmetric
    ///
    /// :returns: True if the graph is symmetric
    /// :rtype: bool
    #[pyo3(text_signature = "(self)")]
    pub fn is_symmetric(&self) -> bool {
        let mut edges: HashSet<(NodeIndex, NodeIndex)> = HashSet::new();
        for (source, target) in self
            .graph
            .edge_references()
            .map(|edge| (edge.source(), edge.target()))
        {
            let edge = (source, target);
            let reversed = (target, source);
            if edges.contains(&reversed) {
                edges.remove(&reversed);
            } else {
                edges.insert(edge);
            }
        }
        edges.is_empty()
    }

    /// Make edges in graph symmetric
    ///
    /// This function iterates over all the edges in the graph, adding for each
    /// edge the reversed edge, unless one is already present. Note the edge insertion
    /// is not fixed and the edge indices are not guaranteed to be consistent
    /// between executions of this method on identical graphs.
    ///
    /// :param Callable edge_payload: This optional argument takes in a callable which will
    ///     be passed a single positional argument the data payload for an edge that will
    ///     have a reverse copied in the graph. The returned value from this callable will
    ///     be used as the data payload for the new edge created. If this is not specified
    ///     then by default the data payload will be copied when the reverse edge is added.
    ///     If there are parallel edges, then one of the edges (typically the one with the lower
    ///     index, but this is not a guarantee) will be copied.
    #[pyo3(signature = (edge_payload_fn=None))]
    pub fn make_symmetric(
        &mut self,
        py: Python,
        edge_payload_fn: Option<PyObject>,
    ) -> PyResult<()> {
        let edges: HashMap<[NodeIndex; 2], EdgeIndex> = self
            .graph
            .edge_references()
            .map(|edge| ([edge.source(), edge.target()], edge.id()))
            .collect();
        for ([edge_source, edge_target], edge_index) in edges.iter() {
            if !edges.contains_key(&[*edge_target, *edge_source]) {
                let forward_weight = self.graph.edge_weight(*edge_index).unwrap();
                let weight: PyObject = match edge_payload_fn.as_ref() {
                    Some(callback) => callback.call1(py, (forward_weight,))?,
                    None => forward_weight.clone_ref(py),
                };
                self._add_edge(*edge_target, *edge_source, weight)?;
            }
        }
        Ok(())
    }

    /// Generate a new PyGraph object from this graph
    ///
    /// This will create a new :class:`~rustworkx.PyGraph` object from this
    /// graph. All edges in this graph will be created as undirected edges in
    /// the new graph object. For directed graphs with bidirectional edges, you
    /// can set `multigraph=False` to condense them into a single edge and specify
    /// a function to combine the weights/data of the edges.
    /// Do note that the node and edge weights/data payloads will be passed
    /// by reference to the new :class:`~rustworkx.PyGraph` object.
    ///
    /// .. note::
    ///
    ///     The node indices in the output :class:`~rustworkx.PyGraph` may
    ///     differ if nodes have been removed.
    ///
    /// :param bool multigraph: If set to `False` the output graph will not
    ///     allow parallel edges. Instead parallel edges will be condensed
    ///     into a single edge and their data will be combined using
    ///     `weight_combo_fn`. If `weight_combo_fn` is not provided, the data
    ///     of the edge with the largest index will be kept. Default: `True`.
    /// :param Callable weight_combo_fn: An optional python callable that will take in a
    ///     two edge weight/data object and return a new edge weight/data
    ///     object that will be used when adding an edge between two nodes
    ///     connected by multiple edges (of either direction) in the original
    ///     directed graph.
    ///
    /// :returns: A new PyGraph object with an undirected edge for every
    ///     directed edge in this graph
    /// :rtype: PyGraph
    #[pyo3(signature=(multigraph=true, weight_combo_fn=None), text_signature = "(self, /, multigraph=True, weight_combo_fn=None)")]
    pub fn to_undirected(
        &self,
        py: Python,
        multigraph: bool,
        weight_combo_fn: Option<PyObject>,
    ) -> PyResult<crate::graph::PyGraph> {
        let node_count = self.node_count();
        let mut new_graph = if multigraph {
            StablePyGraph::<Undirected>::with_capacity(node_count, self.graph.edge_count())
        } else {
            // If multigraph is false edge count is difficult to predict
            // without counting parallel edges. So, just stick with 0 and
            // reallocate dynamically
            StablePyGraph::<Undirected>::with_capacity(node_count, 0)
        };

        let mut node_map: HashMap<NodeIndex, NodeIndex> = HashMap::with_capacity(node_count);

        let combine = |a: &PyObject,
                       b: &PyObject,
                       combo_fn: &Option<PyObject>|
         -> PyResult<Option<PyObject>> {
            match combo_fn {
                Some(combo_fn) => {
                    let res = combo_fn.call1(py, (a, b))?;
                    Ok(Some(res))
                }
                None => Ok(None),
            }
        };

        for node_index in self.graph.node_indices() {
            let node = self.graph[node_index].clone_ref(py);
            let new_index = new_graph.add_node(node);
            node_map.insert(node_index, new_index);
        }
        for edge in self.graph.edge_references() {
            let &source = node_map.get(&edge.source()).unwrap();
            let &target = node_map.get(&edge.target()).unwrap();
            let weight = edge.weight().clone_ref(py);
            if multigraph {
                new_graph.add_edge(source, target, weight);
            } else {
                let exists = new_graph.find_edge(source, target);
                match exists {
                    Some(index) => {
                        let old_weight = new_graph.edge_weight_mut(index).unwrap();
                        match combine(old_weight, edge.weight(), &weight_combo_fn)? {
                            Some(value) => {
                                *old_weight = value;
                            }
                            None => {
                                *old_weight = weight;
                            }
                        }
                    }
                    None => {
                        new_graph.add_edge(source, target, weight);
                    }
                }
            }
        }
        Ok(crate::graph::PyGraph {
            graph: new_graph,
            node_removed: false,
            multigraph,
            attrs: py.None(),
        })
    }

    /// Return a shallow copy of the graph
    ///
    /// All node and edge weight/data payloads in the copy will have a
    /// shared reference to the original graph.
    #[pyo3(text_signature = "(self)")]
    pub fn copy(&self) -> PyDiGraph {
        self.clone()
    }

    /// Reverse the direction of all edges in the graph, in place.
    ///
    /// This method modifies the graph instance to reverse the direction of all edges.
    /// It does so by iterating over all edges in the graph and removing each edge,
    /// then adding a new edge in the opposite direction with the same weight.
    ///
    /// For Example::
    ///
    ///     import rustworkx as rx
    ///
    ///     graph = rx.PyDiGraph()
    ///
    ///     # Generate a path directed path graph with weights
    ///     graph.extend_from_weighted_edge_list([
    ///         (0, 1, 3),
    ///         (1, 2, 5),
    ///         (2, 3, 2),
    ///     ])
    ///     # Reverse edges
    ///     graph.reverse()
    ///
    ///     assert graph.weighted_edge_list() == [(3, 2, 2), (2, 1, 5), (1, 0, 3)];
    #[pyo3(text_signature = "(self)")]
    pub fn reverse(&mut self, py: Python) {
        let indices = self.graph.edge_indices().collect::<Vec<EdgeIndex>>();
        for idx in indices {
            let (source_node, dest_node) = self.graph.edge_endpoints(idx).unwrap();
            let weight = self.graph.edge_weight(idx).unwrap().clone_ref(py);
            self.graph.remove_edge(idx);
            self.graph.add_edge(dest_node, source_node, weight);
        }
    }

    /// Filters a graph's nodes by some criteria conditioned on a node's data payload and returns those nodes' indices.
    ///
    /// This function takes in a function as an argument. This filter function will be passed in a node's data payload and is
    /// required to return a boolean value stating whether the node's data payload fits some criteria.
    ///
    /// For example::
    ///
    ///     from rustworkx import PyDiGraph
    ///
    ///     graph = PyDiGraph()
    ///     graph.add_nodes_from(list(range(5)))
    ///
    ///     def my_filter_function(node):
    ///         return node > 2
    ///
    ///     indices = graph.filter_nodes(my_filter_function)
    ///     assert indices == [3, 4]
    ///
    /// :param Callable filter_function: Function with which to filter nodes
    ///
    /// :returns: The node indices that match the filter
    /// :rtype: NodeIndices
    #[pyo3(text_signature = "(self, filter_function)")]
    pub fn filter_nodes(&self, py: Python, filter_function: PyObject) -> PyResult<NodeIndices> {
        let filter = |nindex: NodeIndex| -> PyResult<bool> {
            let res = filter_function.call1(py, (&self.graph[nindex],))?;
            res.extract(py)
        };

        let mut n = Vec::with_capacity(self.graph.node_count());
        for node_index in self.graph.node_indices() {
            if filter(node_index)? {
                n.push(node_index.index())
            };
        }
        Ok(NodeIndices { nodes: n })
    }

    /// Filters a graph's edges by some criteria conditioned on a edge's data payload and returns those edges' indices.
    ///
    /// This function takes in a function as an argument. This filter function will be passed in an edge's data payload and is
    /// required to return a boolean value stating whether the edge's data payload fits some criteria.
    ///
    /// For example::
    ///
    ///     from rustworkx import PyGraph
    ///     from rustworkx.generators import complete_graph
    ///
    ///     graph = PyGraph()
    ///     graph.add_nodes_from(range(3))
    ///     graph.add_edges_from([(0, 1, 'A'), (0, 1, 'B'), (1, 2, 'C')])
    ///
    ///     def my_filter_function(edge):
    ///         if edge:
    ///             return edge == 'B'
    ///         return False
    ///
    ///     indices = graph.filter_edges(my_filter_function)
    ///     assert indices == [1]
    ///
    /// :param Callable filter_function: Function with which to filter edges
    ///
    /// :returns: The edge indices that match the filter
    /// :rtype: EdgeIndices
    #[pyo3(text_signature = "(self, filter_function)")]
    pub fn filter_edges(&self, py: Python, filter_function: PyObject) -> PyResult<EdgeIndices> {
        let filter = |eindex: EdgeIndex| -> PyResult<bool> {
            let res = filter_function.call1(py, (&self.graph[eindex],))?;
            res.extract(py)
        };

        let mut e = Vec::with_capacity(self.graph.edge_count());
        for edge_index in self.graph.edge_indices() {
            if filter(edge_index)? {
                e.push(edge_index.index())
            };
        }
        Ok(EdgeIndices { edges: e })
    }

    /// Return the number of nodes in the graph
    fn __len__(&self) -> PyResult<usize> {
        Ok(self.graph.node_count())
    }

    fn __getitem__(&self, idx: usize) -> PyResult<&PyObject> {
        match self.graph.node_weight(NodeIndex::new(idx)) {
            Some(data) => Ok(data),
            None => Err(PyIndexError::new_err("No node found for index")),
        }
    }

    fn __setitem__(&mut self, idx: usize, value: PyObject) -> PyResult<()> {
        let data = match self.graph.node_weight_mut(NodeIndex::new(idx)) {
            Some(node_data) => node_data,
            None => return Err(PyIndexError::new_err("No node found for index")),
        };
        *data = value;
        Ok(())
    }

    fn __delitem__(&mut self, idx: usize) -> PyResult<()> {
        match self.graph.remove_node(NodeIndex::new(idx)) {
            Some(_) => {
                self.node_removed = true;
                Ok(())
            }
            None => Err(PyIndexError::new_err("No node found for index")),
        }
    }

    #[classmethod]
    #[pyo3(signature = (key, /))]
    pub fn __class_getitem__(
        cls: &Bound<'_, PyType>,
        key: &Bound<'_, PyAny>,
    ) -> PyResult<PyObject> {
        let alias = PyGenericAlias::new(cls.py(), cls.as_any(), key)?;
        Ok(alias.into())
    }

    // Functions to enable Python Garbage Collection

    // Function for PyTypeObject.tp_traverse [1][2] used to tell Python what
    // objects the PyDiGraph has strong references to.
    //
    // [1] https://docs.python.org/3/c-api/typeobj.html#c.PyTypeObject.tp_traverse
    // [2] https://pyo3.rs/v0.12.4/class/protocols.html#garbage-collector-integration
    fn __traverse__(&self, visit: PyVisit) -> Result<(), PyTraverseError> {
        for node in self
            .graph
            .node_indices()
            .map(|node| self.graph.node_weight(node).unwrap())
        {
            visit.call(node)?;
        }
        for edge in self
            .graph
            .edge_indices()
            .map(|edge| self.graph.edge_weight(edge).unwrap())
        {
            visit.call(edge)?;
        }
        visit.call(&self.attrs)?;
        Ok(())
    }

    // Function for PyTypeObject.tp_clear [1][2] used to tell Python's GC how
    // to drop all references held by a PyDiGraph object when the GC needs to
    // break reference cycles.
    //
    // ]1] https://docs.python.org/3/c-api/typeobj.html#c.PyTypeObject.tp_clear
    // [2] https://pyo3.rs/v0.12.4/class/protocols.html#garbage-collector-integration
    fn __clear__(&mut self, py: Python) {
        self.graph = StablePyGraph::<Directed>::new();
        self.node_removed = false;
        self.attrs = py.None();
    }
}

fn is_cycle_check_required(dag: &PyDiGraph, a: NodeIndex, b: NodeIndex) -> bool {
    let mut parents_a = dag
        .graph
        .neighbors_directed(a, petgraph::Direction::Incoming);
    let mut children_b = dag
        .graph
        .neighbors_directed(b, petgraph::Direction::Outgoing);
    parents_a.next().is_some() && children_b.next().is_some() && dag.graph.find_edge(a, b).is_none()
}

fn weight_transform_callable(
    py: Python,
    map_fn: &Option<PyObject>,
    value: &PyObject,
) -> PyResult<PyObject> {
    match map_fn {
        Some(map_fn) => {
            let res = map_fn.call1(py, (value,))?;
            res.into_py_any(py)
        }
        None => Ok(value.clone_ref(py)),
    }
}

fn _from_adjacency_matrix<'p, T>(
    py: Python<'p>,
    matrix: PyReadonlyArray2<'p, T>,
    null_value: T,
) -> PyResult<PyDiGraph>
where
    T: Copy + std::cmp::PartialEq + numpy::Element + pyo3::IntoPyObject<'p> + IsNan,
{
    let array = matrix.as_array();
    let shape = array.shape();
    let mut out_graph = StablePyGraph::<Directed>::new();
    let _node_indices: Vec<NodeIndex> = (0..shape[0])
        .map(|node| Ok(out_graph.add_node(node.into_py_any(py)?)))
        .collect::<PyResult<Vec<NodeIndex>>>()?;
    for (index, row) in array.axis_iter(Axis(0)).enumerate() {
        let source_index = NodeIndex::new(index);
        for (target_index, elem) in row.iter().enumerate() {
            if null_value.is_nan() {
                if !elem.is_nan() {
                    out_graph.add_edge(
                        source_index,
                        NodeIndex::new(target_index),
                        elem.into_py_any(py)?,
                    );
                }
            } else if *elem != null_value {
                out_graph.add_edge(
                    source_index,
                    NodeIndex::new(target_index),
                    elem.into_py_any(py)?,
                );
            }
        }
    }
    Ok(PyDiGraph {
        graph: out_graph,
        cycle_state: algo::DfsSpace::default(),
        check_cycle: false,
        node_removed: false,
        multigraph: true,
        attrs: py.None(),
    })
}

/// Simple wrapper newtype that lets us use `Py` pointers as hash keys with the equality defined by
/// the pointer address.  This is equivalent to using Python's `is` operator for comparisons.
/// Using a newtype rather than casting the pointer to `usize` inline lets us retrieve a copy of
/// the reference from the key entry.
struct PyAnyId(Py<PyAny>);
impl PyAnyId {
    fn clone_ref(&self, py: Python) -> Py<PyAny> {
        self.0.clone_ref(py)
    }
}
impl ::std::hash::Hash for PyAnyId {
    fn hash<H: ::std::hash::Hasher>(&self, state: &mut H) {
        (self.0.as_ptr() as usize).hash(state)
    }
}
impl PartialEq for PyAnyId {
    fn eq(&self, other: &Self) -> bool {
        self.0.as_ptr() == other.0.as_ptr()
    }
}
impl Eq for PyAnyId {}

/// Internal-only helper class used by `remove_node_retain_edges_by_key` to store its data as a
/// typed object in a Python dictionary.
#[pyclass]
struct RemoveNodeEdgeValue {
    weight: Py<PyAny>,
    nodes: Vec<NodeIndex>,
}<|MERGE_RESOLUTION|>--- conflicted
+++ resolved
@@ -3015,7 +3015,6 @@
         Ok(res.index())
     }
 
-<<<<<<< HEAD
     /// Check if contracting the specified nodes can occur without introducing cycles.
     ///
     /// :param list[int] nodes: A set of node indices to check for contraction.
@@ -3027,8 +3026,6 @@
         can_contract_without_cycle(&self.graph, &index_set)
     }
 
-    /// Return a new PyDiGraph object for a subgraph of this graph
-=======
     /// Return a new PyDiGraph object for a subgraph of this graph and a NodeMap
     /// object that maps the nodes of the subgraph to the nodes of the original graph.
     ///
@@ -3036,7 +3033,6 @@
     ///     This method is identical to :meth:`.subgraph()` but includes a
     ///     NodeMap object that maps the nodes of the subgraph to the nodes of
     ///     the original graph.
->>>>>>> ac1082ca
     ///
     /// :param list[int] nodes: A list of node indices to generate the subgraph
     ///     from. If a node index is included that is not present in the graph
