--- conflicted
+++ resolved
@@ -1873,47 +1873,9 @@
         found in the graph. If the graph is empty ``None`` will be returned instead.
     :rtype: NodeIndices
     """
-
-
-@_rustworkx_dispatch
-def isolates(graph):
-    """Return a list of isolates in a graph object
-
-    An isolate is a node without any neighbors meaning it has a degree of 0. For
-    directed graphs this means the in-degree and out-degree are both 0.
-
-    :param graph: The input graph to find isolates in
-    :returns: A list of node indices for isolates in the graph
-    :rtype: NodeIndices
-    """
-
-
-@_rustworkx_dispatch
-def two_color(graph):
-    """Compute a two-coloring of a directed graph
-
-    If a two coloring is not possible for the input graph (meaning it is not
-    bipartite), ``None`` is returned.
-
-    :param graph: The graph to find the coloring for
-    :returns: If a coloring is possible return a dictionary of node indices to the color as an integer (0 or 1)
-    :rtype: dict
-    """
-
-
-@_rustworkx_dispatch
-def is_bipartite(graph):
-    """Determine if a given graph is bipartite
-
-<<<<<<< HEAD
-@node_link_json.register(PyGraph)
-def _graph_node_link_json(graph, path=None, graph_attrs=None, node_attrs=None, edge_attrs=None):
-    return graph_node_link_json(
-        graph, path=path, graph_attrs=graph_attrs, node_attrs=node_attrs, edge_attrs=edge_attrs
-    )
-
-
-@functools.singledispatch
+    raise TypeError("Invalid Input Type %s for graph" % type(graph))
+
+@_rustworkx_dispatch
 def densest_subgraph_of_size(graph, num_nodes, weight_callback=None):
     """Find a connected and dense subgraph of a given size in a graph.
 
@@ -1933,7 +1895,39 @@
         output subgraph.
 
     :rtype: (subgraph, node_map)
-=======
+    """
+    raise TypeError("Invalid Input Type %s for graph" % type(graph))
+
+@_rustworkx_dispatch
+def isolates(graph):
+    """Return a list of isolates in a graph object
+
+    An isolate is a node without any neighbors meaning it has a degree of 0. For
+    directed graphs this means the in-degree and out-degree are both 0.
+
+    :param graph: The input graph to find isolates in
+    :returns: A list of node indices for isolates in the graph
+    :rtype: NodeIndices
+    """
+
+
+@_rustworkx_dispatch
+def two_color(graph):
+    """Compute a two-coloring of a directed graph
+
+    If a two coloring is not possible for the input graph (meaning it is not
+    bipartite), ``None`` is returned.
+
+    :param graph: The graph to find the coloring for
+    :returns: If a coloring is possible return a dictionary of node indices to the color as an integer (0 or 1)
+    :rtype: dict
+    """
+
+
+@_rustworkx_dispatch
+def is_bipartite(graph):
+    """Determine if a given graph is bipartite
+
     :param graph: The graph to check if it's bipartite
     :returns: ``True`` if the graph is bipartite and ``False`` if it is not
     :rtype: bool
@@ -1999,21 +1993,10 @@
                 return path
 
     :rtype: (numpy.ndarray, numpy.ndarray)
->>>>>>> cdb2b2fe
-    """
-    raise TypeError("Invalid Input Type %s for graph" % type(graph))
-
-
-<<<<<<< HEAD
-@densest_subgraph_of_size.register(PyDiGraph)
-def _digraph_densest_subgraph_of_size(graph, num_nodes, weight_callback=None):
-    return digraph_densest_subgraph_of_size(graph, num_nodes, weight_callback=weight_callback)
-
-
-@densest_subgraph_of_size.register(PyGraph)
-def _graph_densest_subgraph_of_size(graph, num_nodes, weight_callback=None):
-    return graph_densest_subgraph_of_size(graph, num_nodes, weight_callback=weight_callback)
-=======
+    """
+    raise TypeError("Invalid Input Type %s for graph" % type(graph))
+
+
 @_rustworkx_dispatch
 def all_shortest_paths(
     graph,
@@ -2045,5 +2028,4 @@
         is provided.
 
     """
-    raise TypeError("Invalid Input Type %s for graph" % type(graph))
->>>>>>> cdb2b2fe
+    raise TypeError("Invalid Input Type %s for graph" % type(graph))