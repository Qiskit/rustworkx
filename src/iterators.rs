--- conflicted
+++ resolved
@@ -343,251 +343,6 @@
     }
 }
 
-<<<<<<< HEAD
-/// A class representing a mapping of node indices to node indices
-///
-/// This class is equivalent to having a dict of the form::
-///
-///     {1: 0, 3: 1}
-///
-#[pyclass(module = "retworkx", gc)]
-pub struct NodeMap {
-    pub node_map: HashMap<usize, usize>,
-}
-
-#[pymethods]
-impl NodeMap {
-    #[new]
-    fn new() -> NodeMap {
-        NodeMap {
-            node_map: HashMap::new(),
-        }
-    }
-
-    fn __getstate__(&self) -> HashMap<usize, usize> {
-        self.node_map.clone()
-    }
-
-    fn __setstate__(&mut self, state: HashMap<usize, usize>) {
-        self.node_map = state;
-    }
-
-    fn keys(&self) -> NodeMapKeys {
-        NodeMapKeys {
-            node_map_keys: self.node_map.keys().copied().collect(),
-            iter_pos: 0,
-        }
-    }
-
-    fn values(&self) -> NodeMapValues {
-        NodeMapValues {
-            node_map_values: self.node_map.values().copied().collect(),
-            iter_pos: 0,
-        }
-    }
-
-    fn items(&self) -> NodeMapItems {
-        let items: Vec<(usize, usize)> =
-            self.node_map.iter().map(|(k, v)| (*k, *v)).collect();
-        NodeMapItems {
-            node_map_items: items,
-            iter_pos: 0,
-        }
-    }
-}
-
-#[pyproto]
-impl<'p> PyObjectProtocol<'p> for NodeMap {
-    fn __richcmp__(
-        &self,
-        other: PyObject,
-        op: pyo3::basic::CompareOp,
-    ) -> PyResult<bool> {
-        let compare = |other: PyObject| -> PyResult<bool> {
-            let gil = Python::acquire_gil();
-            let py = gil.python();
-            let other_ref = other.as_ref(py);
-            if other_ref.len()? != self.node_map.len() {
-                return Ok(false);
-            }
-            for (key, value) in &self.node_map {
-                match other_ref.get_item(key) {
-                    Ok(other_raw) => {
-                        let other_value: usize = other_raw.extract()?;
-                        if other_value != *value {
-                            return Ok(false);
-                        }
-                    }
-                    Err(ref err)
-                        if Python::with_gil(|py| {
-                            err.is_instance::<PyKeyError>(py)
-                        }) =>
-                    {
-                        return Ok(false);
-                    }
-                    Err(err) => return Err(err),
-                }
-            }
-            Ok(true)
-        };
-        match op {
-            pyo3::basic::CompareOp::Eq => compare(other),
-            pyo3::basic::CompareOp::Ne => match compare(other) {
-                Ok(res) => Ok(!res),
-                Err(err) => Err(err),
-            },
-            _ => Err(PyNotImplementedError::new_err(
-                "Comparison not implemented",
-            )),
-        }
-    }
-
-    fn __str__(&self) -> PyResult<String> {
-        let mut str_vec: Vec<String> = Vec::with_capacity(self.node_map.len());
-        for path in &self.node_map {
-            str_vec.push(format!("{}: {}", path.0, path.1));
-        }
-        Ok(format!("NodeMap{{{}}}", str_vec.join(", ")))
-    }
-
-    fn __hash__(&self) -> PyResult<u64> {
-        let mut hasher = DefaultHasher::new();
-        for index in &self.node_map {
-            hasher.write_usize(*index.0);
-            hasher.write_usize(*index.1);
-        }
-        Ok(hasher.finish())
-    }
-}
-
-#[pyproto]
-impl PySequenceProtocol for NodeMap {
-    fn __len__(&self) -> PyResult<usize> {
-        Ok(self.node_map.len())
-    }
-
-    fn __contains__(&self, index: usize) -> PyResult<bool> {
-        Ok(self.node_map.contains_key(&index))
-    }
-}
-
-#[pyproto]
-impl PyMappingProtocol for NodeMap {
-    /// Return the number of nodes in the graph
-    fn __len__(&self) -> PyResult<usize> {
-        Ok(self.node_map.len())
-    }
-    fn __getitem__(&'p self, idx: usize) -> PyResult<usize> {
-        match self.node_map.get(&idx) {
-            Some(data) => Ok(*data),
-            None => Err(PyIndexError::new_err("No node found for index")),
-        }
-    }
-}
-
-#[pyproto]
-impl PyIterProtocol for NodeMap {
-    fn __iter__(slf: PyRef<Self>) -> NodeMapKeys {
-        NodeMapKeys {
-            node_map_keys: slf.node_map.keys().copied().collect(),
-            iter_pos: 0,
-        }
-    }
-}
-
-#[pyproto]
-impl PyGCProtocol for NodeMap {
-    fn __traverse__(&self, _visit: PyVisit) -> Result<(), PyTraverseError> {
-        Ok(())
-    }
-
-    fn __clear__(&mut self) {}
-}
-
-#[pyclass(module = "retworkx")]
-pub struct NodeMapKeys {
-    pub node_map_keys: Vec<usize>,
-    iter_pos: usize,
-}
-
-#[pyproto]
-impl PyIterProtocol for NodeMapKeys {
-    fn __iter__(slf: PyRef<Self>) -> Py<NodeMapKeys> {
-        slf.into()
-    }
-    fn __next__(
-        mut slf: PyRefMut<Self>,
-    ) -> IterNextOutput<usize, &'static str> {
-        if slf.iter_pos < slf.node_map_keys.len() {
-            let res = IterNextOutput::Yield(slf.node_map_keys[slf.iter_pos]);
-            slf.iter_pos += 1;
-            res
-        } else {
-            IterNextOutput::Return("Ended")
-        }
-    }
-}
-
-#[pyclass(module = "retworkx")]
-pub struct NodeMapValues {
-    pub node_map_values: Vec<usize>,
-    iter_pos: usize,
-}
-
-#[pyproto]
-impl PyIterProtocol for NodeMapValues {
-    fn __iter__(slf: PyRef<Self>) -> Py<NodeMapValues> {
-        slf.into()
-    }
-    fn __next__(
-        mut slf: PyRefMut<Self>,
-    ) -> IterNextOutput<usize, &'static str> {
-        if slf.iter_pos < slf.node_map_values.len() {
-            let res = IterNextOutput::Yield(slf.node_map_values[slf.iter_pos]);
-            slf.iter_pos += 1;
-            res
-        } else {
-            IterNextOutput::Return("Ended")
-        }
-    }
-}
-
-#[pyclass(module = "retworkx")]
-pub struct NodeMapItems {
-    pub node_map_items: Vec<(usize, usize)>,
-    iter_pos: usize,
-}
-
-#[pyproto]
-impl PyIterProtocol for NodeMapItems {
-    fn __iter__(slf: PyRef<Self>) -> Py<NodeMapItems> {
-        slf.into()
-    }
-    fn __next__(
-        mut slf: PyRefMut<Self>,
-    ) -> IterNextOutput<(usize, usize), &'static str> {
-        if slf.iter_pos < slf.node_map_items.len() {
-            let res = IterNextOutput::Yield(slf.node_map_items[slf.iter_pos]);
-            slf.iter_pos += 1;
-            res
-        } else {
-            IterNextOutput::Return("Ended")
-        }
-    }
-}
-
-/// A class representing a mapping of node indices to 2D positions
-///
-/// This class is equivalent to having a dict of the form::
-///
-///     {1: [0, 1], 3: [0.5, 1.2]}
-///
-/// It is used to efficiently represent a retworkx generated 2D layout for a
-/// graph. It behaves as a drop in replacement for a readonly ``dict``.
-#[pyclass(module = "retworkx", gc)]
-pub struct Pos2DMapping {
-    pub pos_map: HashMap<usize, [f64; 2]>,
-=======
 macro_rules! py_display_impl {
     ($($t:ty)*) => ($(
         impl PyDisplay for $t {
@@ -596,7 +351,6 @@
             }
         }
     )*)
->>>>>>> 3c7c2826
 }
 
 py_display_impl! {bool char usize u8 u16 u32 u64 u128 isize i8 i16 i32 i64 i128 f32 f64}
@@ -1427,4 +1181,24 @@
 
     "
 );
-default_pygc_protocol_impl!(AllPairsPathMapping);+default_pygc_protocol_impl!(AllPairsPathMapping);
+
+custom_hash_map_iter_impl!(
+    NodeMap,
+    NodeMapKeys,
+    NodeMapValues,
+    NodeMapItems,
+    node_map,
+    node_map_keys,
+    node_map_values,
+    node_map_items,
+    usize,
+    usize,
+    "A class representing a mapping of node indices to node indices
+
+     This class is equivalent to having a dict of the form::
+
+         {1: 0, 3: 1}
+    "
+);
+default_pygc_protocol_impl!(NodeMap);