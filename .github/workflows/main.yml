---
name: CI Jobs
on:
  push:
    branches: [ main, 'stable/*' ]
  pull_request:
    branches: [ main, 'stable/*' ]
  merge_group:
concurrency:
  group: ${{ github.repository }}-${{ github.ref }}-${{ github.head_ref }}
  cancel-in-progress: true
jobs:
  build_lint:
    if: github.repository_owner == 'Qiskit'
    name: Build, rustfmt, and python lint
    runs-on: ubuntu-latest
    steps:
      - name: Print Concurrency Group
        env:
          CONCURRENCY_GROUP: ${{ github.repository }}-${{ github.ref }}-${{ github.head_ref }}
        run: |
          echo -e "\033[31;1;4mConcurrency Group\033[0m"
          echo -e "$CONCURRENCY_GROUP\n"
        shell: bash
      - uses: actions/checkout@v4
      - uses: actions/setup-python@v5
        with:
          python-version: "3.10"
      - run: |
          python -m pip install -U pip
          pip install -U --group lint
      - uses: dtolnay/rust-toolchain@stable
        with:
          components: rustfmt, clippy
      - name: Test Build
        run: cargo build
      - name: Rust Format
        run: cargo fmt --all -- --check
      - name: Clippy
        run: cargo clippy --workspace --all-targets -- -D warnings
      - name: Black Codestyle Format
        run: black --check --diff rustworkx tests retworkx
      - name: Python Lint
        run: ruff check rustworkx setup.py tests retworkx
      - name: Check stray release notes
        run: python tools/find_stray_release_notes.py
      - name: rustworkx-core Rust Tests
        run: cargo test --workspace
      - name: rustworkx-core Docs
        run: cargo doc -p rustworkx-core
        env:
          RUSTDOCFLAGS: '-D warnings'
      - uses: actions/upload-artifact@v4
        with:
          name: rustworkx_core_docs
          path: target/doc/rustworkx_core
  tests:
    if: github.repository_owner == 'Qiskit'
    needs: [build_lint]
    name: python${{ matrix.python-version }}-${{ matrix.platform.python-architecture }} ${{ matrix.platform.os }} ${{ matrix.msrv }}
    runs-on: ${{ matrix.platform.os }}
    strategy:
      matrix:
        rust: [stable]
        python-version: [3.9, "3.10", "3.11", "3.12", "3.13"]
        platform: [
          { os: "macOS-13", python-architecture: "x64", rust-target: "x86_64-apple-darwin" },
          { os: "macOS-14", python-architecture: "arm64", rust-target: "aarch64-apple-darwin" },
          { os: "ubuntu-latest", python-architecture: "x64", rust-target: "x86_64-unknown-linux-gnu" },
          { os: "windows-latest", python-architecture: "x64", rust-target: "x86_64-pc-windows-msvc" },
        ]
        include:
          # Test minimal supported Rust version
          - rust: 1.79.0
            python-version: "3.10"
            platform: { os: "ubuntu-latest", python-architecture: "x64", rust-target: "x86_64-unknown-linux-gnu" }
            msrv: "MSRV"
          # Test future versions of Rust and Python
          - rust: beta
            python-version: "3.13" # upgrade to 3.14-dev when the release candidate is available
            platform: { os: "ubuntu-latest", python-architecture: "x64", rust-target: "x86_64-unknown-linux-gnu" }
            msrv: "Beta"
        # Exclude python 3.9 on arm64 until actions/setup-python#808 is resolved
        exclude:
          - platform: {os: "macOS-14", python-architecture: "arm64", rust-target: "aarch64-apple-darwin" }
            python-version: 3.9
    steps:
      - uses: actions/checkout@v4
      - name: Set up Python ${{ matrix.python-version }}
        uses: actions/setup-python@v5
        with:
          python-version: ${{ matrix.python-version }}
          architecture: ${{ matrix.platform.python-architecture }}

      - name: Install Rust toolchain
        uses: dtolnay/rust-toolchain@master
        with:
          toolchain: ${{ matrix.rust }}
          targets: ${{ matrix.platform.rust-target }}
      - name: 'Install dependencies'
        run: |
          python -m pip install -U pip
          python -m pip install -U --group testinfra
      - name: 'Install binary dependencies'
        run: sudo apt-get install -y graphviz
        if: runner.os == 'Linux'
      - name: 'Run tests'
        run: nox -e test
  tests_stubs:
    if: github.repository_owner == 'Qiskit'
    needs: [tests]
    name: python-stubs-${{ matrix.python-version }}
    runs-on: ubuntu-latest
    strategy:
      matrix:
        python-version: [3.9, "3.10", "3.11", "3.12", "3.13"]
    steps:
      - uses: actions/checkout@v4
      - name: Set up Python ${{ matrix.python-version }}
        uses: actions/setup-python@v5
        with:
          python-version: ${{ matrix.python-version }}
          architecture: x64
      - name: Install Rust toolchain
        uses: dtolnay/rust-toolchain@stable
      - name: 'Install dependencies'
        run: |
          python -m pip install -U pip
          python -m pip install -U --group testinfra
      - name: 'Run rustworkx stub tests'
        run: nox -estubs
  coverage:
    if: github.repository_owner == 'Qiskit'
    needs: [tests]
    name: Coverage
    runs-on: ubuntu-latest
    steps:
      - uses: actions/checkout@v4
      - name: Set up Python ${{ matrix.python-version }}
        uses: actions/setup-python@v5
        with:
          python-version: "3.10"
      - name: Install Rust toolchain
        uses: dtolnay/rust-toolchain@stable
        with:
          components: llvm-tools-preview
      - name: Download grcov
        run: curl -L https://github.com/mozilla/grcov/releases/download/v0.8.7/grcov-x86_64-unknown-linux-gnu.tar.bz2 | tar jxf -
      - name: Install deps
        run: |
          python -m pip install -U pip
          pip install -U --group test
      - name: Build rustworkx
        run: python setup.py develop
        env:
          CARGO_INCREMENTAL: 0
          RUSTFLAGS: "-Cinstrument-coverage"
          LLVM_PROFILE_FILE: "rustworkx-%p-%m.profraw"
      - name: Run tests
        run: cd tests && stestr run && cd ..
        env:
          LLVM_PROFILE_FILE: "rustworkx-%p-%m.profraw"
      - name: Run grcov
        run: |
          set -e
          mv tests/rustworkx*profraw .
          ./grcov . --binary-path ./target/debug/ -s . -t lcov --branch --ignore-not-existing --ignore "/*" -o ./coveralls.lcov
      - uses: actions/upload-artifact@v4
        with:
          name: coverage
          path: coveralls.lcov
      - name: Coveralls
        uses: coverallsapp/github-action@v2
        with:
          github-token: ${{ secrets.GITHUB_TOKEN }}
          format: lcov
          file: ./coveralls.lcov
  docs:
    if: github.repository_owner == 'Qiskit'
    needs: [tests]
    name: Build Docs
    runs-on: ubuntu-latest
    steps:
      - uses: actions/checkout@v4
        with:
          fetch-depth: 0
      - name: Set up Python ${{ matrix.python-version }}
        uses: actions/setup-python@v5
        with:
          python-version: "3.10"
      - name: Install Rust toolchain
        uses: dtolnay/rust-toolchain@stable
      - name: Install binary deps
        run: sudo apt-get install -y graphviz
      - name: Install deps
<<<<<<< HEAD
        run: pip install -U nox uv==0.6.12
=======
        run: |
          python -m pip install -U pip
          pip install -U --group testinfra
>>>>>>> 03c42c72
      - name: Build Docs
        run: nox -e docs
      - uses: actions/upload-artifact@v4
        with:
          name: html_docs
          path: docs/build/html<|MERGE_RESOLUTION|>--- conflicted
+++ resolved
@@ -193,13 +193,9 @@
       - name: Install binary deps
         run: sudo apt-get install -y graphviz
       - name: Install deps
-<<<<<<< HEAD
-        run: pip install -U nox uv==0.6.12
-=======
         run: |
           python -m pip install -U pip
           pip install -U --group testinfra
->>>>>>> 03c42c72
       - name: Build Docs
         run: nox -e docs
       - uses: actions/upload-artifact@v4
