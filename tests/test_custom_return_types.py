# Licensed under the Apache License, Version 2.0 (the "License"); you may
# not use this file except in compliance with the License. You may obtain
# a copy of the License at
#
#     http://www.apache.org/licenses/LICENSE-2.0
#
# Unless required by applicable law or agreed to in writing, software
# distributed under the License is distributed on an "AS IS" BASIS, WITHOUT
# WARRANTIES OR CONDITIONS OF ANY KIND, either express or implied. See the
# License for the specific language governing permissions and limitations
# under the License.

import copy
import pickle
import unittest

import retworkx


class TestBFSSuccessorsComparisons(unittest.TestCase):
    def setUp(self):
        self.dag = retworkx.PyDAG()
        node_a = self.dag.add_node("a")
        self.dag.add_child(node_a, "b", "Edgy")

    def test__eq__match(self):
        self.assertTrue(retworkx.bfs_successors(self.dag, 0) == [("a", ["b"])])

    def test__eq__not_match(self):
        self.assertFalse(retworkx.bfs_successors(self.dag, 0) == [("b", ["c"])])

    def test_eq_not_match_inner(self):
        self.assertFalse(retworkx.bfs_successors(self.dag, 0) == [("a", ["c"])])

    def test__eq__different_length(self):
        self.assertFalse(
            retworkx.bfs_successors(self.dag, 0) == [("a", ["b"]), ("b", ["c"])]
        )

    def test__eq__invalid_type(self):
        with self.assertRaises(TypeError):
            retworkx.bfs_successors(self.dag, 0) == ["a"]

    def test__ne__match(self):
        self.assertFalse(retworkx.bfs_successors(self.dag, 0) != [("a", ["b"])])

    def test__ne__not_match(self):
        self.assertTrue(retworkx.bfs_successors(self.dag, 0) != [("b", ["c"])])

    def test_ne_not_match_inner(self):
        self.assertTrue(retworkx.bfs_successors(self.dag, 0) != [("a", ["c"])])

    def test__ne__different_length(self):
        self.assertTrue(
            retworkx.bfs_successors(self.dag, 0) != [("a", ["b"]), ("b", ["c"])]
        )

    def test__ne__invalid_type(self):
        with self.assertRaises(TypeError):
            retworkx.bfs_successors(self.dag, 0) != ["a"]

    def test__gt__not_implemented(self):
        with self.assertRaises(NotImplementedError):
            retworkx.bfs_successors(self.dag, 0) > [("b", ["c"])]

    def test_deepcopy(self):
        bfs = retworkx.bfs_successors(self.dag, 0)
        bfs_copy = copy.deepcopy(bfs)
        self.assertEqual(bfs, bfs_copy)

    def test_pickle(self):
        bfs = retworkx.bfs_successors(self.dag, 0)
        bfs_pickle = pickle.dumps(bfs)
        bfs_copy = pickle.loads(bfs_pickle)
        self.assertEqual(bfs, bfs_copy)

    def test_str(self):
        res = retworkx.bfs_successors(self.dag, 0)
        self.assertEqual("BFSSuccessors[(a, [b])]", str(res))

    def test_hash(self):
        res = retworkx.bfs_successors(self.dag, 0)
        hash_res = hash(res)
        self.assertIsInstance(hash_res, int)
        # Assert hash is stable
        self.assertEqual(hash_res, hash(res))

    def test_hash_invalid_type(self):
        self.dag.add_child(0, [1, 2, 3], "edgy")
        res = retworkx.bfs_successors(self.dag, 0)
        with self.assertRaises(TypeError):
            hash(res)


class TestNodeIndicesComparisons(unittest.TestCase):
    def setUp(self):
        self.dag = retworkx.PyDAG()
        node_a = self.dag.add_node("a")
        self.dag.add_child(node_a, "b", "Edgy")

    def test__eq__match(self):
        self.assertTrue(self.dag.node_indexes() == [0, 1])

    def test__eq__not_match(self):
        self.assertFalse(self.dag.node_indexes() == [1, 2])

    def test__eq__different_length(self):
        self.assertFalse(self.dag.node_indexes() == [0, 1, 2, 3])

    def test__eq__invalid_type(self):
        with self.assertRaises(TypeError):
            self.dag.node_indexes() == ["a", None]

    def test__ne__match(self):
        self.assertFalse(self.dag.node_indexes() != [0, 1])

    def test__ne__not_match(self):
        self.assertTrue(self.dag.node_indexes() != [1, 2])

    def test__ne__different_length(self):
        self.assertTrue(self.dag.node_indexes() != [0, 1, 2, 3])

    def test__ne__invalid_type(self):
        with self.assertRaises(TypeError):
            self.dag.node_indexes() != ["a", None]

    def test__gt__not_implemented(self):
        with self.assertRaises(NotImplementedError):
            self.dag.node_indexes() > [2, 1]

    def test_deepcopy(self):
        nodes = self.dag.node_indexes()
        nodes_copy = copy.deepcopy(nodes)
        self.assertEqual(nodes, nodes_copy)

    def test_pickle(self):
        nodes = self.dag.node_indexes()
        nodes_pickle = pickle.dumps(nodes)
        nodes_copy = pickle.loads(nodes_pickle)
        self.assertEqual(nodes, nodes_copy)

    def test_str(self):
        res = self.dag.node_indexes()
        self.assertEqual("NodeIndices[0, 1]", str(res))

    def test_hash(self):
        res = self.dag.node_indexes()
        hash_res = hash(res)
        self.assertIsInstance(hash_res, int)
        # Assert hash is stable
        self.assertEqual(hash_res, hash(res))


class TestEdgeIndicesComparisons(unittest.TestCase):
    def setUp(self):
        self.dag = retworkx.PyDiGraph()
        node_a = self.dag.add_node("a")
        node_b = self.dag.add_child(node_a, "b", "Edgy")
        self.dag.add_child(node_b, "c", "Super Edgy")

    def test__eq__match(self):
        self.assertTrue(self.dag.edge_indices() == [0, 1])

    def test__eq__not_match(self):
        self.assertFalse(self.dag.edge_indices() == [1, 2])

    def test__eq__different_length(self):
        self.assertFalse(self.dag.edge_indices() == [0, 1, 2, 3])

    def test__eq__invalid_type(self):
        with self.assertRaises(TypeError):
            self.dag.edge_indices() == ["a", None]

    def test__ne__match(self):
        self.assertFalse(self.dag.edge_indices() != [0, 1])

    def test__ne__not_match(self):
        self.assertTrue(self.dag.edge_indices() != [1, 2])

    def test__ne__different_length(self):
        self.assertTrue(self.dag.edge_indices() != [0, 1, 2, 3])

    def test__ne__invalid_type(self):
        with self.assertRaises(TypeError):
            self.dag.edge_indices() != ["a", None]

    def test__gt__not_implemented(self):
        with self.assertRaises(NotImplementedError):
            self.dag.edge_indices() > [2, 1]

    def test_deepcopy(self):
        edges = self.dag.edge_indices()
        edges_copy = copy.deepcopy(edges)
        self.assertEqual(edges, edges_copy)

    def test_pickle(self):
        edges = self.dag.edge_indices()
        edges_pickle = pickle.dumps(edges)
        edges_copy = pickle.loads(edges_pickle)
        self.assertEqual(edges, edges_copy)

    def test_str(self):
        res = self.dag.edge_indices()
        self.assertEqual("EdgeIndices[0, 1]", str(res))

    def test_hash(self):
        res = self.dag.edge_indices()
        hash_res = hash(res)
        self.assertIsInstance(hash_res, int)
        # Assert hash is stable
        self.assertEqual(hash_res, hash(res))


class TestEdgeListComparisons(unittest.TestCase):
    def setUp(self):
        self.dag = retworkx.PyDAG()
        node_a = self.dag.add_node("a")
        self.dag.add_child(node_a, "b", "Edgy")

    def test__eq__match(self):
        self.assertTrue(self.dag.edge_list() == [(0, 1)])

    def test__eq__not_match(self):
        self.assertFalse(self.dag.edge_list() == [(1, 2)])

    def test__eq__different_length(self):
        self.assertFalse(self.dag.edge_list() == [(0, 1), (2, 3)])

    def test__eq__invalid_type(self):
        self.assertFalse(self.dag.edge_list() == ["a", None])

    def test__ne__match(self):
        self.assertFalse(self.dag.edge_list() != [(0, 1)])

    def test__ne__not_match(self):
        self.assertTrue(self.dag.edge_list() != [(1, 2)])

    def test__ne__different_length(self):
        self.assertTrue(self.dag.edge_list() != [(0, 1), (2, 3)])

    def test__ne__invalid_type(self):
        self.assertTrue(self.dag.edge_list() != ["a", None])

    def test__gt__not_implemented(self):
        with self.assertRaises(NotImplementedError):
            self.dag.edge_list() > [(2, 1)]

    def test_deepcopy(self):
        edges = self.dag.edge_list()
        edges_copy = copy.deepcopy(edges)
        self.assertEqual(edges, edges_copy)

    def test_pickle(self):
        edges = self.dag.edge_list()
        edges_pickle = pickle.dumps(edges)
        edges_copy = pickle.loads(edges_pickle)
        self.assertEqual(edges, edges_copy)

    def test_str(self):
        res = self.dag.edge_list()
        self.assertEqual("EdgeList[(0, 1)]", str(res))

    def test_hash(self):
        res = self.dag.edge_list()
        hash_res = hash(res)
        self.assertIsInstance(hash_res, int)
        # Assert hash is stable
        self.assertEqual(hash_res, hash(res))


class TestWeightedEdgeListComparisons(unittest.TestCase):
    def setUp(self):
        self.dag = retworkx.PyDAG()
        node_a = self.dag.add_node("a")
        self.dag.add_child(node_a, "b", "Edgy")

    def test__eq__match(self):
        self.assertTrue(self.dag.weighted_edge_list() == [(0, 1, "Edgy")])

    def test__eq__not_match(self):
        self.assertFalse(self.dag.weighted_edge_list() == [(1, 2, None)])

    def test__eq__different_length(self):
        self.assertFalse(
            self.dag.weighted_edge_list()
            == [(0, 1, "Edgy"), (2, 3, "Not Edgy")]
        )

    def test__eq__invalid_type(self):
        self.assertFalse(self.dag.weighted_edge_list() == ["a", None])

    def test__ne__match(self):
        self.assertFalse(self.dag.weighted_edge_list() != [(0, 1, "Edgy")])

    def test__ne__not_match(self):
        self.assertTrue(self.dag.weighted_edge_list() != [(1, 2, "Not Edgy")])

    def test__ne__different_length(self):
        self.assertTrue(self.dag.node_indexes() != [0, 1, 2, 3])

    def test__ne__invalid_type(self):
        self.assertTrue(self.dag.weighted_edge_list() != ["a", None])

    def test__gt__not_implemented(self):
        with self.assertRaises(NotImplementedError):
            self.dag.weighted_edge_list() > [(2, 1, "Not Edgy")]

    def test_deepcopy(self):
        edges = self.dag.weighted_edge_list()
        edges_copy = copy.deepcopy(edges)
        self.assertEqual(edges, edges_copy)

    def test_pickle(self):
        edges = self.dag.weighted_edge_list()
        edges_pickle = pickle.dumps(edges)
        edges_copy = pickle.loads(edges_pickle)
        self.assertEqual(edges, edges_copy)

    def test_str(self):
        res = self.dag.weighted_edge_list()
        self.assertEqual("WeightedEdgeList[(0, 1, Edgy)]", str(res))

    def test_hash(self):
        res = self.dag.weighted_edge_list()
        hash_res = hash(res)
        self.assertIsInstance(hash_res, int)
        # Assert hash is stable
        self.assertEqual(hash_res, hash(res))

    def test_hash_invalid_type(self):
        self.dag.add_child(0, "c", ["edgy", "not_edgy"])
        res = self.dag.weighted_edge_list()
        with self.assertRaises(TypeError):
            hash(res)


class TestPathMapping(unittest.TestCase):
    def setUp(self):
        self.dag = retworkx.PyDAG()
        node_a = self.dag.add_node("a")
        self.dag.add_child(node_a, "b", "Edgy")

    def test__eq__match(self):
        self.assertTrue(
            retworkx.dijkstra_shortest_paths(self.dag, 0) == {1: [0, 1]}
        )

    def test__eq__not_match_keys(self):
        self.assertFalse(
            retworkx.dijkstra_shortest_paths(self.dag, 0) == {2: [0, 1]}
        )

    def test__eq__not_match_values(self):
        self.assertFalse(
            retworkx.dijkstra_shortest_paths(self.dag, 0) == {1: [0, 2]}
        )

    def test__eq__different_length(self):
        self.assertFalse(
            retworkx.dijkstra_shortest_paths(self.dag, 0)
            == {1: [0, 1], 2: [0, 2]}
        )

    def test_eq__same_type(self):
        self.assertEqual(
            retworkx.dijkstra_shortest_paths(self.dag, 0),
            retworkx.dijkstra_shortest_paths(self.dag, 0),
        )

    def test__eq__invalid_type(self):
        self.assertFalse(
            retworkx.dijkstra_shortest_paths(self.dag, 0) == ["a", None]
        )

    def test__eq__invalid_inner_type(self):
        self.assertFalse(
            retworkx.dijkstra_shortest_paths(self.dag, 0) == {0: {"a": None}}
        )

    def test__ne__match(self):
        self.assertFalse(
            retworkx.dijkstra_shortest_paths(self.dag, 0) != {1: [0, 1]}
        )

    def test__ne__not_match(self):
        self.assertTrue(
            retworkx.dijkstra_shortest_paths(self.dag, 0) != {2: [0, 1]}
        )

    def test__ne__not_match_values(self):
        self.assertTrue(
            retworkx.dijkstra_shortest_paths(self.dag, 0) != {1: [0, 2]}
        )

    def test__ne__different_length(self):
        self.assertTrue(
            retworkx.dijkstra_shortest_paths(self.dag, 0)
            != {1: [0, 1], 2: [0, 2]}
        )

    def test__ne__invalid_type(self):
        self.assertTrue(
            retworkx.dijkstra_shortest_paths(self.dag, 0) != ["a", None]
        )

    def test__gt__not_implemented(self):
        with self.assertRaises(NotImplementedError):
            retworkx.dijkstra_shortest_paths(self.dag, 0) > {1: [0, 2]}

    def test_deepcopy(self):
        paths = retworkx.dijkstra_shortest_paths(self.dag, 0)
        paths_copy = copy.deepcopy(paths)
        self.assertEqual(paths, paths_copy)

    def test_pickle(self):
        paths = retworkx.dijkstra_shortest_paths(self.dag, 0)
        paths_pickle = pickle.dumps(paths)
        paths_copy = pickle.loads(paths_pickle)
        self.assertEqual(paths, paths_copy)

    def test_str(self):
        res = retworkx.dijkstra_shortest_paths(self.dag, 0)
        self.assertEqual("PathMapping{1: [0, 1]}", str(res))

    def test_hash(self):
        res = retworkx.dijkstra_shortest_paths(self.dag, 0)
        hash_res = hash(res)
        self.assertIsInstance(hash_res, int)
        # Assert hash is stable
        self.assertEqual(hash_res, hash(res))

    def test_index_error(self):
        res = retworkx.dijkstra_shortest_paths(self.dag, 0)
        with self.assertRaises(IndexError):
            res[42]

    def test_keys(self):
        keys = retworkx.dijkstra_shortest_paths(self.dag, 0).keys()
        self.assertEqual([1], list(keys))

    def test_values(self):
        values = retworkx.dijkstra_shortest_paths(self.dag, 0).values()
        self.assertEqual([[0, 1]], list(values))

    def test_items(self):
        items = retworkx.dijkstra_shortest_paths(self.dag, 0).items()
        self.assertEqual([(1, [0, 1])], list(items))

    def test_iter(self):
        mapping_iter = iter(retworkx.dijkstra_shortest_paths(self.dag, 0))
        output = list(mapping_iter)
        self.assertEqual(output, [1])

    def test_contains(self):
        res = retworkx.dijkstra_shortest_paths(self.dag, 0)
        self.assertIn(1, res)

    def test_not_contains(self):
        res = retworkx.dijkstra_shortest_paths(self.dag, 0)
        self.assertNotIn(0, res)


class TestPathLengthMapping(unittest.TestCase):
    def setUp(self):
        self.dag = retworkx.PyDAG()
        node_a = self.dag.add_node("a")
        self.dag.add_child(node_a, "b", "Edgy")
        self.fn = lambda _: 1.0

    def test__eq__match(self):
        self.assertTrue(
            retworkx.dijkstra_shortest_path_lengths(self.dag, 0, self.fn)
            == {1: 1.0}
        )

    def test__eq__not_match_keys(self):
        self.assertFalse(
            retworkx.dijkstra_shortest_path_lengths(self.dag, 0, self.fn)
            == {2: 1.0}
        )

    def test__eq__not_match_values(self):
        self.assertFalse(
            retworkx.dijkstra_shortest_path_lengths(self.dag, 0, self.fn)
            == {1: 2.0}
        )

    def test__eq__different_length(self):
        self.assertFalse(
            retworkx.dijkstra_shortest_path_lengths(self.dag, 0, self.fn)
            == {1: 1.0, 2: 2.0}
        )

    def test_eq__same_type(self):
        self.assertEqual(
            retworkx.dijkstra_shortest_path_lengths(self.dag, 0, self.fn),
            retworkx.dijkstra_shortest_path_lengths(self.dag, 0, self.fn),
        )

    def test__eq__invalid_type(self):
        self.assertFalse(
            retworkx.dijkstra_shortest_path_lengths(self.dag, 0, self.fn)
            == ["a", None]
        )

    def test__eq__invalid_inner_type(self):
        self.assertFalse(
            retworkx.dijkstra_shortest_path_lengths(self.dag, 0, self.fn)
            == {0: "a"}
        )

    def test__ne__match(self):
        self.assertFalse(
            retworkx.dijkstra_shortest_path_lengths(self.dag, 0, self.fn)
            != {1: 1.0}
        )

    def test__ne__not_match(self):
        self.assertTrue(
            retworkx.dijkstra_shortest_path_lengths(self.dag, 0, self.fn)
            != {2: 1.0}
        )

    def test__ne__not_match_values(self):
        self.assertTrue(
            retworkx.dijkstra_shortest_path_lengths(self.dag, 0, self.fn)
            != {1: 2.0}
        )

    def test__ne__different_length(self):
        self.assertTrue(
            retworkx.dijkstra_shortest_path_lengths(self.dag, 0, self.fn)
            != {1: 1.0, 2: 2.0}
        )

    def test__ne__invalid_type(self):
        self.assertTrue(
            retworkx.dijkstra_shortest_path_lengths(self.dag, 0, self.fn)
            != ["a", None]
        )

    def test__gt__not_implemented(self):
        with self.assertRaises(NotImplementedError):
            retworkx.dijkstra_shortest_path_lengths(self.dag, 0, self.fn) > {
                1: 1.0
            }

    def test_deepcopy(self):
        paths = retworkx.dijkstra_shortest_path_lengths(self.dag, 0, self.fn)
        paths_copy = copy.deepcopy(paths)
        self.assertEqual(paths, paths_copy)

    def test_pickle(self):
        paths = retworkx.dijkstra_shortest_path_lengths(self.dag, 0, self.fn)
        paths_pickle = pickle.dumps(paths)
        paths_copy = pickle.loads(paths_pickle)
        self.assertEqual(paths, paths_copy)

    def test_str(self):
        res = retworkx.dijkstra_shortest_path_lengths(
            self.dag, 0, lambda _: 3.14
        )
        self.assertEqual("PathLengthMapping{1: 3.14}", str(res))

    def test_hash(self):
        res = retworkx.dijkstra_shortest_path_lengths(self.dag, 0, self.fn)
        hash_res = hash(res)
        self.assertIsInstance(hash_res, int)
        # Assert hash is stable
        self.assertEqual(hash_res, hash(res))

    def test_index_error(self):
        res = retworkx.dijkstra_shortest_path_lengths(self.dag, 0, self.fn)
        with self.assertRaises(IndexError):
            res[42]

    def test_keys(self):
        keys = retworkx.dijkstra_shortest_path_lengths(
            self.dag, 0, self.fn
        ).keys()
        self.assertEqual([1], list(keys))

    def test_values(self):
        values = retworkx.dijkstra_shortest_path_lengths(
            self.dag, 0, self.fn
        ).values()
        self.assertEqual([1.0], list(values))

    def test_items(self):
        items = retworkx.dijkstra_shortest_path_lengths(
            self.dag, 0, self.fn
        ).items()
        self.assertEqual([(1, 1.0)], list(items))

    def test_iter(self):
        mapping_iter = iter(
            retworkx.dijkstra_shortest_path_lengths(self.dag, 0, self.fn)
        )
        output = list(mapping_iter)
        self.assertEqual(output, [1])

    def test_contains(self):
        res = retworkx.dijkstra_shortest_path_lengths(self.dag, 0, self.fn)
        self.assertIn(1, res)

    def test_not_contains(self):
        res = retworkx.dijkstra_shortest_path_lengths(self.dag, 0, self.fn)
        self.assertNotIn(0, res)


class TestPos2DMapping(unittest.TestCase):
    def setUp(self):
        self.dag = retworkx.PyDiGraph()
        self.dag.add_node("a")

    def test__eq__match(self):
        res = retworkx.random_layout(self.dag, seed=10244242)
        self.assertTrue(res == {0: (0.4883489113112722, 0.6545867364101975)})

    def test__eq__not_match_keys(self):
        self.assertFalse(
            retworkx.random_layout(self.dag, seed=10244242) == {2: 1.0}
        )

    def test__eq__not_match_values(self):
        self.assertFalse(
            retworkx.random_layout(self.dag, seed=10244242) == {1: 2.0}
        )

    def test__eq__different_length(self):
        res = retworkx.random_layout(self.dag, seed=10244242)
        self.assertFalse(res == {1: 1.0, 2: 2.0})

    def test_eq__same_type(self):
        self.assertEqual(
            retworkx.random_layout(self.dag, seed=10244242),
            retworkx.random_layout(self.dag, seed=10244242),
        )

    def test__eq__invalid_type(self):
        self.assertFalse(
            retworkx.random_layout(self.dag, seed=10244242) == {"a": None}
        )

    def test__ne__match(self):
        res = retworkx.random_layout(self.dag, seed=10244242)
        self.assertFalse(res != {0: (0.4883489113112722, 0.6545867364101975)})

    def test__ne__not_match(self):
        self.assertTrue(
            retworkx.random_layout(self.dag, seed=10244242) != {2: 1.0}
        )

    def test__ne__not_match_values(self):
        self.assertTrue(
            retworkx.random_layout(self.dag, seed=10244242) != {1: 2.0}
        )

    def test__ne__different_length(self):
        res = retworkx.random_layout(self.dag, seed=10244242)

        self.assertTrue(res != {1: 1.0, 2: 2.0})

    def test__ne__invalid_type(self):
        self.assertTrue(
            retworkx.random_layout(self.dag, seed=10244242) != ["a", None]
        )

    def test__gt__not_implemented(self):
        with self.assertRaises(NotImplementedError):
            retworkx.random_layout(self.dag, seed=10244242) > {1: 1.0}

    def test_deepcopy(self):
        positions = retworkx.random_layout(self.dag)
        positions_copy = copy.deepcopy(positions)
        self.assertEqual(positions_copy, positions)

    def test_pickle(self):
        pos = retworkx.random_layout(self.dag)
        pos_pickle = pickle.dumps(pos)
        pos_copy = pickle.loads(pos_pickle)
        self.assertEqual(pos, pos_copy)

    def test_str(self):
        res = retworkx.random_layout(self.dag, seed=10244242)
        self.assertEqual(
            "Pos2DMapping{0: (0.4883489113112722, 0.6545867364101975)}",
            str(res),
        )

    def test_hash(self):
        res = retworkx.random_layout(self.dag, seed=10244242)
        hash_res = hash(res)
        self.assertIsInstance(hash_res, int)
        # Assert hash is stable
        self.assertEqual(hash_res, hash(res))

    def test_index_error(self):
        res = retworkx.random_layout(self.dag, seed=10244242)
        with self.assertRaises(IndexError):
            res[42]

    def test_keys(self):
        keys = retworkx.random_layout(self.dag, seed=10244242).keys()
        self.assertEqual([0], list(keys))

    def test_values(self):
        values = retworkx.random_layout(self.dag, seed=10244242).values()
        expected = [[0.4883489113112722, 0.6545867364101975]]
        self.assertEqual(expected, list(values))

    def test_items(self):
        items = retworkx.random_layout(self.dag, seed=10244242).items()
        self.assertEqual(
            [(0, [0.4883489113112722, 0.6545867364101975])], list(items)
        )

    def test_iter(self):
        mapping_iter = iter(retworkx.random_layout(self.dag, seed=10244242))
        output = list(mapping_iter)
        self.assertEqual(output, [0])

    def test_contains(self):
        res = retworkx.random_layout(self.dag, seed=10244242)
        self.assertIn(0, res)

    def test_not_contains(self):
        res = retworkx.random_layout(self.dag, seed=10244242)
        self.assertNotIn(1, res)


<<<<<<< HEAD
class TestEdgeIndices(unittest.TestCase):
    def setUp(self):
        self.dag = retworkx.PyDiGraph()
        self.dag.add_node("a")
        self.dag.add_child(0, "b", "edge")

    def test__eq__match(self):
        res = self.dag.edge_index_map()
        self.assertTrue(res == {0: (0, 1, "edge")})

    def test__eq__not_match_keys(self):
        res = self.dag.edge_index_map()
        self.assertFalse(res == {2: (0, 1, "edge")})

    def test__eq__not_match_values(self):
        res = self.dag.edge_index_map()
        self.assertFalse(res == {0: (1, 2, "edge")})
        self.assertFalse(res == {0: (0, 1, "not edge")})

    def test__eq__different_length(self):
        res = self.dag.edge_index_map()
        self.assertFalse(res == {1: (0, 1, "edge"), 0: (0, 1, "double edge")})

    def test_eq__same_type(self):
        self.assertEqual(self.dag.edge_index_map(), self.dag.edge_index_map())

    def test__eq__invalid_type(self):
        res = self.dag.edge_index_map()
        self.assertFalse(res == {"a": ("a", "b", "c")})

    def test__ne__match(self):
        res = self.dag.edge_index_map()
        self.assertFalse(res != {0: (0, 1, "edge")})

    def test__ne__not_match(self):
        res = self.dag.edge_index_map()
        self.assertTrue(res, {2: (0, 1, "edge")})

    def test__ne__not_match_values(self):
        res = self.dag.edge_index_map()
        self.assertTrue(res, {0: (0, 2, "edge")})

    def test__ne__different_length(self):
        res = self.dag.edge_index_map()
        self.assertTrue(res != {1: (0, 1, "double edge"), 0: (0, 1, "edge")})

    def test__ne__invalid_type(self):
        res = self.dag.edge_index_map()
        self.assertTrue(res != {"a": ("a", "b", "c")})

    def test__gt__not_implemented(self):
        with self.assertRaises(NotImplementedError):
            self.dag.edge_index_map() > {0: (0, 1, "edge")}

    def test_deepcopy(self):
        edge_map = self.dag.edge_index_map()
        edge_map_copy = copy.deepcopy(edge_map)
        self.assertEqual(edge_map_copy, edge_map)

    def test_pickle(self):
        edge_map = self.dag.edge_index_map()
        edge_map_pickle = pickle.dumps(edge_map)
        edge_map_copy = pickle.loads(edge_map_pickle)
        self.assertEqual(edge_map, edge_map_copy)

    def test_str(self):
        res = self.dag.edge_index_map()
        self.assertEqual(
            "EdgeIndexMap{0: (0, 1, edge)}",
            str(res),
        )

    def test_hash(self):
        res = self.dag.edge_index_map()
=======
class TestAllPairsPathMapping(unittest.TestCase):
    def setUp(self):
        self.dag = retworkx.PyDAG()
        node_a = self.dag.add_node("a")
        self.dag.add_child(node_a, "b", "Edgy")
        self.fn = lambda _: 1.0

    def test__eq__match(self):
        self.assertTrue(
            retworkx.all_pairs_dijkstra_shortest_paths(self.dag, self.fn)
            == {0: {1: [0, 1]}, 1: {}}
        )

    def test__eq__not_match_keys(self):
        self.assertFalse(
            retworkx.all_pairs_dijkstra_shortest_paths(self.dag, self.fn)
            == {2: {2: [0, 1]}, 1: {}}
        )

    def test__eq__not_match_values(self):
        self.assertFalse(
            retworkx.all_pairs_dijkstra_shortest_paths(self.dag, self.fn)
            == {0: {1: [0, 2]}, 1: {}}
        )

    def test__eq__different_length(self):
        self.assertFalse(
            retworkx.all_pairs_dijkstra_shortest_paths(self.dag, self.fn)
            == {1: [0, 1], 2: [0, 2]}
        )

    def test_eq__same_type(self):
        self.assertEqual(
            retworkx.all_pairs_dijkstra_shortest_paths(self.dag, self.fn),
            retworkx.all_pairs_dijkstra_shortest_paths(self.dag, self.fn),
        )

    def test__eq__invalid_type(self):
        self.assertFalse(
            retworkx.all_pairs_dijkstra_shortest_paths(self.dag, self.fn)
            == {"a": []}
        )

    def test__eq__invalid_inner_type(self):
        self.assertFalse(
            retworkx.all_pairs_dijkstra_shortest_paths(self.dag, self.fn)
            == {0: {1: None}}
        )

    def test__ne__match(self):
        self.assertFalse(
            retworkx.all_pairs_dijkstra_shortest_paths(self.dag, self.fn)
            != {0: {1: [0, 1]}, 1: {}}
        )

    def test__ne__not_match(self):
        self.assertTrue(
            retworkx.all_pairs_dijkstra_shortest_paths(self.dag, self.fn)
            != {2: [0, 1]}
        )

    def test__ne__not_match_values(self):
        self.assertTrue(
            retworkx.all_pairs_dijkstra_shortest_paths(self.dag, self.fn)
            != {1: [0, 2]}
        )

    def test__ne__different_length(self):
        self.assertTrue(
            retworkx.all_pairs_dijkstra_shortest_paths(self.dag, self.fn)
            != {1: [0, 1], 2: [0, 2]}
        )

    def test__ne__invalid_type(self):
        self.assertTrue(
            retworkx.all_pairs_dijkstra_shortest_paths(self.dag, self.fn)
            != {"a": {}}
        )

    def test__gt__not_implemented(self):
        with self.assertRaises(NotImplementedError):
            retworkx.all_pairs_dijkstra_shortest_paths(self.dag, self.fn) > {
                1: [0, 2]
            }

    def test_deepcopy(self):
        paths = retworkx.all_pairs_dijkstra_shortest_paths(self.dag, self.fn)
        paths_copy = copy.deepcopy(paths)
        self.assertEqual(paths, paths_copy)

    def test_pickle(self):
        paths = retworkx.all_pairs_dijkstra_shortest_paths(self.dag, self.fn)
        paths_pickle = pickle.dumps(paths)
        paths_copy = pickle.loads(paths_pickle)
        self.assertEqual(paths, paths_copy)

    def test_str(self):
        res = retworkx.all_pairs_dijkstra_shortest_paths(self.dag, self.fn)
        # Since run in parallel the order is not deterministic
        expected_valid = [
            "AllPairsPathMapping{1: PathMapping{}, 0: PathMapping{1: [0, 1]}}",
            "AllPairsPathMapping{0: PathMapping{1: [0, 1]}, 1: PathMapping{}}",
        ]
        self.assertIn(str(res), expected_valid)

    def test_hash(self):
        res = retworkx.all_pairs_dijkstra_shortest_paths(self.dag, self.fn)
        hash_res = hash(res)
        self.assertIsInstance(hash_res, int)
        # Assert hash is stable
        self.assertEqual(hash_res, hash(res))

    def test_index_error(self):
        res = retworkx.all_pairs_dijkstra_shortest_paths(self.dag, self.fn)
        with self.assertRaises(IndexError):
            res[42]

    def test_keys(self):
        keys = retworkx.all_pairs_dijkstra_shortest_paths(
            self.dag, self.fn
        ).keys()
        self.assertEqual([0, 1], list(sorted(keys)))

    def test_values(self):
        values = retworkx.all_pairs_dijkstra_shortest_paths(
            self.dag, self.fn
        ).values()
        # Since run in parallel the order is not deterministic
        expected_valid = [[{1: [0, 1]}, {}], [{}, {1: [0, 1]}]]
        self.assertIn(list(values), expected_valid)

    def test_items(self):
        items = retworkx.all_pairs_dijkstra_shortest_paths(
            self.dag, self.fn
        ).items()
        # Since run in parallel the order is not deterministic
        expected_valid = [
            [(0, {1: [0, 1]}), (1, {})],
            [(1, {}), (0, {1: [0, 1]})],
        ]
        self.assertIn(list(items), expected_valid)

    def test_iter(self):
        mapping_iter = iter(
            retworkx.all_pairs_dijkstra_shortest_paths(self.dag, self.fn)
        )
        output = list(sorted(mapping_iter))
        self.assertEqual(output, [0, 1])

    def test_contains(self):
        res = retworkx.all_pairs_dijkstra_shortest_paths(self.dag, self.fn)
        self.assertIn(1, res)

    def test_not_contains(self):
        res = retworkx.all_pairs_dijkstra_shortest_paths(self.dag, self.fn)
        self.assertNotIn(2, res)


class TestAllPairsPathLengthMapping(unittest.TestCase):
    def setUp(self):
        self.dag = retworkx.PyDAG()
        node_a = self.dag.add_node("a")
        self.dag.add_child(node_a, "b", "Edgy")
        self.fn = lambda _: 1.0

    def test__eq__match(self):
        self.assertTrue(
            retworkx.all_pairs_dijkstra_path_lengths(self.dag, self.fn)
            == {0: {1: 1.0}, 1: {}}
        )

    def test__eq__not_match_keys(self):
        self.assertFalse(
            retworkx.all_pairs_dijkstra_path_lengths(self.dag, self.fn)
            == {1: {2: 1.0}}
        )

    def test__eq__not_match_values(self):
        self.assertFalse(
            retworkx.all_pairs_dijkstra_path_lengths(self.dag, self.fn)
            == {0: {2: 2.0}}
        )

    def test__eq__different_length(self):
        self.assertFalse(
            retworkx.all_pairs_dijkstra_path_lengths(self.dag, self.fn)
            == {0: {1: 1.0, 2: 2.0}}
        )

    def test_eq__same_type(self):
        self.assertEqual(
            retworkx.all_pairs_dijkstra_path_lengths(self.dag, self.fn),
            retworkx.all_pairs_dijkstra_path_lengths(self.dag, self.fn),
        )

    def test__eq__invalid_type(self):
        self.assertFalse(
            retworkx.all_pairs_dijkstra_path_lengths(self.dag, self.fn)
            == {"a": 2}
        )

    def test__eq__invalid_inner_type(self):
        self.assertFalse(
            retworkx.all_pairs_dijkstra_path_lengths(self.dag, self.fn)
            == {0: "a"}
        )

    def test__ne__match(self):
        self.assertFalse(
            retworkx.all_pairs_dijkstra_path_lengths(self.dag, self.fn)
            != {0: {1: 1.0}, 1: {}}
        )

    def test__ne__not_match(self):
        self.assertTrue(
            retworkx.all_pairs_dijkstra_path_lengths(self.dag, self.fn)
            != {0: {2: 1.0}}
        )

    def test__ne__not_match_values(self):
        self.assertTrue(
            retworkx.all_pairs_dijkstra_path_lengths(self.dag, self.fn)
            != {0: {1: 2.0}}
        )

    def test__ne__different_length(self):
        self.assertTrue(
            retworkx.all_pairs_dijkstra_path_lengths(self.dag, self.fn)
            != {0: {1: 1.0}, 2: {1: 2.0}}
        )

    def test__ne__invalid_type(self):
        self.assertTrue(
            retworkx.all_pairs_dijkstra_path_lengths(self.dag, self.fn)
            != {1: []}
        )

    def test__gt__not_implemented(self):
        with self.assertRaises(NotImplementedError):
            retworkx.all_pairs_dijkstra_path_lengths(self.dag, self.fn) > {
                1: 1.0
            }

    def test_deepcopy(self):
        paths = retworkx.all_pairs_dijkstra_path_lengths(self.dag, self.fn)
        paths_copy = copy.deepcopy(paths)
        self.assertEqual(paths, paths_copy)

    def test_pickle(self):
        paths = retworkx.all_pairs_dijkstra_path_lengths(self.dag, self.fn)
        paths_pickle = pickle.dumps(paths)
        paths_copy = pickle.loads(paths_pickle)
        self.assertEqual(paths, paths_copy)

    def test_str(self):
        res = retworkx.all_pairs_dijkstra_path_lengths(self.dag, lambda _: 3.14)
        # Since all_pairs_dijkstra_path_lengths() is parallel the order of the
        # output is non-determinisitic
        valid_values = [
            "AllPairsPathLengthMapping{1: PathLengthMapping{}, "
            "0: PathLengthMapping{1: 3.14}}",
            "AllPairsPathLengthMapping{"
            "0: PathLengthMapping{1: 3.14}, "
            "1: PathLengthMapping{}}",
        ]
        self.assertIn(str(res), valid_values)

    def test_hash(self):
        res = retworkx.all_pairs_dijkstra_path_lengths(self.dag, self.fn)
>>>>>>> 8473d6d2
        hash_res = hash(res)
        self.assertIsInstance(hash_res, int)
        # Assert hash is stable
        self.assertEqual(hash_res, hash(res))

    def test_index_error(self):
<<<<<<< HEAD
        res = self.dag.edge_index_map()
=======
        res = retworkx.all_pairs_dijkstra_path_lengths(self.dag, self.fn)
>>>>>>> 8473d6d2
        with self.assertRaises(IndexError):
            res[42]

    def test_keys(self):
<<<<<<< HEAD
        keys = self.dag.edge_index_map().keys()
        self.assertEqual([0], list(keys))

    def test_values(self):
        values = self.dag.edge_index_map().values()
        expected = [(0, 1, "edge")]
        self.assertEqual(expected, list(values))

    def test_items(self):
        items = self.dag.edge_index_map().items()
        self.assertEqual([(0, (0, 1, "edge"))], list(items))

    def test_iter(self):
        mapping_iter = iter(self.dag.edge_index_map())
        output = list(mapping_iter)
        self.assertEqual(output, [0])

    def test_contains(self):
        res = self.dag.edge_index_map()
        self.assertIn(0, res)

    def test_not_contains(self):
        res = self.dag.edge_index_map()
        self.assertNotIn(1, res)
=======
        keys = retworkx.all_pairs_dijkstra_path_lengths(
            self.dag, self.fn
        ).keys()
        self.assertEqual([0, 1], list(sorted((keys))))

    def test_values(self):
        values = retworkx.all_pairs_dijkstra_path_lengths(
            self.dag, self.fn
        ).values()
        # Since run in parallel the order is not deterministic
        valid_expected = [[{}, {1: 1.0}], [{1: 1.0}, {}]]
        self.assertIn(list(values), valid_expected)

    def test_items(self):
        items = retworkx.all_pairs_dijkstra_path_lengths(
            self.dag, self.fn
        ).items()
        # Since run in parallel the order is not deterministic
        valid_expected = [[(0, {1: 1.0}), (1, {})], [(1, {}), (0, {1: 1.0})]]
        self.assertIn(list(items), valid_expected)

    def test_iter(self):
        mapping_iter = iter(
            retworkx.all_pairs_dijkstra_path_lengths(self.dag, self.fn)
        )
        output = list(sorted(mapping_iter))
        self.assertEqual(output, [0, 1])

    def test_contains(self):
        res = retworkx.all_pairs_dijkstra_path_lengths(self.dag, self.fn)
        self.assertIn(0, res)

    def test_not_contains(self):
        res = retworkx.all_pairs_dijkstra_path_lengths(self.dag, self.fn)
        self.assertNotIn(2, res)
>>>>>>> 8473d6d2
<|MERGE_RESOLUTION|>--- conflicted
+++ resolved
@@ -729,7 +729,6 @@
         self.assertNotIn(1, res)
 
 
-<<<<<<< HEAD
 class TestEdgeIndices(unittest.TestCase):
     def setUp(self):
         self.dag = retworkx.PyDiGraph()
@@ -804,7 +803,43 @@
 
     def test_hash(self):
         res = self.dag.edge_index_map()
-=======
+        hash_res = hash(res)
+        self.assertIsInstance(hash_res, int)
+        # Assert hash is stable
+        self.assertEqual(hash_res, hash(res))
+
+    def test_index_error(self):
+        res = self.dag.edge_index_map()
+        with self.assertRaises(IndexError):
+            res[42]
+
+    def test_keys(self):
+        keys = self.dag.edge_index_map().keys()
+        self.assertEqual([0], list(keys))
+
+    def test_values(self):
+        values = self.dag.edge_index_map().values()
+        expected = [(0, 1, "edge")]
+        self.assertEqual(expected, list(values))
+
+    def test_items(self):
+        items = self.dag.edge_index_map().items()
+        self.assertEqual([(0, (0, 1, "edge"))], list(items))
+
+    def test_iter(self):
+        mapping_iter = iter(self.dag.edge_index_map())
+        output = list(mapping_iter)
+        self.assertEqual(output, [0])
+
+    def test_contains(self):
+        res = self.dag.edge_index_map()
+        self.assertIn(0, res)
+
+    def test_not_contains(self):
+        res = self.dag.edge_index_map()
+        self.assertNotIn(1, res)
+
+
 class TestAllPairsPathMapping(unittest.TestCase):
     def setUp(self):
         self.dag = retworkx.PyDAG()
@@ -1074,48 +1109,17 @@
 
     def test_hash(self):
         res = retworkx.all_pairs_dijkstra_path_lengths(self.dag, self.fn)
->>>>>>> 8473d6d2
         hash_res = hash(res)
         self.assertIsInstance(hash_res, int)
         # Assert hash is stable
         self.assertEqual(hash_res, hash(res))
 
     def test_index_error(self):
-<<<<<<< HEAD
-        res = self.dag.edge_index_map()
-=======
         res = retworkx.all_pairs_dijkstra_path_lengths(self.dag, self.fn)
->>>>>>> 8473d6d2
         with self.assertRaises(IndexError):
             res[42]
 
     def test_keys(self):
-<<<<<<< HEAD
-        keys = self.dag.edge_index_map().keys()
-        self.assertEqual([0], list(keys))
-
-    def test_values(self):
-        values = self.dag.edge_index_map().values()
-        expected = [(0, 1, "edge")]
-        self.assertEqual(expected, list(values))
-
-    def test_items(self):
-        items = self.dag.edge_index_map().items()
-        self.assertEqual([(0, (0, 1, "edge"))], list(items))
-
-    def test_iter(self):
-        mapping_iter = iter(self.dag.edge_index_map())
-        output = list(mapping_iter)
-        self.assertEqual(output, [0])
-
-    def test_contains(self):
-        res = self.dag.edge_index_map()
-        self.assertIn(0, res)
-
-    def test_not_contains(self):
-        res = self.dag.edge_index_map()
-        self.assertNotIn(1, res)
-=======
         keys = retworkx.all_pairs_dijkstra_path_lengths(
             self.dag, self.fn
         ).keys()
@@ -1150,5 +1154,4 @@
 
     def test_not_contains(self):
         res = retworkx.all_pairs_dijkstra_path_lengths(self.dag, self.fn)
-        self.assertNotIn(2, res)
->>>>>>> 8473d6d2
+        self.assertNotIn(2, res)