// Licensed under the Apache License, Version 2.0 (the "License"); you may
// not use this file except in compliance with the License. You may obtain
// a copy of the License at
//
//     http://www.apache.org/licenses/LICENSE-2.0
//
// Unless required by applicable law or agreed to in writing, software
// distributed under the License is distributed on an "AS IS" BASIS, WITHOUT
// WARRANTIES OR CONDITIONS OF ANY KIND, either express or implied. See the
// License for the specific language governing permissions and limitations
// under the License.

#![allow(clippy::float_cmp)]

mod astar;
mod digraph;
mod dijkstra;
mod dot_utils;
mod generators;
mod graph;
mod isomorphism;
mod iterators;
mod k_shortest_path;
mod layout;
mod max_weight_matching;
mod union;

use std::cmp::{Ordering, Reverse};
use std::collections::{BTreeSet, BinaryHeap};

use hashbrown::{HashMap, HashSet};

use pyo3::create_exception;
use pyo3::exceptions::{PyException, PyIndexError, PyValueError};
use pyo3::prelude::*;
use pyo3::types::{PyDict, PyList};
use pyo3::wrap_pyfunction;
use pyo3::wrap_pymodule;
use pyo3::Python;

use petgraph::algo;
use petgraph::graph::NodeIndex;
use petgraph::prelude::*;
use petgraph::stable_graph::EdgeReference;
use petgraph::unionfind::UnionFind;
use petgraph::visit::{
    Bfs, Data, GraphBase, GraphProp, IntoEdgeReferences, IntoNeighbors,
    IntoNodeIdentifiers, NodeCount, NodeIndexable, Reversed, VisitMap,
    Visitable,
};
use petgraph::EdgeType;

use ndarray::prelude::*;
use num_bigint::{BigUint, ToBigUint};
use numpy::IntoPyArray;
use rand::distributions::{Distribution, Uniform};
use rand::prelude::*;
use rand_pcg::Pcg64;
use rayon::prelude::*;

use crate::generators::PyInit_generators;
use crate::iterators::{
    AllPairsPathLengthMapping, AllPairsPathMapping, EdgeList, NodeIndices,
    NodesCountMapping, PathLengthMapping, PathMapping, Pos2DMapping,
    WeightedEdgeList,
};

trait NodesRemoved {
    fn nodes_removed(&self) -> bool;
}

fn longest_path(graph: &digraph::PyDiGraph) -> PyResult<Vec<usize>> {
    let dag = &graph.graph;
    let mut path: Vec<usize> = Vec::new();
    let nodes = match algo::toposort(graph, None) {
        Ok(nodes) => nodes,
        Err(_err) => {
            return Err(DAGHasCycle::new_err("Sort encountered a cycle"))
        }
    };
    if nodes.is_empty() {
        return Ok(path);
    }
    let mut dist: HashMap<NodeIndex, (usize, NodeIndex)> = HashMap::new();
    for node in nodes {
        let parents =
            dag.neighbors_directed(node, petgraph::Direction::Incoming);
        let mut us: Vec<(usize, NodeIndex)> = Vec::new();
        for p_node in parents {
            let length = dist[&p_node].0 + 1;
            us.push((length, p_node));
        }
        let maxu: (usize, NodeIndex);
        if !us.is_empty() {
            maxu = *us.iter().max_by_key(|x| x.0).unwrap();
        } else {
            maxu = (0, node);
        };
        dist.insert(node, maxu);
    }
    let first = match dist.keys().max_by_key(|index| dist[index]) {
        Some(first) => first,
        None => {
            return Err(PyException::new_err(
                "Encountered something unexpected",
            ))
        }
    };
    let mut v = *first;
    let mut u: Option<NodeIndex> = None;
    while match u {
        Some(u) => u != v,
        None => true,
    } {
        path.push(v.index());
        u = Some(v);
        v = dist[&v].1;
    }
    path.reverse();
    Ok(path)
}

/// Find the longest path in a DAG
///
/// :param PyDiGraph graph: The graph to find the longest path on. The input
///     object must be a DAG without a cycle.
///
/// :returns: The node indices of the longest path on the DAG
/// :rtype: NodeIndices
///
/// :raises Exception: If an unexpected error occurs or a path can't be found
/// :raises DAGHasCycle: If the input PyDiGraph has a cycle
#[pyfunction]
#[text_signature = "(graph, /)"]
fn dag_longest_path(graph: &digraph::PyDiGraph) -> PyResult<NodeIndices> {
    Ok(NodeIndices {
        nodes: longest_path(graph)?,
    })
}

/// Find the length of the longest path in a DAG
///
/// :param PyDiGraph graph: The graph to find the longest path on. The input
///     object must be a DAG without a cycle.
///
/// :returns: The longest path length on the DAG
/// :rtype: int
///
/// :raises Exception: If an unexpected error occurs or a path can't be found
/// :raises DAGHasCycle: If the input PyDiGraph has a cycle
#[pyfunction]
#[text_signature = "(graph, /)"]
fn dag_longest_path_length(graph: &digraph::PyDiGraph) -> PyResult<usize> {
    let path = longest_path(graph)?;
    if path.is_empty() {
        return Ok(0);
    }
    let path_length: usize = path.len() - 1;
    Ok(path_length)
}

/// Find the number of weakly connected components in a DAG.
///
/// :param PyDiGraph graph: The graph to find the number of weakly connected
///     components on
///
/// :returns: The number of weakly connected components in the DAG
/// :rtype: int
#[pyfunction]
#[text_signature = "(graph, /)"]
fn number_weakly_connected_components(graph: &digraph::PyDiGraph) -> usize {
    algo::connected_components(graph)
}

/// Find the weakly connected components in a directed graph
///
/// :param PyDiGraph graph: The graph to find the weakly connected components
///     in
///
/// :returns: A list of sets where each set it a weakly connected component of
///     the graph
/// :rtype: list
#[pyfunction]
#[text_signature = "(graph, /)"]
pub fn weakly_connected_components(
    graph: &digraph::PyDiGraph,
) -> Vec<BTreeSet<usize>> {
    let mut seen: HashSet<NodeIndex> =
        HashSet::with_capacity(graph.node_count());
    let mut out_vec: Vec<BTreeSet<usize>> = Vec::new();
    for node in graph.graph.node_indices() {
        if !seen.contains(&node) {
            // BFS node generator
            let mut component_set: BTreeSet<usize> = BTreeSet::new();
            let mut bfs_seen: HashSet<NodeIndex> = HashSet::new();
            let mut next_level: HashSet<NodeIndex> = HashSet::new();
            next_level.insert(node);
            while !next_level.is_empty() {
                let this_level = next_level;
                next_level = HashSet::new();
                for bfs_node in this_level {
                    if !bfs_seen.contains(&bfs_node) {
                        component_set.insert(bfs_node.index());
                        bfs_seen.insert(bfs_node);
                        for neighbor in
                            graph.graph.neighbors_undirected(bfs_node)
                        {
                            next_level.insert(neighbor);
                        }
                    }
                }
            }
            out_vec.push(component_set);
            seen.extend(bfs_seen);
        }
    }
    out_vec
}

/// Check if the graph is weakly connected
///
/// :param PyDiGraph graph: The graph to check if it is weakly connected
///
/// :returns: Whether the graph is weakly connected or not
/// :rtype: bool
///
/// :raises NullGraph: If an empty graph is passed in
#[pyfunction]
#[text_signature = "(graph, /)"]
pub fn is_weakly_connected(graph: &digraph::PyDiGraph) -> PyResult<bool> {
    if graph.graph.node_count() == 0 {
        return Err(NullGraph::new_err("Invalid operation on a NullGraph"));
    }
    Ok(weakly_connected_components(graph)[0].len() == graph.graph.node_count())
}

/// Check that the PyDiGraph or PyDAG doesn't have a cycle
///
/// :param PyDiGraph graph: The graph to check for cycles
///
/// :returns: ``True`` if there are no cycles in the input graph, ``False``
///     if there are cycles
/// :rtype: bool
#[pyfunction]
#[text_signature = "(graph, /)"]
fn is_directed_acyclic_graph(graph: &digraph::PyDiGraph) -> bool {
    match algo::toposort(graph, None) {
        Ok(_nodes) => true,
        Err(_err) => false,
    }
}

/// Return a new PyDiGraph by forming a union from two input PyDiGraph objects
///
/// The algorithm in this function operates in three phases:
///
///  1. Add all the nodes from  ``second`` into ``first``. operates in O(n),
///     with n being number of nodes in `b`.
///  2. Merge nodes from ``second`` over ``first`` given that:
///
///     - The ``merge_nodes`` is ``True``. operates in O(n^2), with n being the
///       number of nodes in ``second``.
///     - The respective node in ``second`` and ``first`` share the same
///       weight/data payload.
///
///  3. Adds all the edges from ``second`` to ``first``. If the ``merge_edges``
///     parameter is ``True`` and the respective edge in ``second`` and
///     first`` share the same weight/data payload they will be merged
///     together.
///
///  :param PyDiGraph first: The first directed graph object
///  :param PyDiGraph second: The second directed graph object
///  :param bool merge_nodes: If set to ``True`` nodes will be merged between
///     ``second`` and ``first`` if the weights are equal.
///  :param bool merge_edges: If set to ``True`` edges will be merged between
///     ``second`` and ``first`` if the weights are equal.
///
///  :returns: A new PyDiGraph object that is the union of ``second`` and
///     ``first``. It's worth noting the weight/data payload objects are
///     passed by reference from ``first`` and ``second`` to this new object.
///  :rtype: PyDiGraph
#[pyfunction]
#[text_signature = "(first, second, merge_nodes, merge_edges, /)"]
fn digraph_union(
    py: Python,
    first: &digraph::PyDiGraph,
    second: &digraph::PyDiGraph,
    merge_nodes: bool,
    merge_edges: bool,
) -> PyResult<digraph::PyDiGraph> {
    let res =
        union::digraph_union(py, first, second, merge_nodes, merge_edges)?;
    Ok(res)
}

/// Determine if 2 directed graphs are isomorphic
///
/// This checks if 2 graphs are isomorphic both structurally and also
/// comparing the node data and edge data using the provided matcher functions.
/// The matcher function takes in 2 data objects and will compare them. A simple
/// example that checks if they're just equal would be::
///
///     graph_a = retworkx.PyDiGraph()
///     graph_b = retworkx.PyDiGraph()
///     retworkx.is_isomorphic(graph_a, graph_b,
///                            lambda x, y: x == y)
///
/// .. note::
///
///     For better performance on large graphs, consider setting `id_order=False`.
///
/// :param PyDiGraph first: The first graph to compare
/// :param PyDiGraph second: The second graph to compare
/// :param callable node_matcher: A python callable object that takes 2 positional
///     one for each node data object. If the return of this
///     function evaluates to True then the nodes passed to it are vieded
///     as matching.
/// :param callable edge_matcher: A python callable object that takes 2 positional
///     one for each edge data object. If the return of this
///     function evaluates to True then the edges passed to it are vieded
///     as matching.
/// :param bool id_order: If set to ``False`` this function will use a
///     heuristic matching order based on [VF2]_ paper. Otherwise it will
///     default to matching the nodes in order specified by their ids.
///
/// :returns: ``True`` if the 2 graphs are isomorphic ``False`` if they are
///     not.
/// :rtype: bool
#[pyfunction(id_order = "true")]
#[text_signature = "(first, second, node_matcher=None, edge_matcher=None, id_order=True, /)"]
fn digraph_is_isomorphic(
    py: Python,
    first: &digraph::PyDiGraph,
    second: &digraph::PyDiGraph,
    node_matcher: Option<PyObject>,
    edge_matcher: Option<PyObject>,
    id_order: bool,
) -> PyResult<bool> {
    let compare_nodes = node_matcher.map(|f| {
        move |a: &PyObject, b: &PyObject| -> PyResult<bool> {
            let res = f.call1(py, (a, b))?;
            Ok(res.is_true(py).unwrap())
        }
    });

    let compare_edges = edge_matcher.map(|f| {
        move |a: &PyObject, b: &PyObject| -> PyResult<bool> {
            let res = f.call1(py, (a, b))?;
            Ok(res.is_true(py).unwrap())
        }
    });

    let res = isomorphism::is_isomorphic(
        py,
        &first.graph,
        &second.graph,
        compare_nodes,
        compare_edges,
        id_order,
        Ordering::Equal,
        true,
    )?;
    Ok(res)
}

/// Determine if 2 undirected graphs are isomorphic
///
/// This checks if 2 graphs are isomorphic both structurally and also
/// comparing the node data and edge data using the provided matcher functions.
/// The matcher function takes in 2 data objects and will compare them. A simple
/// example that checks if they're just equal would be::
///
///     graph_a = retworkx.PyGraph()
///     graph_b = retworkx.PyGraph()
///     retworkx.is_isomorphic(graph_a, graph_b,
///                            lambda x, y: x == y)
///
/// .. note::
///
///     For better performance on large graphs, consider setting `id_order=False`.
///
/// :param PyGraph first: The first graph to compare
/// :param PyGraph second: The second graph to compare
/// :param callable node_matcher: A python callable object that takes 2 positional
///     one for each node data object. If the return of this
///     function evaluates to True then the nodes passed to it are vieded
///     as matching.
/// :param callable edge_matcher: A python callable object that takes 2 positional
///     one for each edge data object. If the return of this
///     function evaluates to True then the edges passed to it are vieded
///     as matching.
/// :param bool (default=True) id_order:  If set to true, the algorithm matches the
///     nodes in order specified by their ids. Otherwise, it uses a heuristic
///     matching order based in [VF2]_ paper.
///
/// :returns: ``True`` if the 2 graphs are isomorphic ``False`` if they are
///     not.
/// :rtype: bool
#[pyfunction(id_order = "true")]
#[text_signature = "(first, second, node_matcher=None, edge_matcher=None, id_order=True, /)"]
fn graph_is_isomorphic(
    py: Python,
    first: &graph::PyGraph,
    second: &graph::PyGraph,
    node_matcher: Option<PyObject>,
    edge_matcher: Option<PyObject>,
    id_order: bool,
) -> PyResult<bool> {
    let compare_nodes = node_matcher.map(|f| {
        move |a: &PyObject, b: &PyObject| -> PyResult<bool> {
            let res = f.call1(py, (a, b))?;
            Ok(res.is_true(py).unwrap())
        }
    });

    let compare_edges = edge_matcher.map(|f| {
        move |a: &PyObject, b: &PyObject| -> PyResult<bool> {
            let res = f.call1(py, (a, b))?;
            Ok(res.is_true(py).unwrap())
        }
    });

    let res = isomorphism::is_isomorphic(
        py,
        &first.graph,
        &second.graph,
        compare_nodes,
        compare_edges,
        id_order,
        Ordering::Equal,
        true,
    )?;
    Ok(res)
}

/// Determine if 2 directed graphs are subgraph - isomorphic
///
/// This checks if 2 graphs are subgraph isomorphic both structurally and also
/// comparing the node data and edge data using the provided matcher functions.
/// The matcher function takes in 2 data objects and will compare them.
/// Since there is an ambiguity in the term 'subgraph', do note that we check
/// for an node-induced subgraph if argument `induced` is set to `True`. If it is
/// set to `False`, we check for a non induced subgraph, meaning the second graph
/// can have fewer edges than the subgraph of the first. By default it's `True`. A
/// simple example that checks if they're just equal would be::
///
///     graph_a = retworkx.PyDiGraph()
///     graph_b = retworkx.PyDiGraph()
///     retworkx.is_subgraph_isomorphic(graph_a, graph_b,
///                                     lambda x, y: x == y)
///
/// .. note::
///
///     For better performance on large graphs, consider setting `id_order=False`.
///
/// :param PyDiGraph first: The first graph to compare
/// :param PyDiGraph second: The second graph to compare
/// :param callable node_matcher: A python callable object that takes 2 positional
///     one for each node data object. If the return of this
///     function evaluates to True then the nodes passed to it are vieded
///     as matching.
/// :param callable edge_matcher: A python callable object that takes 2 positional
///     one for each edge data object. If the return of this
///     function evaluates to True then the edges passed to it are vieded
///     as matching.
/// :param bool id_order: If set to ``True`` this function will match the nodes
///     in order specified by their ids. Otherwise it will default to a heuristic
///     matching order based on [VF2]_ paper.
/// :param bool induced: If set to ``True`` this function will check the existence
///     of a node-induced subgraph of first isomorphic to second graph.
///     Default: ``True``.
///
/// :returns: ``True`` if there is a subgraph of `first` isomorphic to `second`,
///     ``False`` if there is not.
/// :rtype: bool
#[pyfunction(id_order = "false", induced = "true")]
#[text_signature = "(first, second, /, node_matcher=None, edge_matcher=None, id_order=False, induced=True)"]
fn digraph_is_subgraph_isomorphic(
    py: Python,
    first: &digraph::PyDiGraph,
    second: &digraph::PyDiGraph,
    node_matcher: Option<PyObject>,
    edge_matcher: Option<PyObject>,
    id_order: bool,
    induced: bool,
) -> PyResult<bool> {
    let compare_nodes = node_matcher.map(|f| {
        move |a: &PyObject, b: &PyObject| -> PyResult<bool> {
            let res = f.call1(py, (a, b))?;
            Ok(res.is_true(py).unwrap())
        }
    });

    let compare_edges = edge_matcher.map(|f| {
        move |a: &PyObject, b: &PyObject| -> PyResult<bool> {
            let res = f.call1(py, (a, b))?;
            Ok(res.is_true(py).unwrap())
        }
    });

    let res = isomorphism::is_isomorphic(
        py,
        &first.graph,
        &second.graph,
        compare_nodes,
        compare_edges,
        id_order,
        Ordering::Greater,
        induced,
    )?;
    Ok(res)
}

/// Determine if 2 undirected graphs are subgraph - isomorphic
///
/// This checks if 2 graphs are subgraph isomorphic both structurally and also
/// comparing the node data and edge data using the provided matcher functions.
/// The matcher function takes in 2 data objects and will compare them.
/// Since there is an ambiguity in the term 'subgraph', do note that we check
/// for an node-induced subgraph if argument `induced` is set to `True`. If it is
/// set to `False`, we check for a non induced subgraph, meaning the second graph
/// can have fewer edges than the subgraph of the first. By default it's `True`. A
/// simple example that checks if they're just equal would be::
///
///     graph_a = retworkx.PyGraph()
///     graph_b = retworkx.PyGraph()
///     retworkx.is_subgraph_isomorphic(graph_a, graph_b,
///                                     lambda x, y: x == y)
///
/// .. note::
///
///     For better performance on large graphs, consider setting `id_order=False`.
///
/// :param PyGraph first: The first graph to compare
/// :param PyGraph second: The second graph to compare
/// :param callable node_matcher: A python callable object that takes 2 positional
///     one for each node data object. If the return of this
///     function evaluates to True then the nodes passed to it are vieded
///     as matching.
/// :param callable edge_matcher: A python callable object that takes 2 positional
///     one for each edge data object. If the return of this
///     function evaluates to True then the edges passed to it are vieded
///     as matching.
/// :param bool id_order: If set to ``True`` this function will match the nodes
///     in order specified by their ids. Otherwise it will default to a heuristic
///     matching order based on [VF2]_ paper.
/// :param bool induced: If set to ``True`` this function will check the existence
///     of a node-induced subgraph of first isomorphic to second graph.
///     Default: ``True``.
///
/// :returns: ``True`` if there is a subgraph of `first` isomorphic to `second`,
///     ``False`` if there is not.
/// :rtype: bool
#[pyfunction(id_order = "false", induced = "true")]
#[text_signature = "(first, second, /, node_matcher=None, edge_matcher=None, id_order=False, induced=True)"]
fn graph_is_subgraph_isomorphic(
    py: Python,
    first: &graph::PyGraph,
    second: &graph::PyGraph,
    node_matcher: Option<PyObject>,
    edge_matcher: Option<PyObject>,
    id_order: bool,
    induced: bool,
) -> PyResult<bool> {
    let compare_nodes = node_matcher.map(|f| {
        move |a: &PyObject, b: &PyObject| -> PyResult<bool> {
            let res = f.call1(py, (a, b))?;
            Ok(res.is_true(py).unwrap())
        }
    });

    let compare_edges = edge_matcher.map(|f| {
        move |a: &PyObject, b: &PyObject| -> PyResult<bool> {
            let res = f.call1(py, (a, b))?;
            Ok(res.is_true(py).unwrap())
        }
    });

    let res = isomorphism::is_isomorphic(
        py,
        &first.graph,
        &second.graph,
        compare_nodes,
        compare_edges,
        id_order,
        Ordering::Greater,
        induced,
    )?;
    Ok(res)
}

/// Return the topological sort of node indexes from the provided graph
///
/// :param PyDiGraph graph: The DAG to get the topological sort on
///
/// :returns: A list of node indices topologically sorted.
/// :rtype: NodeIndices
///
/// :raises DAGHasCycle: if a cycle is encountered while sorting the graph
#[pyfunction]
#[text_signature = "(graph, /)"]
fn topological_sort(graph: &digraph::PyDiGraph) -> PyResult<NodeIndices> {
    let nodes = match algo::toposort(graph, None) {
        Ok(nodes) => nodes,
        Err(_err) => {
            return Err(DAGHasCycle::new_err("Sort encountered a cycle"))
        }
    };
    Ok(NodeIndices {
        nodes: nodes.iter().map(|node| node.index()).collect(),
    })
}

fn dfs_edges<G>(
    graph: G,
    source: Option<usize>,
    edge_count: usize,
) -> Vec<(usize, usize)>
where
    G: GraphBase<NodeId = NodeIndex>
        + IntoNodeIdentifiers
        + NodeIndexable
        + IntoNeighbors
        + NodeCount
        + Visitable,
    <G as Visitable>::Map: VisitMap<NodeIndex>,
{
    let nodes: Vec<NodeIndex> = match source {
        Some(start) => vec![NodeIndex::new(start)],
        None => graph
            .node_identifiers()
            .map(|ind| NodeIndex::new(graph.to_index(ind)))
            .collect(),
    };
    let node_count = graph.node_count();
    let mut visited: HashSet<NodeIndex> = HashSet::with_capacity(node_count);
    let mut out_vec: Vec<(usize, usize)> = Vec::with_capacity(edge_count);
    for start in nodes {
        if visited.contains(&start) {
            continue;
        }
        visited.insert(start);
        let mut children: Vec<NodeIndex> = graph.neighbors(start).collect();
        children.reverse();
        let mut stack: Vec<(NodeIndex, Vec<NodeIndex>)> =
            vec![(start, children)];
        // Used to track the last position in children vec across iterations
        let mut index_map: HashMap<NodeIndex, usize> =
            HashMap::with_capacity(node_count);
        index_map.insert(start, 0);
        while !stack.is_empty() {
            let temp_parent = stack.last().unwrap();
            let parent = temp_parent.0;
            let children = temp_parent.1.clone();
            let count = *index_map.get(&parent).unwrap();
            let mut found = false;
            let mut index = count;
            for child in &children[index..] {
                index += 1;
                if !visited.contains(child) {
                    out_vec.push((parent.index(), child.index()));
                    visited.insert(*child);
                    let mut grandchildren: Vec<NodeIndex> =
                        graph.neighbors(*child).collect();
                    grandchildren.reverse();
                    stack.push((*child, grandchildren));
                    index_map.insert(*child, 0);
                    *index_map.get_mut(&parent).unwrap() = index;
                    found = true;
                    break;
                }
            }
            if !found || children.is_empty() {
                stack.pop();
            }
        }
    }
    out_vec
}

/// Get edge list in depth first order
///
/// :param PyDiGraph graph: The graph to get the DFS edge list from
/// :param int source: An optional node index to use as the starting node
///     for the depth-first search. The edge list will only return edges in
///     the components reachable from this index. If this is not specified
///     then a source will be chosen arbitrarly and repeated until all
///     components of the graph are searched.
///
/// :returns: A list of edges as a tuple of the form ``(source, target)`` in
///     depth-first order
/// :rtype: EdgeList
#[pyfunction]
#[text_signature = "(graph, /, source=None)"]
fn digraph_dfs_edges(
    graph: &digraph::PyDiGraph,
    source: Option<usize>,
) -> EdgeList {
    EdgeList {
        edges: dfs_edges(graph, source, graph.graph.edge_count()),
    }
}

/// Get edge list in depth first order
///
/// :param PyGraph graph: The graph to get the DFS edge list from
/// :param int source: An optional node index to use as the starting node
///     for the depth-first search. The edge list will only return edges in
///     the components reachable from this index. If this is not specified
///     then a source will be chosen arbitrarly and repeated until all
///     components of the graph are searched.
///
/// :returns: A list of edges as a tuple of the form ``(source, target)`` in
///     depth-first order
/// :rtype: EdgeList
#[pyfunction]
#[text_signature = "(graph, /, source=None)"]
fn graph_dfs_edges(graph: &graph::PyGraph, source: Option<usize>) -> EdgeList {
    EdgeList {
        edges: dfs_edges(graph, source, graph.graph.edge_count()),
    }
}

/// Return successors in a breadth-first-search from a source node.
///
/// The return format is ``[(Parent Node, [Children Nodes])]`` in a bfs order
/// from the source node provided.
///
/// :param PyDiGraph graph: The DAG to get the bfs_successors from
/// :param int node: The index of the dag node to get the bfs successors for
///
/// :returns: A list of nodes's data and their children in bfs order. The
///     BFSSuccessors class that is returned is a custom container class that
///     implements the sequence protocol. This can be used as a python list
///     with index based access.
/// :rtype: BFSSuccessors
#[pyfunction]
#[text_signature = "(graph, node, /)"]
fn bfs_successors(
    py: Python,
    graph: &digraph::PyDiGraph,
    node: usize,
) -> iterators::BFSSuccessors {
    let index = NodeIndex::new(node);
    let mut bfs = Bfs::new(graph, index);
    let mut out_list: Vec<(PyObject, Vec<PyObject>)> =
        Vec::with_capacity(graph.node_count());
    while let Some(nx) = bfs.next(graph) {
        let children = graph
            .graph
            .neighbors_directed(nx, petgraph::Direction::Outgoing);
        let mut succesors: Vec<PyObject> = Vec::new();
        for succ in children {
            succesors
                .push(graph.graph.node_weight(succ).unwrap().clone_ref(py));
        }
        if !succesors.is_empty() {
            out_list.push((
                graph.graph.node_weight(nx).unwrap().clone_ref(py),
                succesors,
            ));
        }
    }
    iterators::BFSSuccessors {
        bfs_successors: out_list,
    }
}

/// Return the ancestors of a node in a graph.
///
/// This differs from :meth:`PyDiGraph.predecessors` method  in that
/// ``predecessors`` returns only nodes with a direct edge into the provided
/// node. While this function returns all nodes that have a path into the
/// provided node.
///
/// :param PyDiGraph graph: The graph to get the descendants from
/// :param int node: The index of the graph node to get the ancestors for
///
/// :returns: A list of node indexes of ancestors of provided node.
/// :rtype: list
#[pyfunction]
#[text_signature = "(graph, node, /)"]
fn ancestors(graph: &digraph::PyDiGraph, node: usize) -> HashSet<usize> {
    let index = NodeIndex::new(node);
    let mut out_set: HashSet<usize> = HashSet::new();
    let reverse_graph = Reversed(graph);
    let res = algo::dijkstra(reverse_graph, index, None, |_| 1);
    for n in res.keys() {
        let n_int = n.index();
        out_set.insert(n_int);
    }
    out_set.remove(&node);
    out_set
}

/// Return the descendants of a node in a graph.
///
/// This differs from :meth:`PyDiGraph.successors` method in that
/// ``successors``` returns only nodes with a direct edge out of the provided
/// node. While this function returns all nodes that have a path from the
/// provided node.
///
/// :param PyDiGraph graph: The graph to get the descendants from
/// :param int node: The index of the graph node to get the descendants for
///
/// :returns: A list of node indexes of descendants of provided node.
/// :rtype: list
#[pyfunction]
#[text_signature = "(graph, node, /)"]
fn descendants(graph: &digraph::PyDiGraph, node: usize) -> HashSet<usize> {
    let index = NodeIndex::new(node);
    let mut out_set: HashSet<usize> = HashSet::new();
    let res = algo::dijkstra(graph, index, None, |_| 1);
    for n in res.keys() {
        let n_int = n.index();
        out_set.insert(n_int);
    }
    out_set.remove(&node);
    out_set
}

/// Get the lexicographical topological sorted nodes from the provided DAG
///  
/// This function returns a list of nodes data in a graph lexicographically
/// topologically sorted using the provided key function.
///
/// :param PyDiGraph dag: The DAG to get the topological sorted nodes from
/// :param callable key: key is a python function or other callable that
///     gets passed a single argument the node data from the graph and is
///     expected to return a string which will be used for sorting.
///
/// :returns: A list of node's data lexicographically topologically sorted.
/// :rtype: list
#[pyfunction]
#[text_signature = "(dag, key, /)"]
fn lexicographical_topological_sort(
    py: Python,
    dag: &digraph::PyDiGraph,
    key: PyObject,
) -> PyResult<PyObject> {
    let key_callable = |a: &PyObject| -> PyResult<PyObject> {
        let res = key.call1(py, (a,))?;
        Ok(res.to_object(py))
    };
    // HashMap of node_index indegree
    let node_count = dag.node_count();
    let mut in_degree_map: HashMap<NodeIndex, usize> =
        HashMap::with_capacity(node_count);
    for node in dag.graph.node_indices() {
        in_degree_map.insert(node, dag.in_degree(node.index()));
    }

    #[derive(Clone, Eq, PartialEq)]
    struct State {
        key: String,
        node: NodeIndex,
    }

    impl Ord for State {
        fn cmp(&self, other: &State) -> Ordering {
            // Notice that the we flip the ordering on costs.
            // In case of a tie we compare positions - this step is necessary
            // to make implementations of `PartialEq` and `Ord` consistent.
            other
                .key
                .cmp(&self.key)
                .then_with(|| other.node.index().cmp(&self.node.index()))
        }
    }

    // `PartialOrd` needs to be implemented as well.
    impl PartialOrd for State {
        fn partial_cmp(&self, other: &State) -> Option<Ordering> {
            Some(self.cmp(other))
        }
    }
    let mut zero_indegree = BinaryHeap::with_capacity(node_count);
    for (node, degree) in in_degree_map.iter() {
        if *degree == 0 {
            let map_key_raw = key_callable(&dag.graph[*node])?;
            let map_key: String = map_key_raw.extract(py)?;
            zero_indegree.push(State {
                key: map_key,
                node: *node,
            });
        }
    }
    let mut out_list: Vec<&PyObject> = Vec::with_capacity(node_count);
    let dir = petgraph::Direction::Outgoing;
    while let Some(State { node, .. }) = zero_indegree.pop() {
        let neighbors = dag.graph.neighbors_directed(node, dir);
        for child in neighbors {
            let child_degree = in_degree_map.get_mut(&child).unwrap();
            *child_degree -= 1;
            if *child_degree == 0 {
                let map_key_raw = key_callable(&dag.graph[child])?;
                let map_key: String = map_key_raw.extract(py)?;
                zero_indegree.push(State {
                    key: map_key,
                    node: child,
                });
                in_degree_map.remove(&child);
            }
        }
        out_list.push(&dag.graph[node])
    }
    Ok(PyList::new(py, out_list).into())
}

/// Color a PyGraph using a largest_first strategy greedy graph coloring.
///
/// :param PyGraph: The input PyGraph object to color
///
/// :returns: A dictionary where keys are node indices and the value is
///     the color
/// :rtype: dict
#[pyfunction]
#[text_signature = "(graph, /)"]
fn graph_greedy_color(
    py: Python,
    graph: &graph::PyGraph,
) -> PyResult<PyObject> {
    let mut colors: HashMap<usize, usize> = HashMap::new();
    let mut node_vec: Vec<NodeIndex> = graph.graph.node_indices().collect();
    let mut sort_map: HashMap<NodeIndex, usize> =
        HashMap::with_capacity(graph.node_count());
    for k in node_vec.iter() {
        sort_map.insert(*k, graph.graph.edges(*k).count());
    }
    node_vec.par_sort_by_key(|k| Reverse(sort_map.get(k)));
    for u_index in node_vec {
        let mut neighbor_colors: HashSet<usize> = HashSet::new();
        for edge in graph.graph.edges(u_index) {
            let target = edge.target().index();
            let existing_color = match colors.get(&target) {
                Some(node) => node,
                None => continue,
            };
            neighbor_colors.insert(*existing_color);
        }
        let mut count: usize = 0;
        loop {
            if !neighbor_colors.contains(&count) {
                break;
            }
            count += 1;
        }
        colors.insert(u_index.index(), count);
    }
    let out_dict = PyDict::new(py);
    for (index, color) in colors {
        out_dict.set_item(index, color)?;
    }
    Ok(out_dict.into())
}

/// Compute the length of the kth shortest path
///
/// Computes the lengths of the kth shortest path from ``start`` to every
/// reachable node.
///
/// Computes in :math:`O(k * (|E| + |V|*log(|V|)))` time (average).
///
/// :param PyGraph graph: The graph to find the shortest paths in
/// :param int start: The node index to find the shortest paths from
/// :param int k: The kth shortest path to find the lengths of
/// :param edge_cost: A python callable that will receive an edge payload and
///     return a float for the cost of that eedge
/// :param int goal: An optional goal node index, if specified the output
///     dictionary
///
/// :returns: A dict of lengths where the key is the destination node index and
///     the value is the length of the path.
/// :rtype: PathLengthMapping
#[pyfunction]
#[text_signature = "(graph, start, k, edge_cost, /, goal=None)"]
fn digraph_k_shortest_path_lengths(
    py: Python,
    graph: &digraph::PyDiGraph,
    start: usize,
    k: usize,
    edge_cost: PyObject,
    goal: Option<usize>,
) -> PyResult<PathLengthMapping> {
    let out_goal = goal.map(NodeIndex::new);
    let edge_cost_callable = |edge: &PyObject| -> PyResult<f64> {
        let res = edge_cost.call1(py, (edge,))?;
        res.extract(py)
    };

    let out_map = k_shortest_path::k_shortest_path(
        graph,
        NodeIndex::new(start),
        out_goal,
        k,
        edge_cost_callable,
    )?;
    Ok(PathLengthMapping {
        path_lengths: out_map
            .iter()
            .filter_map(|(k, v)| {
                let k_int = k.index();
                if goal.is_some() && goal.unwrap() != k_int {
                    None
                } else {
                    Some((k_int, *v))
                }
            })
            .collect(),
    })
}

/// Compute the length of the kth shortest path
///
/// Computes the lengths of the kth shortest path from ``start`` to every
/// reachable node.
///
/// Computes in :math:`O(k * (|E| + |V|*log(|V|)))` time (average).
///
/// :param PyGraph graph: The graph to find the shortest paths in
/// :param int start: The node index to find the shortest paths from
/// :param int k: The kth shortest path to find the lengths of
/// :param edge_cost: A python callable that will receive an edge payload and
///     return a float for the cost of that eedge
/// :param int goal: An optional goal node index, if specified the output
///     dictionary
///
/// :returns: A dict of lengths where the key is the destination node index and
///     the value is the length of the path.
/// :rtype: PathLengthMapping
#[pyfunction]
#[text_signature = "(graph, start, k, edge_cost, /, goal=None)"]
fn graph_k_shortest_path_lengths(
    py: Python,
    graph: &graph::PyGraph,
    start: usize,
    k: usize,
    edge_cost: PyObject,
    goal: Option<usize>,
) -> PyResult<PathLengthMapping> {
    let out_goal = goal.map(NodeIndex::new);
    let edge_cost_callable = |edge: &PyObject| -> PyResult<f64> {
        let res = edge_cost.call1(py, (edge,))?;
        res.extract(py)
    };

    let out_map = k_shortest_path::k_shortest_path(
        graph,
        NodeIndex::new(start),
        out_goal,
        k,
        edge_cost_callable,
    )?;
    Ok(PathLengthMapping {
        path_lengths: out_map
            .iter()
            .filter_map(|(k, v)| {
                let k_int = k.index();
                if goal.is_some() && goal.unwrap() != k_int {
                    None
                } else {
                    Some((k_int, *v))
                }
            })
            .collect(),
    })
}
/// Return the shortest path lengths between ever pair of nodes that has a
/// path connecting them
///
/// The runtime is :math:`O(|N|^3 + |E|)` where :math:`|N|` is the number
/// of nodes and :math:`|E|` is the number of edges.
///
/// This is done with the Floyd Warshall algorithm:
///      
/// 1. Process all edges by setting the distance from the parent to
///    the child equal to the edge weight.
/// 2. Iterate through every pair of nodes (source, target) and an additional
///    itermediary node (w). If the distance from source :math:`\rightarrow` w
///    :math:`\rightarrow` target is less than the distance from source
///    :math:`\rightarrow` target, update the source :math:`\rightarrow` target
///    distance (to pass through w).
///
/// The return format is ``{Source Node: {Target Node: Distance}}``.
///
/// .. note::
///
///     Paths that do not exist are simply not found in the return dictionary,
///     rather than setting the distance to infinity, or -1.
///
/// .. note::
///
///     Edge weights are restricted to 1 in the current implementation.
///
/// :param PyDigraph graph: The DiGraph to get all shortest paths from
///
/// :returns: A dictionary of shortest paths
/// :rtype: dict
#[pyfunction]
#[text_signature = "(dag, /)"]
fn floyd_warshall(py: Python, dag: &digraph::PyDiGraph) -> PyResult<PyObject> {
    let mut dist: HashMap<(usize, usize), usize> =
        HashMap::with_capacity(dag.node_count());
    for node in dag.graph.node_indices() {
        // Distance from a node to itself is zero
        dist.insert((node.index(), node.index()), 0);
    }
    for edge in dag.graph.edge_indices() {
        // Distance between nodes that share an edge is 1
        let source_target = dag.graph.edge_endpoints(edge).unwrap();
        let u = source_target.0.index();
        let v = source_target.1.index();
        // Update dist only if the key hasn't been set to 0 already
        // (i.e. in case edge is a self edge). Assumes edge weight = 1.
        dist.entry((u, v)).or_insert(1);
    }
    // The shortest distance between any pair of nodes u, v is the min of the
    // distance tracked so far from u->v and the distance from u to v thorough
    // another node w, for any w.
    for w in dag.graph.node_indices() {
        for u in dag.graph.node_indices() {
            for v in dag.graph.node_indices() {
                let u_v_dist = match dist.get(&(u.index(), v.index())) {
                    Some(u_v_dist) => *u_v_dist,
                    None => std::usize::MAX,
                };
                let u_w_dist = match dist.get(&(u.index(), w.index())) {
                    Some(u_w_dist) => *u_w_dist,
                    None => std::usize::MAX,
                };
                let w_v_dist = match dist.get(&(w.index(), v.index())) {
                    Some(w_v_dist) => *w_v_dist,
                    None => std::usize::MAX,
                };
                if u_w_dist == std::usize::MAX || w_v_dist == std::usize::MAX {
                    // Avoid overflow!
                    continue;
                }
                if u_v_dist > u_w_dist + w_v_dist {
                    dist.insert((u.index(), v.index()), u_w_dist + w_v_dist);
                }
            }
        }
    }

    // Some re-formatting for Python: Dict[int, Dict[int, int]]
    let out_dict = PyDict::new(py);
    for (nodes, distance) in dist {
        let u_index = nodes.0;
        let v_index = nodes.1;
        if out_dict.contains(u_index)? {
            let u_dict =
                out_dict.get_item(u_index).unwrap().downcast::<PyDict>()?;
            u_dict.set_item(v_index, distance)?;
            out_dict.set_item(u_index, u_dict)?;
        } else {
            let u_dict = PyDict::new(py);
            u_dict.set_item(v_index, distance)?;
            out_dict.set_item(u_index, u_dict)?;
        }
    }
    Ok(out_dict.into())
}

fn get_edge_iter_with_weights<G>(
    graph: G,
) -> impl Iterator<Item = (usize, usize, PyObject)>
where
    G: GraphBase
        + IntoEdgeReferences
        + IntoNodeIdentifiers
        + NodeIndexable
        + NodeCount
        + GraphProp
        + NodesRemoved,
    G: Data<NodeWeight = PyObject, EdgeWeight = PyObject>,
{
    let node_map: Option<HashMap<NodeIndex, usize>> = if graph.nodes_removed() {
        let mut node_hash_map: HashMap<NodeIndex, usize> =
            HashMap::with_capacity(graph.node_count());
        for (count, node) in graph.node_identifiers().enumerate() {
            let index = NodeIndex::new(graph.to_index(node));
            node_hash_map.insert(index, count);
        }
        Some(node_hash_map)
    } else {
        None
    };

    graph.edge_references().map(move |edge| {
        let i: usize;
        let j: usize;
        match &node_map {
            Some(map) => {
                let source_index =
                    NodeIndex::new(graph.to_index(edge.source()));
                let target_index =
                    NodeIndex::new(graph.to_index(edge.target()));
                i = *map.get(&source_index).unwrap();
                j = *map.get(&target_index).unwrap();
            }
            None => {
                i = graph.to_index(edge.source());
                j = graph.to_index(edge.target());
            }
        }
        (i, j, edge.weight().clone())
    })
}

/// Find all-pairs shortest path lengths using Floyd's algorithm
///
/// Floyd's algorithm is used for finding shortest paths in dense graphs
/// or graphs with negative weights (where Dijkstra's algorithm fails).
///
/// This function is multithreaded and will launch a pool with threads equal
/// to the number of CPUs by default if the number of nodes in the graph is
/// above the value of ``parallel_threshold`` (it defaults to 300).
/// You can tune the number of threads with the ``RAYON_NUM_THREADS``
/// environment variable. For example, setting ``RAYON_NUM_THREADS=4`` would
/// limit the thread pool to 4 threads if parallelization was enabled.
///
/// :param PyGraph graph: The graph to run Floyd's algorithm on
/// :param weight_fn: A callable object (function, lambda, etc) which
///     will be passed the edge object and expected to return a ``float``. This
///     tells retworkx/rust how to extract a numerical weight as a ``float``
///     for edge object. Some simple examples are::
///
///         graph_floyd_warshall_numpy(graph, weight_fn: lambda x: 1)
///
///     to return a weight of 1 for all edges. Also::
///
///         graph_floyd_warshall_numpy(graph, weight_fn: lambda x: float(x))
///
///     to cast the edge object as a float as the weight.
/// :param int parallel_threshold: The number of nodes to execute
///     the algorithm in parallel at. It defaults to 300, but this can
///     be tuned
///
/// :returns: A matrix of shortest path distances between nodes. If there is no
///     path between two nodes then the corresponding matrix entry will be
///     ``np.inf``.
/// :rtype: numpy.ndarray
#[pyfunction(parallel_threshold = "300", default_weight = "1.0")]
#[text_signature = "(graph, /, weight_fn=None, default_weight=1.0, parallel_threshold=300)"]
fn graph_floyd_warshall_numpy(
    py: Python,
    graph: &graph::PyGraph,
    weight_fn: Option<PyObject>,
    default_weight: f64,
    parallel_threshold: usize,
) -> PyResult<PyObject> {
    let n = graph.node_count();
    // Allocate empty matrix
    let mut mat = Array2::<f64>::from_elem((n, n), std::f64::INFINITY);

    // Build adjacency matrix
    for (i, j, weight) in get_edge_iter_with_weights(graph) {
        let edge_weight =
            weight_callable(py, &weight_fn, &weight, default_weight)?;
        mat[[i, j]] = mat[[i, j]].min(edge_weight);
        mat[[j, i]] = mat[[j, i]].min(edge_weight);
    }

    // 0 out the diagonal
    for x in mat.diag_mut() {
        *x = 0.0;
    }
    // Perform the Floyd-Warshall algorithm.
    // In each loop, this finds the shortest path from point i
    // to point j using intermediate nodes 0..k
    if n < parallel_threshold {
        for k in 0..n {
            for i in 0..n {
                for j in 0..n {
                    let d_ijk = mat[[i, k]] + mat[[k, j]];
                    if d_ijk < mat[[i, j]] {
                        mat[[i, j]] = d_ijk;
                    }
                }
            }
        }
    } else {
        for k in 0..n {
            let row_k = mat.slice(s![k, ..]).to_owned();
            mat.axis_iter_mut(Axis(0))
                .into_par_iter()
                .for_each(|mut row_i| {
                    let m_ik = row_i[k];
                    row_i.iter_mut().zip(row_k.iter()).for_each(
                        |(m_ij, m_kj)| {
                            let d_ijk = m_ik + *m_kj;
                            if d_ijk < *m_ij {
                                *m_ij = d_ijk;
                            }
                        },
                    )
                })
        }
    }
    Ok(mat.into_pyarray(py).into())
}

/// Find all-pairs shortest path lengths using Floyd's algorithm
///
/// Floyd's algorithm is used for finding shortest paths in dense graphs
/// or graphs with negative weights (where Dijkstra's algorithm fails).
///
/// This function is multithreaded and will launch a pool with threads equal
/// to the number of CPUs by default if the number of nodes in the graph is
/// above the value of ``parallel_threshold`` (it defaults to 300).
/// You can tune the number of threads with the ``RAYON_NUM_THREADS``
/// environment variable. For example, setting ``RAYON_NUM_THREADS=4`` would
/// limit the thread pool to 4 threads if parallelization was enabled.
///
/// :param PyDiGraph graph: The directed graph to run Floyd's algorithm on
/// :param weight_fn: A callable object (function, lambda, etc) which
///     will be passed the edge object and expected to return a ``float``. This
///     tells retworkx/rust how to extract a numerical weight as a ``float``
///     for edge object. Some simple examples are::
///
///         graph_floyd_warshall_numpy(graph, weight_fn: lambda x: 1)
///
///     to return a weight of 1 for all edges. Also::
///
///         graph_floyd_warshall_numpy(graph, weight_fn: lambda x: float(x))
///
///     to cast the edge object as a float as the weight.
/// :param as_undirected: If set to true each directed edge will be treated as
///     bidirectional/undirected.
/// :param int parallel_threshold: The number of nodes to execute
///     the algorithm in parallel at. It defaults to 300, but this can
///     be tuned
///
/// :returns: A matrix of shortest path distances between nodes. If there is no
///     path between two nodes then the corresponding matrix entry will be
///     ``np.inf``.
/// :rtype: numpy.ndarray
#[pyfunction(
    parallel_threshold = "300",
    as_undirected = "false",
    default_weight = "1.0"
)]
#[text_signature = "(graph, /, weight_fn=None, as_undirected=False, default_weight=1.0, parallel_threshold=300)"]
fn digraph_floyd_warshall_numpy(
    py: Python,
    graph: &digraph::PyDiGraph,
    weight_fn: Option<PyObject>,
    as_undirected: bool,
    default_weight: f64,
    parallel_threshold: usize,
) -> PyResult<PyObject> {
    let n = graph.node_count();

    // Allocate empty matrix
    let mut mat = Array2::<f64>::from_elem((n, n), std::f64::INFINITY);

    // Build adjacency matrix
    for (i, j, weight) in get_edge_iter_with_weights(graph) {
        let edge_weight =
            weight_callable(py, &weight_fn, &weight, default_weight)?;
        mat[[i, j]] = mat[[i, j]].min(edge_weight);
        if as_undirected {
            mat[[j, i]] = mat[[j, i]].min(edge_weight);
        }
    }
    // 0 out the diagonal
    for x in mat.diag_mut() {
        *x = 0.0;
    }
    // Perform the Floyd-Warshall algorithm.
    // In each loop, this finds the shortest path from point i
    // to point j using intermediate nodes 0..k
    if n < parallel_threshold {
        for k in 0..n {
            for i in 0..n {
                for j in 0..n {
                    let d_ijk = mat[[i, k]] + mat[[k, j]];
                    if d_ijk < mat[[i, j]] {
                        mat[[i, j]] = d_ijk;
                    }
                }
            }
        }
    } else {
        for k in 0..n {
            let row_k = mat.slice(s![k, ..]).to_owned();
            mat.axis_iter_mut(Axis(0))
                .into_par_iter()
                .for_each(|mut row_i| {
                    let m_ik = row_i[k];
                    row_i.iter_mut().zip(row_k.iter()).for_each(
                        |(m_ij, m_kj)| {
                            let d_ijk = m_ik + *m_kj;
                            if d_ijk < *m_ij {
                                *m_ij = d_ijk;
                            }
                        },
                    )
                })
        }
    }
    Ok(mat.into_pyarray(py).into())
}

/// Collect runs that match a filter function
///
/// A run is a path of nodes where there is only a single successor and all
/// nodes in the path match the given condition. Each node in the graph can
/// appear in only a single run.
///
/// :param PyDiGraph graph: The graph to find runs in
/// :param filter_fn: The filter function to use for matching nodes. It takes
///     in one argument, the node data payload/weight object, and will return a
///     boolean whether the node matches the conditions or not. If it returns
///     ``False`` it will skip that node.
///
/// :returns: a list of runs, where each run is a list of node data
///     payload/weight for the nodes in the run
/// :rtype: list
#[pyfunction]
#[text_signature = "(graph, filter)"]
fn collect_runs(
    py: Python,
    graph: &digraph::PyDiGraph,
    filter_fn: PyObject,
) -> PyResult<Vec<Vec<PyObject>>> {
    let mut out_list: Vec<Vec<PyObject>> = Vec::new();
    let mut seen: HashSet<NodeIndex> =
        HashSet::with_capacity(graph.node_count());

    let filter_node = |node: &PyObject| -> PyResult<bool> {
        let res = filter_fn.call1(py, (node,))?;
        res.extract(py)
    };

    let nodes = match algo::toposort(graph, None) {
        Ok(nodes) => nodes,
        Err(_err) => {
            return Err(DAGHasCycle::new_err("Sort encountered a cycle"))
        }
    };
    for node in nodes {
        if !filter_node(&graph.graph[node])? || seen.contains(&node) {
            continue;
        }
        seen.insert(node);
        let mut group: Vec<PyObject> = vec![graph.graph[node].clone_ref(py)];
        let mut successors: Vec<NodeIndex> = graph
            .graph
            .neighbors_directed(node, petgraph::Direction::Outgoing)
            .collect();
        successors.dedup();

        while successors.len() == 1
            && filter_node(&graph.graph[successors[0]])?
            && !seen.contains(&successors[0])
        {
            group.push(graph.graph[successors[0]].clone_ref(py));
            seen.insert(successors[0]);
            successors = graph
                .graph
                .neighbors_directed(
                    successors[0],
                    petgraph::Direction::Outgoing,
                )
                .collect();
            successors.dedup();
        }
        if !group.is_empty() {
            out_list.push(group);
        }
    }
    Ok(out_list)
}

/// Return a list of layers
///  
/// A layer is a subgraph whose nodes are disjoint, i.e.,
/// a layer has depth 1. The layers are constructed using a greedy algorithm.
///
/// :param PyDiGraph graph: The DAG to get the layers from
/// :param list first_layer: A list of node ids for the first layer. This
///     will be the first layer in the output
///
/// :returns: A list of layers, each layer is a list of node data
/// :rtype: list
///
/// :raises InvalidNode: If a node index in ``first_layer`` is not in the graph
#[pyfunction]
#[text_signature = "(dag, first_layer, /)"]
fn layers(
    py: Python,
    dag: &digraph::PyDiGraph,
    first_layer: Vec<usize>,
) -> PyResult<PyObject> {
    let mut output: Vec<Vec<&PyObject>> = Vec::new();
    // Convert usize to NodeIndex
    let mut first_layer_index: Vec<NodeIndex> = Vec::new();
    for index in first_layer {
        first_layer_index.push(NodeIndex::new(index));
    }

    let mut cur_layer = first_layer_index;
    let mut next_layer: Vec<NodeIndex> = Vec::new();
    let mut predecessor_count: HashMap<NodeIndex, usize> = HashMap::new();

    let mut layer_node_data: Vec<&PyObject> = Vec::new();
    for layer_node in &cur_layer {
        let node_data = match dag.graph.node_weight(*layer_node) {
            Some(data) => data,
            None => {
                return Err(InvalidNode::new_err(format!(
                    "An index input in 'first_layer' {} is not a valid node index in the graph",
                    layer_node.index()),
                ))
            }
        };
        layer_node_data.push(node_data);
    }
    output.push(layer_node_data);

    // Iterate until there are no more
    while !cur_layer.is_empty() {
        for node in &cur_layer {
            let children = dag
                .graph
                .neighbors_directed(*node, petgraph::Direction::Outgoing);
            let mut used_indexes: HashSet<NodeIndex> = HashSet::new();
            for succ in children {
                // Skip duplicate successors
                if used_indexes.contains(&succ) {
                    continue;
                }
                used_indexes.insert(succ);
                let mut multiplicity: usize = 0;
                let raw_edges = dag
                    .graph
                    .edges_directed(*node, petgraph::Direction::Outgoing);
                for edge in raw_edges {
                    if edge.target() == succ {
                        multiplicity += 1;
                    }
                }
                predecessor_count
                    .entry(succ)
                    .and_modify(|e| *e -= multiplicity)
                    .or_insert(dag.in_degree(succ.index()) - multiplicity);
                if *predecessor_count.get(&succ).unwrap() == 0 {
                    next_layer.push(succ);
                    predecessor_count.remove(&succ);
                }
            }
        }
        let mut layer_node_data: Vec<&PyObject> = Vec::new();
        for layer_node in &next_layer {
            layer_node_data.push(&dag[*layer_node]);
        }
        if !layer_node_data.is_empty() {
            output.push(layer_node_data);
        }
        cur_layer = next_layer;
        next_layer = Vec::new();
    }
    Ok(PyList::new(py, output).into())
}

/// Get the distance matrix for a directed graph
///
/// This differs from functions like digraph_floyd_warshall_numpy in that the
/// edge weight/data payload is not used and each edge is treated as a
/// distance of 1.
///
/// This function is also multithreaded and will run in parallel if the number
/// of nodes in the graph is above the value of ``parallel_threshold`` (it
/// defaults to 300). If the function will be running in parallel the env var
/// ``RAYON_NUM_THREADS`` can be used to adjust how many threads will be used.
///
/// :param PyDiGraph graph: The graph to get the distance matrix for
/// :param int parallel_threshold: The number of nodes to calculate the
///     the distance matrix in parallel at. It defaults to 300, but this can
///     be tuned
/// :param bool as_undirected: If set to ``True`` the input directed graph
///     will be treat as if each edge was bidirectional/undirected in the
///     output distance matrix.
///
/// :returns: The distance matrix
/// :rtype: numpy.ndarray
#[pyfunction(parallel_threshold = "300", as_undirected = "false")]
#[text_signature = "(graph, /, parallel_threshold=300, as_undirected=False)"]
pub fn digraph_distance_matrix(
    py: Python,
    graph: &digraph::PyDiGraph,
    parallel_threshold: usize,
    as_undirected: bool,
) -> PyResult<PyObject> {
    let n = graph.node_count();
    let mut matrix = Array2::<f64>::zeros((n, n));
    let bfs_traversal = |index: usize, mut row: ArrayViewMut1<f64>| {
        let mut seen: HashMap<NodeIndex, usize> = HashMap::with_capacity(n);
        let start_index = NodeIndex::new(index);
        let mut level = 0;
        let mut next_level: HashSet<NodeIndex> = HashSet::new();
        next_level.insert(start_index);
        while !next_level.is_empty() {
            let this_level = next_level;
            next_level = HashSet::new();
            let mut found: Vec<NodeIndex> = Vec::new();
            for v in this_level {
                if !seen.contains_key(&v) {
                    seen.insert(v, level);
                    found.push(v);
                    row[[v.index()]] = level as f64;
                }
            }
            if seen.len() == n {
                return;
            }
            for node in found {
                for v in graph
                    .graph
                    .neighbors_directed(node, petgraph::Direction::Outgoing)
                {
                    next_level.insert(v);
                }
                if as_undirected {
                    for v in graph
                        .graph
                        .neighbors_directed(node, petgraph::Direction::Incoming)
                    {
                        next_level.insert(v);
                    }
                }
            }
            level += 1
        }
    };
    if n < parallel_threshold {
        matrix
            .axis_iter_mut(Axis(0))
            .enumerate()
            .for_each(|(index, row)| bfs_traversal(index, row));
    } else {
        // Parallelize by row and iterate from each row index in BFS order
        matrix
            .axis_iter_mut(Axis(0))
            .into_par_iter()
            .enumerate()
            .for_each(|(index, row)| bfs_traversal(index, row));
    }
    Ok(matrix.into_pyarray(py).into())
}

/// Get the distance matrix for an undirected graph
///
/// This differs from functions like digraph_floyd_warshall_numpy in that the
/// edge weight/data payload is not used and each edge is treated as a
/// distance of 1.
///
/// This function is also multithreaded and will run in parallel if the number
/// of nodes in the graph is above the value of ``paralllel_threshold`` (it
/// defaults to 300). If the function will be running in parallel the env var
/// ``RAYON_NUM_THREADS`` can be used to adjust how many threads will be used.
///
/// :param PyGraph graph: The graph to get the distance matrix for
/// :param int parallel_threshold: The number of nodes to calculate the
///     the distance matrix in parallel at. It defaults to 300, but this can
///     be tuned
///
/// :returns: The distance matrix
/// :rtype: numpy.ndarray
#[pyfunction(parallel_threshold = "300")]
#[text_signature = "(graph, /, parallel_threshold=300)"]
pub fn graph_distance_matrix(
    py: Python,
    graph: &graph::PyGraph,
    parallel_threshold: usize,
) -> PyResult<PyObject> {
    let n = graph.node_count();
    let mut matrix = Array2::<f64>::zeros((n, n));
    let bfs_traversal = |index: usize, mut row: ArrayViewMut1<f64>| {
        let mut seen: HashMap<NodeIndex, usize> = HashMap::with_capacity(n);
        let start_index = NodeIndex::new(index);
        let mut level = 0;
        let mut next_level: HashSet<NodeIndex> = HashSet::new();
        next_level.insert(start_index);
        while !next_level.is_empty() {
            let this_level = next_level;
            next_level = HashSet::new();
            let mut found: Vec<NodeIndex> = Vec::new();
            for v in this_level {
                if !seen.contains_key(&v) {
                    seen.insert(v, level);
                    found.push(v);
                    row[[v.index()]] = level as f64;
                }
            }
            if seen.len() == n {
                return;
            }
            for node in found {
                for v in graph.graph.neighbors(node) {
                    next_level.insert(v);
                }
            }
            level += 1
        }
    };
    if n < parallel_threshold {
        matrix
            .axis_iter_mut(Axis(0))
            .enumerate()
            .for_each(|(index, row)| bfs_traversal(index, row));
    } else {
        // Parallelize by row and iterate from each row index in BFS order
        matrix
            .axis_iter_mut(Axis(0))
            .into_par_iter()
            .enumerate()
            .for_each(|(index, row)| bfs_traversal(index, row));
    }
    Ok(matrix.into_pyarray(py).into())
}

/// Return the adjacency matrix for a PyDiGraph object
///
/// In the case where there are multiple edges between nodes the value in the
/// output matrix will be the sum of the edges' weights.
///
/// :param PyDiGraph graph: The DiGraph used to generate the adjacency matrix
///     from
/// :param callable weight_fn: A callable object (function, lambda, etc) which
///     will be passed the edge object and expected to return a ``float``. This
///     tells retworkx/rust how to extract a numerical weight as a ``float``
///     for edge object. Some simple examples are::
///
///         dag_adjacency_matrix(dag, weight_fn: lambda x: 1)
///
///     to return a weight of 1 for all edges. Also::
///
///         dag_adjacency_matrix(dag, weight_fn: lambda x: float(x))
///
///     to cast the edge object as a float as the weight. If this is not
///     specified a default value (either ``default_weight`` or 1) will be used
///     for all edges.
/// :param float default_weight: If ``weight_fn`` is not used this can be
///     optionally used to specify a default weight to use for all edges.
///
///  :return: The adjacency matrix for the input dag as a numpy array
///  :rtype: numpy.ndarray
#[pyfunction(default_weight = "1.0")]
#[text_signature = "(graph, /, weight_fn=None, default_weight=1.0)"]
fn digraph_adjacency_matrix(
    py: Python,
    graph: &digraph::PyDiGraph,
    weight_fn: Option<PyObject>,
    default_weight: f64,
) -> PyResult<PyObject> {
    let n = graph.node_count();
    let mut matrix = Array2::<f64>::zeros((n, n));
    for (i, j, weight) in get_edge_iter_with_weights(graph) {
        let edge_weight =
            weight_callable(py, &weight_fn, &weight, default_weight)?;
        matrix[[i, j]] += edge_weight;
    }
    Ok(matrix.into_pyarray(py).into())
}

/// Return the adjacency matrix for a PyGraph class
///
/// In the case where there are multiple edges between nodes the value in the
/// output matrix will be the sum of the edges' weights.
///
/// :param PyGraph graph: The graph used to generate the adjacency matrix from
/// :param weight_fn: A callable object (function, lambda, etc) which
///     will be passed the edge object and expected to return a ``float``. This
///     tells retworkx/rust how to extract a numerical weight as a ``float``
///     for edge object. Some simple examples are::
///
///         graph_adjacency_matrix(graph, weight_fn: lambda x: 1)
///
///     to return a weight of 1 for all edges. Also::
///
///         graph_adjacency_matrix(graph, weight_fn: lambda x: float(x))
///
///     to cast the edge object as a float as the weight. If this is not
///     specified a default value (either ``default_weight`` or 1) will be used
///     for all edges.
/// :param float default_weight: If ``weight_fn`` is not used this can be
///     optionally used to specify a default weight to use for all edges.
///
/// :return: The adjacency matrix for the input dag as a numpy array
/// :rtype: numpy.ndarray
#[pyfunction(default_weight = "1.0")]
#[text_signature = "(graph, /, weight_fn=None, default_weight=1.0)"]
fn graph_adjacency_matrix(
    py: Python,
    graph: &graph::PyGraph,
    weight_fn: Option<PyObject>,
    default_weight: f64,
) -> PyResult<PyObject> {
    let n = graph.node_count();
    let mut matrix = Array2::<f64>::zeros((n, n));
    for (i, j, weight) in get_edge_iter_with_weights(graph) {
        let edge_weight =
            weight_callable(py, &weight_fn, &weight, default_weight)?;
        matrix[[i, j]] += edge_weight;
        matrix[[j, i]] += edge_weight;
    }
    Ok(matrix.into_pyarray(py).into())
}

/// Return all simple paths between 2 nodes in a PyGraph object
///
/// A simple path is a path with no repeated nodes.
///
/// :param PyGraph graph: The graph to find the path in
/// :param int from: The node index to find the paths from
/// :param int to: The node index to find the paths to
/// :param int min_depth: The minimum depth of the path to include in the output
///     list of paths. By default all paths are included regardless of depth,
///     setting to 0 will behave like the default.
/// :param int cutoff: The maximum depth of path to include in the output list
///     of paths. By default includes all paths regardless of depth, setting to
///     0 will behave like default.
///
/// :returns: A list of lists where each inner list is a path of node indices
/// :rtype: list
#[pyfunction]
#[text_signature = "(graph, from, to, /, min=None, cutoff=None)"]
fn graph_all_simple_paths(
    graph: &graph::PyGraph,
    from: usize,
    to: usize,
    min_depth: Option<usize>,
    cutoff: Option<usize>,
) -> PyResult<Vec<Vec<usize>>> {
    let from_index = NodeIndex::new(from);
    if !graph.graph.contains_node(from_index) {
        return Err(InvalidNode::new_err(
            "The input index for 'from' is not a valid node index",
        ));
    }
    let to_index = NodeIndex::new(to);
    if !graph.graph.contains_node(to_index) {
        return Err(InvalidNode::new_err(
            "The input index for 'to' is not a valid node index",
        ));
    }
    let min_intermediate_nodes: usize = match min_depth {
        Some(depth) => depth - 2,
        None => 0,
    };
    let cutoff_petgraph: Option<usize> = cutoff.map(|depth| depth - 2);
    let result: Vec<Vec<usize>> = algo::all_simple_paths(
        graph,
        from_index,
        to_index,
        min_intermediate_nodes,
        cutoff_petgraph,
    )
    .map(|v: Vec<NodeIndex>| v.into_iter().map(|i| i.index()).collect())
    .collect();
    Ok(result)
}

/// Return all simple paths between 2 nodes in a PyDiGraph object
///
/// A simple path is a path with no repeated nodes.
///
/// :param PyDiGraph graph: The graph to find the path in
/// :param int from: The node index to find the paths from
/// :param int to: The node index to find the paths to
/// :param int min_depth: The minimum depth of the path to include in the output
///     list of paths. By default all paths are included regardless of depth,
///     sett to 0 will behave like the default.
/// :param int cutoff: The maximum depth of path to include in the output list
///     of paths. By default includes all paths regardless of depth, setting to
///     0 will behave like default.
///
/// :returns: A list of lists where each inner list is a path
/// :rtype: list
#[pyfunction]
#[text_signature = "(graph, from, to, /, min_depth=None, cutoff=None)"]
fn digraph_all_simple_paths(
    graph: &digraph::PyDiGraph,
    from: usize,
    to: usize,
    min_depth: Option<usize>,
    cutoff: Option<usize>,
) -> PyResult<Vec<Vec<usize>>> {
    let from_index = NodeIndex::new(from);
    if !graph.graph.contains_node(from_index) {
        return Err(InvalidNode::new_err(
            "The input index for 'from' is not a valid node index",
        ));
    }
    let to_index = NodeIndex::new(to);
    if !graph.graph.contains_node(to_index) {
        return Err(InvalidNode::new_err(
            "The input index for 'to' is not a valid node index",
        ));
    }
    let min_intermediate_nodes: usize = match min_depth {
        Some(depth) => depth - 2,
        None => 0,
    };
    let cutoff_petgraph: Option<usize> = cutoff.map(|depth| depth - 2);
    let result: Vec<Vec<usize>> = algo::all_simple_paths(
        graph,
        from_index,
        to_index,
        min_intermediate_nodes,
        cutoff_petgraph,
    )
    .map(|v: Vec<NodeIndex>| v.into_iter().map(|i| i.index()).collect())
    .collect();
    Ok(result)
}

fn weight_callable(
    py: Python,
    weight_fn: &Option<PyObject>,
    weight: &PyObject,
    default: f64,
) -> PyResult<f64> {
    match weight_fn {
        Some(weight_fn) => {
            let res = weight_fn.call1(py, (weight,))?;
            res.extract(py)
        }
        None => Ok(default),
    }
}

/// Find the shortest path from a node
///
/// This function will generate the shortest path from a source node using
/// Dijkstra's algorithm.
///
/// :param PyGraph graph:
/// :param int source: The node index to find paths from
/// :param int target: An optional target to find a path to
/// :param weight_fn: An optional weight function for an edge. It will accept
///     a single argument, the edge's weight object and will return a float which
///     will be used to represent the weight/cost of the edge
/// :param float default_weight: If ``weight_fn`` isn't specified this optional
///     float value will be used for the weight/cost of each edge.
/// :param bool as_undirected: If set to true the graph will be treated as
///     undirected for finding the shortest path.
///
/// :return: Dictionary of paths. The keys are destination node indices and
///     the dict values are lists of node indices making the path.
/// :rtype: dict
#[pyfunction(default_weight = "1.0", as_undirected = "false")]
#[text_signature = "(graph, source, /, target=None weight_fn=None, default_weight=1.0)"]
pub fn graph_dijkstra_shortest_paths(
    py: Python,
    graph: &graph::PyGraph,
    source: usize,
    target: Option<usize>,
    weight_fn: Option<PyObject>,
    default_weight: f64,
) -> PyResult<PathMapping> {
    let start = NodeIndex::new(source);
    let goal_index: Option<NodeIndex> = target.map(NodeIndex::new);
    let mut paths: HashMap<NodeIndex, Vec<NodeIndex>> =
        HashMap::with_capacity(graph.node_count());
    dijkstra::dijkstra(
        graph,
        start,
        goal_index,
        |e| weight_callable(py, &weight_fn, e.weight(), default_weight),
        Some(&mut paths),
    )?;

    Ok(PathMapping {
        paths: paths
            .iter()
            .filter_map(|(k, v)| {
                let k_int = k.index();
                if k_int == source
                    || target.is_some() && target.unwrap() != k_int
                {
                    None
                } else {
                    Some((
                        k.index(),
                        v.iter().map(|x| x.index()).collect::<Vec<usize>>(),
                    ))
                }
            })
            .collect(),
    })
}

/// Find the shortest path from a node
///
/// This function will generate the shortest path from a source node using
/// Dijkstra's algorithm.
///
/// :param PyDiGraph graph:
/// :param int source: The node index to find paths from
/// :param int target: An optional target path to find the path
/// :param weight_fn: An optional weight function for an edge. It will accept
///     a single argument, the edge's weight object and will return a float which
///     will be used to represent the weight/cost of the edge
/// :param float default_weight: If ``weight_fn`` isn't specified this optional
///     float value will be used for the weight/cost of each edge.
/// :param bool as_undirected: If set to true the graph will be treated as
///     undirected for finding the shortest path.
///
/// :return: Dictionary of paths. The keys are destination node indices and
///     the dict values are lists of node indices making the path.
/// :rtype: dict
#[pyfunction(default_weight = "1.0", as_undirected = "false")]
#[text_signature = "(graph, source, /, target=None weight_fn=None, default_weight=1.0, as_undirected=False)"]
pub fn digraph_dijkstra_shortest_paths(
    py: Python,
    graph: &digraph::PyDiGraph,
    source: usize,
    target: Option<usize>,
    weight_fn: Option<PyObject>,
    default_weight: f64,
    as_undirected: bool,
) -> PyResult<PathMapping> {
    let start = NodeIndex::new(source);
    let goal_index: Option<NodeIndex> = target.map(NodeIndex::new);
    let mut paths: HashMap<NodeIndex, Vec<NodeIndex>> =
        HashMap::with_capacity(graph.node_count());
    if as_undirected {
        dijkstra::dijkstra(
            // TODO: Use petgraph undirected adapter after
            // https://github.com/petgraph/petgraph/pull/318 is available in
            // a petgraph release.
            &graph.to_undirected(py, true, None)?,
            start,
            goal_index,
            |e| weight_callable(py, &weight_fn, e.weight(), default_weight),
            Some(&mut paths),
        )?;
    } else {
        dijkstra::dijkstra(
            graph,
            start,
            goal_index,
            |e| weight_callable(py, &weight_fn, e.weight(), default_weight),
            Some(&mut paths),
        )?;
    }
    Ok(PathMapping {
        paths: paths
            .iter()
            .filter_map(|(k, v)| {
                let k_int = k.index();
                if k_int == source
                    || target.is_some() && target.unwrap() != k_int
                {
                    None
                } else {
                    Some((
                        k_int,
                        v.iter().map(|x| x.index()).collect::<Vec<usize>>(),
                    ))
                }
            })
            .collect(),
    })
}

/// Compute the lengths of the shortest paths for a PyGraph object using
/// Dijkstra's algorithm
///
/// :param PyGraph graph: The input graph to use
/// :param int node: The node index to use as the source for finding the
///     shortest paths from
/// :param edge_cost_fn: A python callable that will take in 1 parameter, an
///     edge's data object and will return a float that represents the
///     cost/weight of that edge. It must be non-negative
/// :param int goal: An optional node index to use as the end of the path.
///     When specified the traversal will stop when the goal is reached and
///     the output dictionary will only have a single entry with the length
///     of the shortest path to the goal node.
///
/// :returns: A dictionary of the shortest paths from the provided node where
///     the key is the node index of the end of the path and the value is the
///     cost/sum of the weights of path
/// :rtype: PathLengthMapping
#[pyfunction]
#[text_signature = "(graph, node, edge_cost_fn, /, goal=None)"]
fn graph_dijkstra_shortest_path_lengths(
    py: Python,
    graph: &graph::PyGraph,
    node: usize,
    edge_cost_fn: PyObject,
    goal: Option<usize>,
) -> PyResult<PathLengthMapping> {
    let edge_cost_callable = |a: &PyObject| -> PyResult<f64> {
        let res = edge_cost_fn.call1(py, (a,))?;
        let raw = res.to_object(py);
        raw.extract(py)
    };

    let start = NodeIndex::new(node);
    let goal_index: Option<NodeIndex> = goal.map(NodeIndex::new);

    let res = dijkstra::dijkstra(
        graph,
        start,
        goal_index,
        |e| edge_cost_callable(e.weight()),
        None,
    )?;
    Ok(PathLengthMapping {
        path_lengths: res
            .iter()
            .filter_map(|(k, v)| {
                let k_int = k.index();
                if k_int == node || goal.is_some() && goal.unwrap() != k_int {
                    None
                } else {
                    Some((k_int, *v))
                }
            })
            .collect(),
    })
}

/// Compute the lengths of the shortest paths for a PyDiGraph object using
/// Dijkstra's algorithm
///
/// :param PyDiGraph graph: The input graph to use
/// :param int node: The node index to use as the source for finding the
///     shortest paths from
/// :param edge_cost_fn: A python callable that will take in 1 parameter, an
///     edge's data object and will return a float that represents the
///     cost/weight of that edge. It must be non-negative
/// :param int goal: An optional node index to use as the end of the path.
///     When specified the traversal will stop when the goal is reached and
///     the output dictionary will only have a single entry with the length
///     of the shortest path to the goal node.
///
/// :returns: A dictionary of the shortest paths from the provided node where
///     the key is the node index of the end of the path and the value is the
///     cost/sum of the weights of path
/// :rtype: PathLengthMapping
#[pyfunction]
#[text_signature = "(graph, node, edge_cost_fn, /, goal=None)"]
fn digraph_dijkstra_shortest_path_lengths(
    py: Python,
    graph: &digraph::PyDiGraph,
    node: usize,
    edge_cost_fn: PyObject,
    goal: Option<usize>,
) -> PyResult<PathLengthMapping> {
    let edge_cost_callable = |a: &PyObject| -> PyResult<f64> {
        let res = edge_cost_fn.call1(py, (a,))?;
        let raw = res.to_object(py);
        raw.extract(py)
    };

    let start = NodeIndex::new(node);
    let goal_index: Option<NodeIndex> = goal.map(NodeIndex::new);

    let res = dijkstra::dijkstra(
        graph,
        start,
        goal_index,
        |e| edge_cost_callable(e.weight()),
        None,
    )?;
    Ok(PathLengthMapping {
        path_lengths: res
            .iter()
            .filter_map(|(k, v)| {
                let k_int = k.index();
                if k_int == node || goal.is_some() && goal.unwrap() != k_int {
                    None
                } else {
                    Some((k_int, *v))
                }
            })
            .collect(),
    })
}

fn _all_pairs_dijkstra_path_lengths<Ty: EdgeType + Sync>(
    py: Python,
    graph: &StableGraph<PyObject, PyObject, Ty>,
    edge_cost_fn: PyObject,
) -> PyResult<AllPairsPathLengthMapping> {
    if graph.node_count() == 0 {
        return Ok(AllPairsPathLengthMapping {
            path_lengths: HashMap::new(),
        });
    } else if graph.edge_count() == 0 {
        return Ok(AllPairsPathLengthMapping {
            path_lengths: graph
                .node_indices()
                .map(|i| {
                    (
                        i.index(),
                        PathLengthMapping {
                            path_lengths: HashMap::new(),
                        },
                    )
                })
                .collect(),
        });
    }
    let edge_cost_callable = |a: &PyObject| -> PyResult<f64> {
        let res = edge_cost_fn.call1(py, (a,))?;
        let raw = res.to_object(py);
        raw.extract(py)
    };
    let edge_bound: usize =
        graph.edge_indices().map(|x| x.index()).max().unwrap();
    let mut edge_weights: Vec<Option<f64>> = Vec::with_capacity(edge_bound);
    for index in 0..=edge_bound {
        let raw_weight = graph.edge_weight(EdgeIndex::new(index));
        match raw_weight {
            Some(weight) => {
                edge_weights.push(Some(edge_cost_callable(weight)?))
            }
            None => edge_weights.push(None),
        };
    }
    let edge_cost = |e: EdgeIndex| -> PyResult<f64> {
        match edge_weights[e.index()] {
            Some(weight) => Ok(weight),
            None => Err(PyIndexError::new_err("No edge found for index")),
        }
    };
    let node_indices: Vec<NodeIndex> = graph.node_indices().collect();
    let out_map: HashMap<usize, PathLengthMapping> = node_indices
        .into_par_iter()
        .map(|x| {
            let out_map = PathLengthMapping {
                path_lengths: dijkstra::dijkstra(
                    graph,
                    x,
                    None,
                    |e| edge_cost(e.id()),
                    None,
                )
                .unwrap()
                .iter()
                .filter_map(|(index, cost)| {
                    if *index == x {
                        None
                    } else {
                        Some((index.index(), *cost))
                    }
                })
                .collect(),
            };
            (x.index(), out_map)
        })
        .collect();
    Ok(AllPairsPathLengthMapping {
        path_lengths: out_map,
    })
}

fn _all_pairs_dijkstra_shortest_paths<Ty: EdgeType + Sync>(
    py: Python,
    graph: &StableGraph<PyObject, PyObject, Ty>,
    edge_cost_fn: PyObject,
) -> PyResult<AllPairsPathMapping> {
    if graph.node_count() == 0 {
        return Ok(AllPairsPathMapping {
            paths: HashMap::new(),
        });
    } else if graph.edge_count() == 0 {
        return Ok(AllPairsPathMapping {
            paths: graph
                .node_indices()
                .map(|i| {
                    (
                        i.index(),
                        PathMapping {
                            paths: HashMap::new(),
                        },
                    )
                })
                .collect(),
        });
    }
    let edge_cost_callable = |a: &PyObject| -> PyResult<f64> {
        let res = edge_cost_fn.call1(py, (a,))?;
        let raw = res.to_object(py);
        raw.extract(py)
    };
    let edge_bound: usize =
        graph.edge_indices().map(|x| x.index()).max().unwrap();
    let mut edge_weights: Vec<Option<f64>> = Vec::with_capacity(edge_bound);
    for index in 0..=edge_bound {
        let raw_weight = graph.edge_weight(EdgeIndex::new(index));
        match raw_weight {
            Some(weight) => {
                edge_weights.push(Some(edge_cost_callable(weight)?))
            }
            None => edge_weights.push(None),
        };
    }
    let edge_cost = |e: EdgeIndex| -> PyResult<f64> {
        match edge_weights[e.index()] {
            Some(weight) => Ok(weight),
            None => Err(PyIndexError::new_err("No edge found for index")),
        }
    };
    let node_indices: Vec<NodeIndex> = graph.node_indices().collect();
    Ok(AllPairsPathMapping {
        paths: node_indices
            .into_par_iter()
            .map(|x| {
                let mut paths: HashMap<NodeIndex, Vec<NodeIndex>> =
                    HashMap::with_capacity(graph.node_count());
                dijkstra::dijkstra(
                    graph,
                    x,
                    None,
                    |e| edge_cost(e.id()),
                    Some(&mut paths),
                )
                .unwrap();
                let index = x.index();
                let out_paths = PathMapping {
                    paths: paths
                        .iter()
                        .filter_map(|path_mapping| {
                            let path_index = path_mapping.0.index();
                            if index != path_index {
                                Some((
                                    path_index,
                                    path_mapping
                                        .1
                                        .iter()
                                        .map(|x| x.index())
                                        .collect(),
                                ))
                            } else {
                                None
                            }
                        })
                        .collect(),
                };
                (index, out_paths)
            })
            .collect(),
    })
}

/// Calculate the the shortest length from all nodes in a
/// :class:`~retworkx.PyDiGraph` object
///
/// This function will generate the shortest path from a source node using
/// Dijkstra's algorithm. This function is multithreaded and will run
/// launch a thread pool with threads equal to the number of CPUs by default.
/// You can tune the number of threads with the ``RAYON_NUM_THREADS``
/// environment variable. For example, setting ``RAYON_NUM_THREADS=4`` would
/// limit the thread pool to 4 threads.
///
/// :param graph: The input :class:`~retworkx.PyDiGraph` to use
/// :param edge_cost_fn: A callable object that acts as a weight function for
///     an edge. It will accept a single positional argument, the edge's weight
///     object and will return a float which will be used to represent the
///     weight/cost of the edge
///
/// :return: A read-only dictionary of path lengths. The keys are source
///     node indices and the values are dicts of the target node and the length
///     of the shortest path to that node. For example::
///
///         {
///             0: {1: 2.0, 2: 2.0},
///             1: {2: 1.0},
///             2: {0: 1.0},
///         }
///
/// :rtype: AllPairsPathLengthMapping
#[pyfunction]
#[text_signature = "(graph, edge_cost_fn, /)"]
pub fn digraph_all_pairs_dijkstra_path_lengths(
    py: Python,
    graph: &digraph::PyDiGraph,
    edge_cost_fn: PyObject,
) -> PyResult<AllPairsPathLengthMapping> {
    _all_pairs_dijkstra_path_lengths(py, &graph.graph, edge_cost_fn)
}

/// Find the shortest path from all nodes in a :class:`~retworkx.PyDiGraph`
/// object
///
/// This function will generate the shortest path from a source node using
/// Dijkstra's algorithm. This function is multithreaded and will run
/// launch a thread pool with threads equal to the number of CPUs by default.
/// You can tune the number of threads with the ``RAYON_NUM_THREADS``
/// environment variable. For example, setting ``RAYON_NUM_THREADS=4`` would
/// limit the thread pool to 4 threads.
///
/// :param graph: The input :class:`~retworkx.PyDiGraph` object to use
/// :param edge_cost_fn: A callable object that acts as a weight function for
///     an edge. It will accept a single positional argument, the edge's weight
///     object and will return a float which will be used to represent the
///     weight/cost of the edge
///
/// :return: A read-only dictionary of paths. The keys are source node indices
///     and the values are dicts of the target node and the list of the
///     node indices making up the shortest path to that node. For example::
///
///         {
///             0: {1: [0, 1],  2: [0, 1, 2]},
///             1: {2: [1, 2]},
///             2: {0: [2, 0]},
///         }
///
/// :rtype: AllPairsPathMapping
#[pyfunction]
#[text_signature = "(graph, edge_cost_fn, /)"]
pub fn digraph_all_pairs_dijkstra_shortest_paths(
    py: Python,
    graph: &digraph::PyDiGraph,
    edge_cost_fn: PyObject,
) -> PyResult<AllPairsPathMapping> {
    _all_pairs_dijkstra_shortest_paths(py, &graph.graph, edge_cost_fn)
}

/// Calculate the the shortest length from all nodes in a
/// :class:`~retworkx.PyGraph` object
///
/// This function will generate the shortest path from a source node using
/// Dijkstra's algorithm.
///
/// :param graph: The input :class:`~retworkx.PyGraph` to use
/// :param edge_cost_fn: A callable object that acts as a weight function for
///     an edge. It will accept a single positional argument, the edge's weight
///     object and will return a float which will be used to represent the
///     weight/cost of the edge
///
/// :return: A read-only dictionary of path lengths. The keys are source
///     node indices and the values are dicts of the target node and the length
///     of the shortest path to that node. For example::
///
///         {
///             0: {1: 2.0, 2: 2.0},
///             1: {2: 1.0},
///             2: {0: 1.0},
///         }
///
/// :rtype: AllPairsPathLengthMapping
#[pyfunction]
#[text_signature = "(graph, edge_cost_fn, /)"]
pub fn graph_all_pairs_dijkstra_path_lengths(
    py: Python,
    graph: &graph::PyGraph,
    edge_cost_fn: PyObject,
) -> PyResult<AllPairsPathLengthMapping> {
    _all_pairs_dijkstra_path_lengths(py, &graph.graph, edge_cost_fn)
}

/// Find the shortest path from all nodes in a :class:`~retworkx.PyGraph`
/// object
///
/// This function will generate the shortest path from a source node using
/// Dijkstra's algorithm.
///
/// :param graph: The input :class:`~retworkx.PyGraph` object to use
/// :param edge_cost_fn: A callable object that acts as a weight function for
///     an edge. It will accept a single positional argument, the edge's weight
///     object and will return a float which will be used to represent the
///     weight/cost of the edge
///
/// :return: A read-only dictionary of paths. The keys are destination node
///     indices and the values are dicts of the target node and the list of the
///     node indices making up the shortest path to that node. For example::
///
///         {
///             0: {1: [0, 1],  2: [0, 1, 2]},
///             1: {2: [1, 2]},
///             2: {0: [2, 0]},
///         }
///
/// :rtype: AllPairsPathMapping
#[pyfunction]
#[text_signature = "(graph, edge_cost_fn, /)"]
pub fn graph_all_pairs_dijkstra_shortest_paths(
    py: Python,
    graph: &graph::PyGraph,
    edge_cost_fn: PyObject,
) -> PyResult<AllPairsPathMapping> {
    _all_pairs_dijkstra_shortest_paths(py, &graph.graph, edge_cost_fn)
}

/// Compute the A* shortest path for a PyGraph
///
/// :param PyGraph graph: The input graph to use
/// :param int node: The node index to compute the path from
/// :param goal_fn: A python callable that will take in 1 parameter, a node's data
///     object and will return a boolean which will be True if it is the finish
///     node.
/// :param edge_cost_fn: A python callable that will take in 1 parameter, an edge's
///     data object and will return a float that represents the cost of that
///     edge. It must be non-negative.
/// :param estimate_cost_fn: A python callable that will take in 1 parameter, a
///     node's data object and will return a float which represents the estimated
///     cost for the next node. The return must be non-negative. For the
///     algorithm to find the actual shortest path, it should be admissible,
///     meaning that it should never overestimate the actual cost to get to the
///     nearest goal node.
///
/// :returns: The computed shortest path between node and finish as a list
///     of node indices.
/// :rtype: NodeIndices
#[pyfunction]
#[text_signature = "(graph, node, goal_fn, edge_cost, estimate_cost, /)"]
fn graph_astar_shortest_path(
    py: Python,
    graph: &graph::PyGraph,
    node: usize,
    goal_fn: PyObject,
    edge_cost_fn: PyObject,
    estimate_cost_fn: PyObject,
) -> PyResult<NodeIndices> {
    let goal_fn_callable = |a: &PyObject| -> PyResult<bool> {
        let res = goal_fn.call1(py, (a,))?;
        let raw = res.to_object(py);
        let output: bool = raw.extract(py)?;
        Ok(output)
    };

    let edge_cost_callable = |a: &PyObject| -> PyResult<f64> {
        let res = edge_cost_fn.call1(py, (a,))?;
        let raw = res.to_object(py);
        let output: f64 = raw.extract(py)?;
        Ok(output)
    };

    let estimate_cost_callable = |a: &PyObject| -> PyResult<f64> {
        let res = estimate_cost_fn.call1(py, (a,))?;
        let raw = res.to_object(py);
        let output: f64 = raw.extract(py)?;
        Ok(output)
    };
    let start = NodeIndex::new(node);

    let astar_res = astar::astar(
        graph,
        start,
        |f| goal_fn_callable(graph.graph.node_weight(f).unwrap()),
        |e| edge_cost_callable(e.weight()),
        |estimate| {
            estimate_cost_callable(graph.graph.node_weight(estimate).unwrap())
        },
    )?;
    let path = match astar_res {
        Some(path) => path,
        None => {
            return Err(NoPathFound::new_err(
                "No path found that satisfies goal_fn",
            ))
        }
    };
    Ok(NodeIndices {
        nodes: path.1.into_iter().map(|x| x.index()).collect(),
    })
}

/// Compute the A* shortest path for a PyDiGraph
///
/// :param PyDiGraph graph: The input graph to use
/// :param int node: The node index to compute the path from
/// :param goal_fn: A python callable that will take in 1 parameter, a node's
///     data object and will return a boolean which will be True if it is the
///     finish node.
/// :param edge_cost_fn: A python callable that will take in 1 parameter, an
///     edge's data object and will return a float that represents the cost of
///     that edge. It must be non-negative.
/// :param estimate_cost_fn: A python callable that will take in 1 parameter, a
///     node's data object and will return a float which represents the
///     estimated cost for the next node. The return must be non-negative. For
///     the algorithm to find the actual shortest path, it should be
///     admissible, meaning that it should never overestimate the actual cost
///     to get to the nearest goal node.
///
/// :return: The computed shortest path between node and finish as a list
///     of node indices.
/// :rtype: NodeIndices
#[pyfunction]
#[text_signature = "(graph, node, goal_fn, edge_cost, estimate_cost, /)"]
fn digraph_astar_shortest_path(
    py: Python,
    graph: &digraph::PyDiGraph,
    node: usize,
    goal_fn: PyObject,
    edge_cost_fn: PyObject,
    estimate_cost_fn: PyObject,
) -> PyResult<NodeIndices> {
    let goal_fn_callable = |a: &PyObject| -> PyResult<bool> {
        let res = goal_fn.call1(py, (a,))?;
        let raw = res.to_object(py);
        let output: bool = raw.extract(py)?;
        Ok(output)
    };

    let edge_cost_callable = |a: &PyObject| -> PyResult<f64> {
        let res = edge_cost_fn.call1(py, (a,))?;
        let raw = res.to_object(py);
        let output: f64 = raw.extract(py)?;
        Ok(output)
    };

    let estimate_cost_callable = |a: &PyObject| -> PyResult<f64> {
        let res = estimate_cost_fn.call1(py, (a,))?;
        let raw = res.to_object(py);
        let output: f64 = raw.extract(py)?;
        Ok(output)
    };
    let start = NodeIndex::new(node);

    let astar_res = astar::astar(
        graph,
        start,
        |f| goal_fn_callable(graph.graph.node_weight(f).unwrap()),
        |e| edge_cost_callable(e.weight()),
        |estimate| {
            estimate_cost_callable(graph.graph.node_weight(estimate).unwrap())
        },
    )?;
    let path = match astar_res {
        Some(path) => path,
        None => {
            return Err(NoPathFound::new_err(
                "No path found that satisfies goal_fn",
            ))
        }
    };
    Ok(NodeIndices {
        nodes: path.1.into_iter().map(|x| x.index()).collect(),
    })
}

/// Return a :math:`G_{np}` directed random graph, also known as an
/// Erdős-Rényi graph or a binomial graph.
///
/// For number of nodes :math:`n` and probability :math:`p`, the :math:`G_{n,p}`
/// graph algorithm creates :math:`n` nodes, and for all the :math:`n (n - 1)` possible edges,
/// each edge is created independently with probability :math:`p`.
/// In general, for any probability :math:`p`, the expected number of edges returned
/// is :math:`m = p n (n - 1)`. If :math:`p = 0` or :math:`p = 1`, the returned
/// graph is not random and will always be an empty or a complete graph respectively.
/// An empty graph has zero edges and a complete directed graph has :math:`n (n - 1)` edges.
/// The run time is :math:`O(n + m)` where :math:`m` is the expected number of edges mentioned above.
/// When :math:`p = 0`, run time always reduces to :math:`O(n)`, as the lower bound.
/// When :math:`p = 1`, run time always goes to :math:`O(n + n (n - 1))`, as the upper bound.
/// For other probabilities, this algorithm [1]_ runs in :math:`O(n + m)` time.
///
/// For :math:`0 < p < 1`, the algorithm is based on the implementation of the networkx function
/// ``fast_gnp_random_graph`` [2]_
///
/// :param int num_nodes: The number of nodes to create in the graph
/// :param float probability: The probability of creating an edge between two nodes
/// :param int seed: An optional seed to use for the random number generator
///
/// :return: A PyDiGraph object
/// :rtype: PyDiGraph
///
/// .. [1] Vladimir Batagelj and Ulrik Brandes,
///    "Efficient generation of large random networks",
///    Phys. Rev. E, 71, 036113, 2005.
/// .. [2] https://github.com/networkx/networkx/blob/networkx-2.4/networkx/generators/random_graphs.py#L49-L120
#[pyfunction]
#[text_signature = "(num_nodes, probability, seed=None, /)"]
pub fn directed_gnp_random_graph(
    py: Python,
    num_nodes: isize,
    probability: f64,
    seed: Option<u64>,
) -> PyResult<digraph::PyDiGraph> {
    if num_nodes <= 0 {
        return Err(PyValueError::new_err("num_nodes must be > 0"));
    }
    let mut rng: Pcg64 = match seed {
        Some(seed) => Pcg64::seed_from_u64(seed),
        None => Pcg64::from_entropy(),
    };
    let mut inner_graph = StableDiGraph::<PyObject, PyObject>::new();
    for x in 0..num_nodes {
        inner_graph.add_node(x.to_object(py));
    }
    if !(0.0..=1.0).contains(&probability) {
        return Err(PyValueError::new_err(
            "Probability out of range, must be 0 <= p <= 1",
        ));
    }
    if probability > 0.0 {
        if (probability - 1.0).abs() < std::f64::EPSILON {
            for u in 0..num_nodes {
                for v in 0..num_nodes {
                    if u != v {
                        // exclude self-loops
                        let u_index = NodeIndex::new(u as usize);
                        let v_index = NodeIndex::new(v as usize);
                        inner_graph.add_edge(u_index, v_index, py.None());
                    }
                }
            }
        } else {
            let mut v: isize = 0;
            let mut w: isize = -1;
            let lp: f64 = (1.0 - probability).ln();

            let between = Uniform::new(0.0, 1.0);
            while v < num_nodes {
                let random: f64 = between.sample(&mut rng);
                let lr: f64 = (1.0 - random).ln();
                let ratio: isize = (lr / lp) as isize;
                w = w + 1 + ratio;
                // avoid self loops
                if v == w {
                    w += 1;
                }
                while v < num_nodes && num_nodes <= w {
                    w -= v;
                    v += 1;
                    // avoid self loops
                    if v == w {
                        w -= v;
                        v += 1;
                    }
                }
                if v < num_nodes {
                    let v_index = NodeIndex::new(v as usize);
                    let w_index = NodeIndex::new(w as usize);
                    inner_graph.add_edge(v_index, w_index, py.None());
                }
            }
        }
    }

    let graph = digraph::PyDiGraph {
        graph: inner_graph,
        cycle_state: algo::DfsSpace::default(),
        check_cycle: false,
        node_removed: false,
        multigraph: true,
    };
    Ok(graph)
}

/// Return a :math:`G_{np}` random undirected graph, also known as an
/// Erdős-Rényi graph or a binomial graph.
///
/// For number of nodes :math:`n` and probability :math:`p`, the :math:`G_{n,p}`
/// graph algorithm creates :math:`n` nodes, and for all the :math:`n (n - 1)/2` possible edges,
/// each edge is created independently with probability :math:`p`.
/// In general, for any probability :math:`p`, the expected number of edges returned
/// is :math:`m = p n (n - 1)/2`. If :math:`p = 0` or :math:`p = 1`, the returned
/// graph is not random and will always be an empty or a complete graph respectively.
/// An empty graph has zero edges and a complete undirected graph has :math:`n (n - 1)/2` edges.
/// The run time is :math:`O(n + m)` where :math:`m` is the expected number of edges mentioned above.
/// When :math:`p = 0`, run time always reduces to :math:`O(n)`, as the lower bound.
/// When :math:`p = 1`, run time always goes to :math:`O(n + n (n - 1)/2)`, as the upper bound.
/// For other probabilities, this algorithm [1]_ runs in :math:`O(n + m)` time.
///
/// For :math:`0 < p < 1`, the algorithm is based on the implementation of the networkx function
/// ``fast_gnp_random_graph`` [2]_
///
/// :param int num_nodes: The number of nodes to create in the graph
/// :param float probability: The probability of creating an edge between two nodes
/// :param int seed: An optional seed to use for the random number generator
///
/// :return: A PyGraph object
/// :rtype: PyGraph
///
/// .. [1] Vladimir Batagelj and Ulrik Brandes,
///    "Efficient generation of large random networks",
///    Phys. Rev. E, 71, 036113, 2005.
/// .. [2] https://github.com/networkx/networkx/blob/networkx-2.4/networkx/generators/random_graphs.py#L49-L120
#[pyfunction]
#[text_signature = "(num_nodes, probability, seed=None, /)"]
pub fn undirected_gnp_random_graph(
    py: Python,
    num_nodes: isize,
    probability: f64,
    seed: Option<u64>,
) -> PyResult<graph::PyGraph> {
    if num_nodes <= 0 {
        return Err(PyValueError::new_err("num_nodes must be > 0"));
    }
    let mut rng: Pcg64 = match seed {
        Some(seed) => Pcg64::seed_from_u64(seed),
        None => Pcg64::from_entropy(),
    };
    let mut inner_graph = StableUnGraph::<PyObject, PyObject>::default();
    for x in 0..num_nodes {
        inner_graph.add_node(x.to_object(py));
    }
    if !(0.0..=1.0).contains(&probability) {
        return Err(PyValueError::new_err(
            "Probability out of range, must be 0 <= p <= 1",
        ));
    }
    if probability > 0.0 {
        if (probability - 1.0).abs() < std::f64::EPSILON {
            for u in 0..num_nodes {
                for v in u + 1..num_nodes {
                    let u_index = NodeIndex::new(u as usize);
                    let v_index = NodeIndex::new(v as usize);
                    inner_graph.add_edge(u_index, v_index, py.None());
                }
            }
        } else {
            let mut v: isize = 1;
            let mut w: isize = -1;
            let lp: f64 = (1.0 - probability).ln();

            let between = Uniform::new(0.0, 1.0);
            while v < num_nodes {
                let random: f64 = between.sample(&mut rng);
                let lr = (1.0 - random).ln();
                let ratio: isize = (lr / lp) as isize;
                w = w + 1 + ratio;
                while w >= v && v < num_nodes {
                    w -= v;
                    v += 1;
                }
                if v < num_nodes {
                    let v_index = NodeIndex::new(v as usize);
                    let w_index = NodeIndex::new(w as usize);
                    inner_graph.add_edge(v_index, w_index, py.None());
                }
            }
        }
    }

    let graph = graph::PyGraph {
        graph: inner_graph,
        node_removed: false,
        multigraph: true,
    };
    Ok(graph)
}

/// Return a :math:`G_{nm}` of a directed graph
///
/// Generates a random directed graph out of all the possible graphs with :math:`n` nodes and
/// :math:`m` edges. The generated graph will not be a multigraph and will not have self loops.
///
/// For :math:`n` nodes, the maximum edges that can be returned is :math:`n (n - 1)`.
/// Passing :math:`m` higher than that will still return the maximum number of edges.
/// If :math:`m = 0`, the returned graph will always be empty (no edges).
/// When a seed is provided, the results are reproducible. Passing a seed when :math:`m = 0`
/// or :math:`m >= n (n - 1)` has no effect, as the result will always be an empty or a complete graph respectively.
///
/// This algorithm has a time complexity of :math:`O(n + m)`
///
/// :param int num_nodes: The number of nodes to create in the graph
/// :param int num_edges: The number of edges to create in the graph
/// :param int seed: An optional seed to use for the random number generator
///
/// :return: A PyDiGraph object
/// :rtype: PyDiGraph
///
#[pyfunction]
#[text_signature = "(num_nodes, num_edges, seed=None, /)"]
pub fn directed_gnm_random_graph(
    py: Python,
    num_nodes: isize,
    num_edges: isize,
    seed: Option<u64>,
) -> PyResult<digraph::PyDiGraph> {
    if num_nodes <= 0 {
        return Err(PyValueError::new_err("num_nodes must be > 0"));
    }
    if num_edges < 0 {
        return Err(PyValueError::new_err("num_edges must be >= 0"));
    }
    let mut rng: Pcg64 = match seed {
        Some(seed) => Pcg64::seed_from_u64(seed),
        None => Pcg64::from_entropy(),
    };
    let mut inner_graph = StableDiGraph::<PyObject, PyObject>::new();
    for x in 0..num_nodes {
        inner_graph.add_node(x.to_object(py));
    }
    // if number of edges to be created is >= max,
    // avoid randomly missed trials and directly add edges between every node
    if num_edges >= num_nodes * (num_nodes - 1) {
        for u in 0..num_nodes {
            for v in 0..num_nodes {
                // avoid self-loops
                if u != v {
                    let u_index = NodeIndex::new(u as usize);
                    let v_index = NodeIndex::new(v as usize);
                    inner_graph.add_edge(u_index, v_index, py.None());
                }
            }
        }
    } else {
        let mut created_edges: isize = 0;
        let between = Uniform::new(0, num_nodes);
        while created_edges < num_edges {
            let u = between.sample(&mut rng);
            let v = between.sample(&mut rng);
            let u_index = NodeIndex::new(u as usize);
            let v_index = NodeIndex::new(v as usize);
            // avoid self-loops and multi-graphs
            if u != v && inner_graph.find_edge(u_index, v_index).is_none() {
                inner_graph.add_edge(u_index, v_index, py.None());
                created_edges += 1;
            }
        }
    }
    let graph = digraph::PyDiGraph {
        graph: inner_graph,
        cycle_state: algo::DfsSpace::default(),
        check_cycle: false,
        node_removed: false,
        multigraph: true,
    };
    Ok(graph)
}

/// Return a :math:`G_{nm}` of an undirected graph
///
/// Generates a random undirected graph out of all the possible graphs with :math:`n` nodes and
/// :math:`m` edges. The generated graph will not be a multigraph and will not have self loops.
///
/// For :math:`n` nodes, the maximum edges that can be returned is :math:`n (n - 1)/2`.
/// Passing :math:`m` higher than that will still return the maximum number of edges.
/// If :math:`m = 0`, the returned graph will always be empty (no edges).
/// When a seed is provided, the results are reproducible. Passing a seed when :math:`m = 0`
/// or :math:`m >= n (n - 1)/2` has no effect, as the result will always be an empty or a complete graph respectively.
///
/// This algorithm has a time complexity of :math:`O(n + m)`
///
/// :param int num_nodes: The number of nodes to create in the graph
/// :param int num_edges: The number of edges to create in the graph
/// :param int seed: An optional seed to use for the random number generator
///
/// :return: A PyGraph object
/// :rtype: PyGraph

#[pyfunction]
#[text_signature = "(num_nodes, probability, seed=None, /)"]
pub fn undirected_gnm_random_graph(
    py: Python,
    num_nodes: isize,
    num_edges: isize,
    seed: Option<u64>,
) -> PyResult<graph::PyGraph> {
    if num_nodes <= 0 {
        return Err(PyValueError::new_err("num_nodes must be > 0"));
    }
    if num_edges < 0 {
        return Err(PyValueError::new_err("num_edges must be >= 0"));
    }
    let mut rng: Pcg64 = match seed {
        Some(seed) => Pcg64::seed_from_u64(seed),
        None => Pcg64::from_entropy(),
    };
    let mut inner_graph = StableUnGraph::<PyObject, PyObject>::default();
    for x in 0..num_nodes {
        inner_graph.add_node(x.to_object(py));
    }
    // if number of edges to be created is >= max,
    // avoid randomly missed trials and directly add edges between every node
    if num_edges >= num_nodes * (num_nodes - 1) / 2 {
        for u in 0..num_nodes {
            for v in u + 1..num_nodes {
                let u_index = NodeIndex::new(u as usize);
                let v_index = NodeIndex::new(v as usize);
                inner_graph.add_edge(u_index, v_index, py.None());
            }
        }
    } else {
        let mut created_edges: isize = 0;
        let between = Uniform::new(0, num_nodes);
        while created_edges < num_edges {
            let u = between.sample(&mut rng);
            let v = between.sample(&mut rng);
            let u_index = NodeIndex::new(u as usize);
            let v_index = NodeIndex::new(v as usize);
            // avoid self-loops and multi-graphs
            if u != v && inner_graph.find_edge(u_index, v_index).is_none() {
                inner_graph.add_edge(u_index, v_index, py.None());
                created_edges += 1;
            }
        }
    }
    let graph = graph::PyGraph {
        graph: inner_graph,
        node_removed: false,
        multigraph: true,
    };
    Ok(graph)
}

#[inline]
fn pnorm(x: f64, p: f64) -> f64 {
    if p == 1.0 || p == std::f64::INFINITY {
        x.abs()
    } else if p == 2.0 {
        x * x
    } else {
        x.abs().powf(p)
    }
}

fn distance(x: &[f64], y: &[f64], p: f64) -> f64 {
    let it = x.iter().zip(y.iter()).map(|(xi, yi)| pnorm(xi - yi, p));

    if p == std::f64::INFINITY {
        it.fold(-1.0, |max, x| if x > max { x } else { max })
    } else {
        it.sum()
    }
}

/// Returns a random geometric graph in the unit cube of dimensions `dim`.
///
/// The random geometric graph model places `num_nodes` nodes uniformly at
/// random in the unit cube. Two nodes are joined by an edge if the
/// distance between the nodes is at most `radius`.
///
/// Each node has a node attribute ``'pos'`` that stores the
/// position of that node in Euclidean space as provided by the
/// ``pos`` keyword argument or, if ``pos`` was not provided, as
/// generated by this function.
///
/// :param int num_nodes: The number of nodes to create in the graph
/// :param float radius: Distance threshold value
/// :param int dim: Dimension of node positions. Default: 2
/// :param list pos: Optional list with node positions as values
/// :param float p: Which Minkowski distance metric to use.  `p` has to meet the condition
///     ``1 <= p <= infinity``.
///     If this argument is not specified, the :math:`L^2` metric
///     (the Euclidean distance metric), p = 2 is used.
/// :param int seed: An optional seed to use for the random number generator
///
/// :return: A PyGraph object
/// :rtype: PyGraph
#[pyfunction(dim = "2", p = "2.0")]
#[text_signature = "(num_nodes, radius, /, dim=2, pos=None, p=2.0, seed=None)"]
pub fn random_geometric_graph(
    py: Python,
    num_nodes: usize,
    radius: f64,
    dim: usize,
    pos: Option<Vec<Vec<f64>>>,
    p: f64,
    seed: Option<u64>,
) -> PyResult<graph::PyGraph> {
    if num_nodes == 0 {
        return Err(PyValueError::new_err("num_nodes must be > 0"));
    }

    let mut inner_graph = StableUnGraph::<PyObject, PyObject>::default();

    let radius_p = pnorm(radius, p);
    let mut rng: Pcg64 = match seed {
        Some(seed) => Pcg64::seed_from_u64(seed),
        None => Pcg64::from_entropy(),
    };

    let dist = Uniform::new(0.0, 1.0);
    let pos = pos.unwrap_or_else(|| {
        (0..num_nodes)
            .map(|_| (0..dim).map(|_| dist.sample(&mut rng)).collect())
            .collect()
    });

    if num_nodes != pos.len() {
        return Err(PyValueError::new_err(
            "number of elements in pos and num_nodes must be equal",
        ));
    }

    for pval in pos.iter() {
        let pos_dict = PyDict::new(py);
        pos_dict.set_item("pos", pval.to_object(py))?;

        inner_graph.add_node(pos_dict.into());
    }

    for u in 0..(num_nodes - 1) {
        for v in (u + 1)..num_nodes {
            if distance(&pos[u], &pos[v], p) < radius_p {
                inner_graph.add_edge(
                    NodeIndex::new(u),
                    NodeIndex::new(v),
                    py.None(),
                );
            }
        }
    }

    let graph = graph::PyGraph {
        graph: inner_graph,
        node_removed: false,
        multigraph: true,
    };
    Ok(graph)
}

/// Return a list of cycles which form a basis for cycles of a given PyGraph
///
/// A basis for cycles of a graph is a minimal collection of
/// cycles such that any cycle in the graph can be written
/// as a sum of cycles in the basis.  Here summation of cycles
/// is defined as the exclusive or of the edges.
///
/// This is adapted from algorithm CACM 491 [1]_.
///
/// :param PyGraph graph: The graph to find the cycle basis in
/// :param int root: Optional index for starting node for basis
///
/// :returns: A list of cycle lists. Each list is a list of node ids which
///     forms a cycle (loop) in the input graph
/// :rtype: list
///
/// .. [1] Paton, K. An algorithm for finding a fundamental set of
///    cycles of a graph. Comm. ACM 12, 9 (Sept 1969), 514-518.
#[pyfunction]
#[text_signature = "(graph, /, root=None)"]
pub fn cycle_basis(
    graph: &graph::PyGraph,
    root: Option<usize>,
) -> Vec<Vec<usize>> {
    let mut root_node = root;
    let mut graph_nodes: HashSet<NodeIndex> =
        graph.graph.node_indices().collect();
    let mut cycles: Vec<Vec<usize>> = Vec::new();
    while !graph_nodes.is_empty() {
        let temp_value: NodeIndex;
        // If root_node is not set get an arbitrary node from the set of graph
        // nodes we've not "examined"
        let root_index = match root_node {
            Some(root_value) => NodeIndex::new(root_value),
            None => {
                temp_value = *graph_nodes.iter().next().unwrap();
                graph_nodes.remove(&temp_value);
                temp_value
            }
        };
        // Stack (ie "pushdown list") of vertices already in the spanning tree
        let mut stack: Vec<NodeIndex> = vec![root_index];
        // Map of node index to predecessor node index
        let mut pred: HashMap<NodeIndex, NodeIndex> = HashMap::new();
        pred.insert(root_index, root_index);
        // Set of examined nodes during this iteration
        let mut used: HashMap<NodeIndex, HashSet<NodeIndex>> = HashMap::new();
        used.insert(root_index, HashSet::new());
        // Walk the spanning tree
        while !stack.is_empty() {
            // Use the last element added so that cycles are easier to find
            let z = stack.pop().unwrap();
            for neighbor in graph.graph.neighbors(z) {
                // A new node was encountered:
                if !used.contains_key(&neighbor) {
                    pred.insert(neighbor, z);
                    stack.push(neighbor);
                    let mut temp_set: HashSet<NodeIndex> = HashSet::new();
                    temp_set.insert(z);
                    used.insert(neighbor, temp_set);
                // A self loop:
                } else if z == neighbor {
                    let cycle: Vec<usize> = vec![z.index()];
                    cycles.push(cycle);
                // A cycle was found:
                } else if !used.get(&z).unwrap().contains(&neighbor) {
                    let pn = used.get(&neighbor).unwrap();
                    let mut cycle: Vec<NodeIndex> = vec![neighbor, z];
                    let mut p = pred.get(&z).unwrap();
                    while !pn.contains(p) {
                        cycle.push(*p);
                        p = pred.get(p).unwrap();
                    }
                    cycle.push(*p);
                    cycles.push(cycle.iter().map(|x| x.index()).collect());
                    let neighbor_set = used.get_mut(&neighbor).unwrap();
                    neighbor_set.insert(z);
                }
            }
        }
        let mut temp_hashset: HashSet<NodeIndex> = HashSet::new();
        for key in pred.keys() {
            temp_hashset.insert(*key);
        }
        graph_nodes = graph_nodes.difference(&temp_hashset).copied().collect();
        root_node = None;
    }
    cycles
}

/// Compute a maximum-weighted matching for a :class:`~retworkx.PyGraph`
///
/// A matching is a subset of edges in which no node occurs more than once.
/// The weight of a matching is the sum of the weights of its edges.
/// A maximal matching cannot add more edges and still be a matching.
/// The cardinality of a matching is the number of matched edges.
///
/// This function takes time :math:`O(n^3)` where ``n`` is the number of nodes
/// in the graph.
///
/// This method is based on the "blossom" method for finding augmenting
/// paths and the "primal-dual" method for finding a matching of maximum
/// weight, both methods invented by Jack Edmonds [1]_.
///
/// :param PyGraph graph: The undirected graph to compute the max weight
///     matching for. Expects to have no parallel edges (multigraphs are
///     untested currently).
/// :param bool max_cardinality: If True, compute the maximum-cardinality
///     matching with maximum weight among all maximum-cardinality matchings.
///     Defaults False.
/// :param callable weight_fn: An optional callable that will be passed a
///     single argument the edge object for each edge in the graph. It is
///     expected to return an ``int`` weight for that edge. For example,
///     if the weights are all integers you can use: ``lambda x: x``. If not
///     specified the value for ``default_weight`` will be used for all
///     edge weights.
/// :param int default_weight: The ``int`` value to use for all edge weights
///     in the graph if ``weight_fn`` is not specified. Defaults to ``1``.
/// :param bool verify_optimum: A boolean flag to run a check that the found
///     solution is optimum. If set to true an exception will be raised if
///     the found solution is not optimum. This is mostly useful for testing.
///
/// :returns: A set of tuples ofthe matching, Note that only a single
///     direction will be listed in the output, for example:
///     ``{(0, 1),}``.
/// :rtype: set
///
/// .. [1] "Efficient Algorithms for Finding Maximum Matching in Graphs",
///     Zvi Galil, ACM Computing Surveys, 1986.
///
#[pyfunction(
    max_cardinality = "false",
    default_weight = 1,
    verify_optimum = "false"
)]
#[text_signature = "(graph, /, max_cardinality=False, weight_fn=None, default_weight=1, verify_optimum=False)"]
pub fn max_weight_matching(
    py: Python,
    graph: &graph::PyGraph,
    max_cardinality: bool,
    weight_fn: Option<PyObject>,
    default_weight: i128,
    verify_optimum: bool,
) -> PyResult<HashSet<(usize, usize)>> {
    max_weight_matching::max_weight_matching(
        py,
        graph,
        max_cardinality,
        weight_fn,
        default_weight,
        verify_optimum,
    )
}

/// Compute the strongly connected components for a directed graph
///
/// This function is implemented using Kosaraju's algorithm
///
/// :param PyDiGraph graph: The input graph to find the strongly connected
///     components for.
///
/// :return: A list of list of node ids for strongly connected components
/// :rtype: list
#[pyfunction]
#[text_signature = "(graph, /)"]
pub fn strongly_connected_components(
    graph: &digraph::PyDiGraph,
) -> Vec<Vec<usize>> {
    algo::kosaraju_scc(graph)
        .iter()
        .map(|x| x.iter().map(|id| id.index()).collect())
        .collect()
}

/// Return the first cycle encountered during DFS of a given PyDiGraph,
/// empty list is returned if no cycle is found
///
/// :param PyDiGraph graph: The graph to find the cycle in
/// :param int source: Optional index to find a cycle for. If not specified an
///     arbitrary node will be selected from the graph.
///
/// :returns: A list describing the cycle. The index of node ids which
///     forms a cycle (loop) in the input graph
/// :rtype: EdgeList
#[pyfunction]
#[text_signature = "(graph, /, source=None)"]
pub fn digraph_find_cycle(
    graph: &digraph::PyDiGraph,
    source: Option<usize>,
) -> EdgeList {
    let mut graph_nodes: HashSet<NodeIndex> =
        graph.graph.node_indices().collect();
    let mut cycle: Vec<(usize, usize)> =
        Vec::with_capacity(graph.graph.edge_count());
    let temp_value: NodeIndex;
    // If source is not set get an arbitrary node from the set of graph
    // nodes we've not "examined"
    let source_index = match source {
        Some(source_value) => NodeIndex::new(source_value),
        None => {
            temp_value = *graph_nodes.iter().next().unwrap();
            graph_nodes.remove(&temp_value);
            temp_value
        }
    };

    // Stack (ie "pushdown list") of vertices already in the spanning tree
    let mut stack: Vec<NodeIndex> = vec![source_index];
    // map to store parent of a node
    let mut pred: HashMap<NodeIndex, NodeIndex> = HashMap::new();
    // a node is in the visiting set if at least one of its child is unexamined
    let mut visiting = HashSet::new();
    // a node is in visited set if all of its children have been examined
    let mut visited = HashSet::new();
    while !stack.is_empty() {
        let mut z = *stack.last().unwrap();
        visiting.insert(z);

        let children = graph
            .graph
            .neighbors_directed(z, petgraph::Direction::Outgoing);

        for child in children {
            //cycle is found
            if visiting.contains(&child) {
                cycle.push((z.index(), child.index()));
                //backtrack
                loop {
                    if z == child {
                        cycle.reverse();
                        break;
                    }
                    cycle.push((pred[&z].index(), z.index()));
                    z = pred[&z];
                }
                return EdgeList { edges: cycle };
            }
            //if an unexplored node is encountered
            if !visited.contains(&child) {
                stack.push(child);
                pred.insert(child, z);
            }
        }

        let top = *stack.last().unwrap();
        //if no further children and explored, move to visited
        if top.index() == z.index() {
            stack.pop();
            visiting.remove(&z);
            visited.insert(z);
        }
    }
    EdgeList { edges: cycle }
}

fn _inner_is_matching(
    graph: &graph::PyGraph,
    matching: &HashSet<(usize, usize)>,
) -> bool {
    let has_edge = |e: &(usize, usize)| -> bool {
        graph
            .graph
            .contains_edge(NodeIndex::new(e.0), NodeIndex::new(e.1))
    };

    if !matching.iter().all(|e| has_edge(e)) {
        return false;
    }
    let mut found: HashSet<usize> = HashSet::with_capacity(2 * matching.len());
    for (v1, v2) in matching {
        if found.contains(v1) || found.contains(v2) {
            return false;
        }
        found.insert(*v1);
        found.insert(*v2);
    }
    true
}

/// Check if matching is valid for graph
///
/// A *matching* in a graph is a set of edges in which no two distinct
/// edges share a common endpoint.
///
/// :param PyDiGraph graph: The graph to check if the matching is valid for
/// :param set matching: A set of node index tuples for each edge in the
///     matching.
///
/// :returns: Whether the provided matching is a valid matching for the graph
/// :rtype: bool
#[pyfunction]
#[text_signature = "(graph, matching, /)"]
pub fn is_matching(
    graph: &graph::PyGraph,
    matching: HashSet<(usize, usize)>,
) -> bool {
    _inner_is_matching(graph, &matching)
}

/// Check if a matching is a maximal (**not** maximum) matching for a graph
///
/// A *maximal matching* in a graph is a matching in which adding any
/// edge would cause the set to no longer be a valid matching.
///
/// .. note::
///
///   This is not checking for a *maximum* (globally optimal) matching, but
///   a *maximal* (locally optimal) matching.
///
/// :param PyDiGraph graph: The graph to check if the matching is maximal for.
/// :param set matching: A set of node index tuples for each edge in the
///     matching.
///
/// :returns: Whether the provided matching is a valid matching and whether it
///     is maximal or not.
/// :rtype: bool
#[pyfunction]
#[text_signature = "(graph, matching, /)"]
pub fn is_maximal_matching(
    graph: &graph::PyGraph,
    matching: HashSet<(usize, usize)>,
) -> bool {
    if !_inner_is_matching(graph, &matching) {
        return false;
    }
    let edge_list: HashSet<[usize; 2]> = graph
        .edge_references()
        .map(|edge| {
            let mut tmp_array = [edge.source().index(), edge.target().index()];
            tmp_array.sort_unstable();
            tmp_array
        })
        .collect();
    let matched_edges: HashSet<[usize; 2]> = matching
        .iter()
        .map(|edge| {
            let mut tmp_array = [edge.0, edge.1];
            tmp_array.sort_unstable();
            tmp_array
        })
        .collect();
    let mut unmatched_edges = edge_list.difference(&matched_edges);
    unmatched_edges.all(|e| {
        let mut tmp_set = matching.clone();
        tmp_set.insert((e[0], e[1]));
        !_inner_is_matching(graph, &tmp_set)
    })
}

fn _graph_triangles(graph: &graph::PyGraph, node: usize) -> (usize, usize) {
    let mut triangles: usize = 0;

    let index = NodeIndex::new(node);
    let mut neighbors: HashSet<NodeIndex> =
        graph.graph.neighbors(index).collect();
    neighbors.remove(&index);

    for nodev in &neighbors {
        triangles += graph
            .graph
            .neighbors(*nodev)
            .filter(|&x| (x != *nodev) && neighbors.contains(&x))
            .count();
    }

    let d: usize = neighbors.len();
    let triples: usize = match d {
        0 => 0,
        _ => (d * (d - 1)) / 2,
    };

    (triangles / 2, triples)
}

/// Compute the transitivity of an undirected graph.
///
/// The transitivity of a graph is defined as:
///
/// .. math::
///     `c=3 \times \frac{\text{number of triangles}}{\text{number of connected triples}}`
///
/// A “connected triple” means a single vertex with
/// edges running to an unordered pair of others.
///
/// This function is multithreaded and will run
/// launch a thread pool with threads equal to the number of CPUs by default.
/// You can tune the number of threads with the ``RAYON_NUM_THREADS``
/// environment variable. For example, setting ``RAYON_NUM_THREADS=4`` would
/// limit the thread pool to 4 threads.
///
/// .. note::
///
///     The function implicitly assumes that there are no parallel edges
///     or self loops. It may produce incorrect/unexpected results if the
///     input graph has self loops or parallel edges.
///
/// :param PyGraph graph: Graph to be used.
///
/// :returns: Transitivity.
/// :rtype: float
#[pyfunction]
#[text_signature = "(graph, /)"]
fn graph_transitivity(graph: &graph::PyGraph) -> f64 {
    let node_indices: Vec<NodeIndex> = graph.graph.node_indices().collect();
    let (triangles, triples) = node_indices
        .par_iter()
        .map(|node| _graph_triangles(graph, node.index()))
        .reduce(
            || (0, 0),
            |(sumx, sumy), (resx, resy)| (sumx + resx, sumy + resy),
        );

    match triangles {
        0 => 0.0,
        _ => triangles as f64 / triples as f64,
    }
}

fn _digraph_triangles(
    graph: &digraph::PyDiGraph,
    node: usize,
) -> (usize, usize) {
    let mut triangles: usize = 0;

    let index = NodeIndex::new(node);
    let mut out_neighbors: HashSet<NodeIndex> = graph
        .graph
        .neighbors_directed(index, petgraph::Direction::Outgoing)
        .collect();
    out_neighbors.remove(&index);

    let mut in_neighbors: HashSet<NodeIndex> = graph
        .graph
        .neighbors_directed(index, petgraph::Direction::Incoming)
        .collect();
    in_neighbors.remove(&index);

    let neighbors = out_neighbors.iter().chain(in_neighbors.iter());

    for nodev in neighbors {
        triangles += graph
            .graph
            .neighbors_directed(*nodev, petgraph::Direction::Outgoing)
            .chain(
                graph
                    .graph
                    .neighbors_directed(*nodev, petgraph::Direction::Incoming),
            )
            .map(|x| {
                let mut res: usize = 0;

                if (x != *nodev) && out_neighbors.contains(&x) {
                    res += 1;
                }
                if (x != *nodev) && in_neighbors.contains(&x) {
                    res += 1;
                }
                res
            })
            .sum::<usize>();
    }

    let din: usize = in_neighbors.len();
    let dout: usize = out_neighbors.len();

    let dtot = dout + din;
    let dbil: usize = out_neighbors.intersection(&in_neighbors).count();
    let triples: usize = match dtot {
        0 => 0,
        _ => dtot * (dtot - 1) - 2 * dbil,
    };

    (triangles / 2, triples)
}

/// Compute the transitivity of a directed graph.
///
/// The transitivity of a directed graph is defined in [Fag]_, Eq.8:
///
/// .. math::
///     `c=3 \times \frac{\text{number of triangles}}{\text{number of all possible triangles}}`
///
/// A triangle is a connected triple of nodes.
/// Different edge orientations counts as different triangles.
///
/// This function is multithreaded and will run
/// launch a thread pool with threads equal to the number of CPUs by default.
/// You can tune the number of threads with the ``RAYON_NUM_THREADS``
/// environment variable. For example, setting ``RAYON_NUM_THREADS=4`` would
/// limit the thread pool to 4 threads.
///
/// .. note::
///
///     The function implicitly assumes that there are no parallel edges
///     or self loops. It may produce incorrect/unexpected results if the
///     input graph has self loops or parallel edges.
///
/// :param PyDiGraph graph: Directed graph to be used.
///
/// :returns: Transitivity.
/// :rtype: float
///
/// .. [Fag] Clustering in complex directed networks by G. Fagiolo,
///    Physical Review E, 76(2), 026107 (2007)
#[pyfunction]
#[text_signature = "(graph, /)"]
fn digraph_transitivity(graph: &digraph::PyDiGraph) -> f64 {
    let node_indices: Vec<NodeIndex> = graph.graph.node_indices().collect();
    let (triangles, triples) = node_indices
        .par_iter()
        .map(|node| _digraph_triangles(graph, node.index()))
        .reduce(
            || (0, 0),
            |(sumx, sumy), (resx, resy)| (sumx + resx, sumy + resy),
        );

    match triangles {
        0 => 0.0,
        _ => triangles as f64 / triples as f64,
    }
}

pub fn _core_number<Ty>(
    py: Python,
    graph: &StableGraph<PyObject, PyObject, Ty>,
) -> PyResult<PyObject>
where
    Ty: EdgeType,
{
    let node_num = graph.node_count();
    if node_num == 0 {
        return Ok(PyDict::new(py).into());
    }

    let mut cores: HashMap<NodeIndex, usize> = HashMap::with_capacity(node_num);
    let mut node_vec: Vec<NodeIndex> = graph.node_indices().collect();
    let mut degree_map: HashMap<NodeIndex, usize> =
        HashMap::with_capacity(node_num);
    let mut nbrs: HashMap<NodeIndex, HashSet<NodeIndex>> =
        HashMap::with_capacity(node_num);
    let mut node_pos: HashMap<NodeIndex, usize> =
        HashMap::with_capacity(node_num);

    for k in node_vec.iter() {
        let k_nbrs: HashSet<NodeIndex> =
            graph.neighbors_undirected(*k).collect();
        let k_deg = k_nbrs.len();

        nbrs.insert(*k, k_nbrs);
        cores.insert(*k, k_deg);
        degree_map.insert(*k, k_deg);
    }
    node_vec.par_sort_by_key(|k| degree_map.get(k));

    let mut bin_boundaries: Vec<usize> =
        Vec::with_capacity(degree_map[&node_vec[node_num - 1]] + 1);
    bin_boundaries.push(0);
    let mut curr_degree = 0;
    for (i, v) in node_vec.iter().enumerate() {
        node_pos.insert(*v, i);
        let v_degree = degree_map[v];
        if v_degree > curr_degree {
            for _ in 0..v_degree - curr_degree {
                bin_boundaries.push(i);
            }
            curr_degree = v_degree;
        }
    }

    for v_ind in 0..node_vec.len() {
        let v = node_vec[v_ind];
        let v_nbrs = nbrs[&v].clone();
        for u in v_nbrs {
            if cores[&u] > cores[&v] {
                nbrs.get_mut(&u).unwrap().remove(&v);
                let pos = node_pos[&u];
                let bin_start = bin_boundaries[cores[&u]];
                *node_pos.get_mut(&u).unwrap() = bin_start;
                *node_pos.get_mut(&node_vec[bin_start]).unwrap() = pos;
                node_vec.swap(bin_start, pos);
                bin_boundaries[cores[&u]] += 1;
                *cores.get_mut(&u).unwrap() -= 1;
            }
        }
    }

    let out_dict = PyDict::new(py);
    for (v_index, core) in cores {
        out_dict.set_item(v_index.index(), core)?;
    }
    Ok(out_dict.into())
}

/// Return the core number for each node in the graph.
///
/// A k-core is a maximal subgraph that contains nodes of degree k or more.
///
/// .. note::
///
///     The function implicitly assumes that there are no parallel edges
///     or self loops. It may produce incorrect/unexpected results if the
///     input graph has self loops or parallel edges.
///
/// :param PyGraph: The graph to get core numbers
///
/// :returns: A dictionary keyed by node index to the core number
/// :rtype: dict
#[pyfunction]
#[text_signature = "(graph, /)"]
pub fn graph_core_number(
    py: Python,
    graph: &graph::PyGraph,
) -> PyResult<PyObject> {
    _core_number(py, &graph.graph)
}

/// Return the core number for each node in the directed graph.
///
/// A k-core is a maximal subgraph that contains nodes of degree k or more.
/// For directed graphs, the degree is calculated as in_degree + out_degree.
///
/// .. note::
///
///     The function implicitly assumes that there are no parallel edges
///     or self loops. It may produce incorrect/unexpected results if the
///     input graph has self loops or parallel edges.
///
/// :param PyDiGraph: The directed graph to get core numbers
///
/// :returns: A dictionary keyed by node index to the core number
/// :rtype: dict
#[pyfunction]
#[text_signature = "(graph, /)"]
pub fn digraph_core_number(
    py: Python,
    graph: &digraph::PyDiGraph,
) -> PyResult<PyObject> {
    _core_number(py, &graph.graph)
}

/// Find the edges in the minimum spanning tree or forest of a graph
/// using Kruskal's algorithm.
///
/// :param PyGraph graph: Undirected graph
/// :param weight_fn: A callable object (function, lambda, etc) which
///     will be passed the edge object and expected to return a ``float``. This
///     tells retworkx/rust how to extract a numerical weight as a ``float``
///     for edge object. Some simple examples are::
///
///         minimum_spanning_edges(graph, weight_fn: lambda x: 1)
///
///     to return a weight of 1 for all edges. Also::
///
///         minimum_spanning_edges(graph, weight_fn: float)
///
///     to cast the edge object as a float as the weight.
/// :param float default_weight: If ``weight_fn`` isn't specified this optional
///     float value will be used for the weight/cost of each edge.
///
/// :returns: The :math:`N - |c|` edges of the Minimum Spanning Tree (or Forest, if :math:`|c| > 1`)
///     where :math:`N` is the number of nodes and :math:`|c|` is the number of connected components of the graph
/// :rtype: WeightedEdgeList
#[pyfunction(weight_fn = "None", default_weight = "1.0")]
#[text_signature = "(graph, weight_fn=None, default_weight=1.0)"]
pub fn minimum_spanning_edges(
    py: Python,
    graph: &graph::PyGraph,
    weight_fn: Option<PyObject>,
    default_weight: f64,
) -> PyResult<WeightedEdgeList> {
    let mut subgraphs = UnionFind::<usize>::new(graph.graph.node_bound());

    let mut edge_list: Vec<(f64, EdgeReference<PyObject>)> =
        Vec::with_capacity(graph.graph.edge_count());
    for edge in graph.edge_references() {
        let weight =
            weight_callable(py, &weight_fn, edge.weight(), default_weight)?;
        if weight.is_nan() {
            return Err(PyValueError::new_err("NaN found as an edge weight"));
        }
        edge_list.push((weight, edge));
    }

    edge_list.par_sort_unstable_by(|a, b| {
        let weight_a = a.0;
        let weight_b = b.0;
        weight_a.partial_cmp(&weight_b).unwrap_or(Ordering::Less)
    });

    let mut answer: Vec<(usize, usize, PyObject)> = Vec::new();
    for float_edge_pair in edge_list.iter() {
        let edge = float_edge_pair.1;
        let u = edge.source().index();
        let v = edge.target().index();
        if subgraphs.union(u, v) {
            let w = edge.weight().clone_ref(py);
            answer.push((u, v, w));
        }
    }

    Ok(WeightedEdgeList { edges: answer })
}

/// Find the minimum spanning tree or forest of a graph
/// using Kruskal's algorithm.
///
/// :param PyGraph graph: Undirected graph
/// :param weight_fn: A callable object (function, lambda, etc) which
///     will be passed the edge object and expected to return a ``float``. This
///     tells retworkx/rust how to extract a numerical weight as a ``float``
///     for edge object. Some simple examples are::
///
///         minimum_spanning_tree(graph, weight_fn: lambda x: 1)
///
///     to return a weight of 1 for all edges. Also::
///
///         minimum_spanning_tree(graph, weight_fn: float)
///
///     to cast the edge object as a float as the weight.
/// :param float default_weight: If ``weight_fn`` isn't specified this optional
///     float value will be used for the weight/cost of each edge.
///
/// :returns: A Minimum Spanning Tree (or Forest, if the graph is not connected).
///
/// :rtype: PyGraph
///
/// .. note::
///
///     The new graph will keep the same node indexes, but edge indexes might differ.
#[pyfunction(weight_fn = "None", default_weight = "1.0")]
#[text_signature = "(graph, weight_fn=None, default_weight=1.0)"]
pub fn minimum_spanning_tree(
    py: Python,
    graph: &graph::PyGraph,
    weight_fn: Option<PyObject>,
    default_weight: f64,
) -> PyResult<graph::PyGraph> {
    let mut spanning_tree = (*graph).clone();
    spanning_tree.graph.clear_edges();

    for edge in minimum_spanning_edges(py, graph, weight_fn, default_weight)?
        .edges
        .iter()
    {
        spanning_tree.add_edge(edge.0, edge.1, edge.2.clone_ref(py))?;
    }

    Ok(spanning_tree)
}

/// Compute the complement of a graph.
///
/// :param PyGraph graph: The graph to be used.
///
/// :returns: The complement of the graph.
/// :rtype: PyGraph
///
/// .. note::
///
///     Parallel edges and self-loops are never created,
///     even if the :attr:`~retworkx.PyGraph.multigraph`
///     attribute is set to ``True``
#[pyfunction]
#[text_signature = "(graph, /)"]
fn graph_complement(
    py: Python,
    graph: &graph::PyGraph,
) -> PyResult<graph::PyGraph> {
    let mut complement_graph = graph.clone(); // keep same node indexes
    complement_graph.graph.clear_edges();

    for node_a in graph.graph.node_indices() {
        let old_neighbors: HashSet<NodeIndex> =
            graph.graph.neighbors(node_a).collect();
        for node_b in graph.graph.node_indices() {
            if node_a != node_b
                && !old_neighbors.contains(&node_b)
                && (!complement_graph.multigraph
                    || !complement_graph
                        .has_edge(node_a.index(), node_b.index()))
            {
                // avoid creating parallel edges in multigraph
                complement_graph.add_edge(
                    node_a.index(),
                    node_b.index(),
                    py.None(),
                )?;
            }
        }
    }
    Ok(complement_graph)
}

/// Compute the complement of a graph.
///
/// :param PyDiGraph graph: The graph to be used.
///
/// :returns: The complement of the graph.
/// :rtype: :class:`~retworkx.PyDiGraph`
///
/// .. note::
///
///     Parallel edges and self-loops are never created,
///     even if the :attr:`~retworkx.PyDiGraph.multigraph`
///     attribute is set to ``True``
#[pyfunction]
#[text_signature = "(graph, /)"]
fn digraph_complement(
    py: Python,
    graph: &digraph::PyDiGraph,
) -> PyResult<digraph::PyDiGraph> {
    let mut complement_graph = graph.clone(); // keep same node indexes
    complement_graph.graph.clear_edges();

    for node_a in graph.graph.node_indices() {
        let old_neighbors: HashSet<NodeIndex> = graph
            .graph
            .neighbors_directed(node_a, petgraph::Direction::Outgoing)
            .collect();
        for node_b in graph.graph.node_indices() {
            if node_a != node_b && !old_neighbors.contains(&node_b) {
                complement_graph.add_edge(
                    node_a.index(),
                    node_b.index(),
                    py.None(),
                )?;
            }
        }
    }

    Ok(complement_graph)
}

#[allow(clippy::too_many_arguments)]
fn _spring_layout<Ty>(
    py: Python,
    graph: &StableGraph<PyObject, PyObject, Ty>,
    pos: Option<HashMap<usize, layout::Point>>,
    fixed: Option<HashSet<usize>>,
    k: Option<f64>,
    repulsive_exponent: Option<i32>,
    adaptive_cooling: Option<bool>,
    num_iter: Option<usize>,
    tol: Option<f64>,
    weight_fn: Option<PyObject>,
    default_weight: f64,
    scale: Option<f64>,
    center: Option<layout::Point>,
    seed: Option<u64>,
) -> PyResult<Pos2DMapping>
where
    Ty: EdgeType,
{
    if fixed.is_some() && pos.is_none() {
        return Err(PyValueError::new_err("`fixed` specified but `pos` not."));
    }

    let mut rng: Pcg64 = match seed {
        Some(seed) => Pcg64::seed_from_u64(seed),
        None => Pcg64::from_entropy(),
    };

    let dist = Uniform::new(0.0, 1.0);

    let pos = pos.unwrap_or_default();
    let mut vpos: Vec<layout::Point> = (0..graph.node_bound())
        .map(|_| [dist.sample(&mut rng), dist.sample(&mut rng)])
        .collect();
    for (n, p) in pos.into_iter() {
        vpos[n] = p;
    }

    let fixed = fixed.unwrap_or_default();
    let k = k.unwrap_or(1.0 / (graph.node_count() as f64).sqrt());
    let f_a = layout::AttractiveForce::new(k);
    let f_r = layout::RepulsiveForce::new(k, repulsive_exponent.unwrap_or(2));

    let num_iter = num_iter.unwrap_or(50);
    let tol = tol.unwrap_or(1e-6);
    let step = 0.1;

    let mut weights: HashMap<(usize, usize), f64> =
        HashMap::with_capacity(2 * graph.edge_count());
    for e in graph.edge_references() {
        let w = weight_callable(py, &weight_fn, e.weight(), default_weight)?;
        let source = e.source().index();
        let target = e.target().index();

        weights.insert((source, target), w);
        weights.insert((target, source), w);
    }

    let pos = match adaptive_cooling {
        Some(false) => {
            let cs = layout::LinearCoolingScheme::new(step, num_iter);
            layout::evolve(
                graph, vpos, fixed, f_a, f_r, cs, num_iter, tol, weights,
                scale, center,
            )
        }
        _ => {
            let cs = layout::AdaptiveCoolingScheme::new(step);
            layout::evolve(
                graph, vpos, fixed, f_a, f_r, cs, num_iter, tol, weights,
                scale, center,
            )
        }
    };

    Ok(Pos2DMapping {
        pos_map: graph
            .node_indices()
            .map(|n| {
                let n = n.index();
                (n, pos[n])
            })
            .collect(),
    })
}

/// Position nodes using Fruchterman-Reingold force-directed algorithm.
///
/// The algorithm simulates a force-directed representation of the network
/// treating edges as springs holding nodes close, while treating nodes
/// as repelling objects, sometimes called an anti-gravity force.
/// Simulation continues until the positions are close to an equilibrium.
///
/// :param PyGraph graph: Graph to be used.
/// :param dict pos:
///     Initial node positions as a dictionary with node ids as keys and values
///     as a coordinate list. If ``None``, then use random initial positions. (``default=None``)
/// :param set fixed: Nodes to keep fixed at initial position.
///     Error raised if fixed specified and ``pos`` is not. (``default=None``)
/// :param float  k:
///     Optimal distance between nodes. If ``None`` the distance is set to
///     :math:`\frac{1}{\sqrt{n}}` where :math:`n` is the number of nodes.  Increase this value
///     to move nodes farther apart. (``default=None``)
/// :param int repulsive_exponent:
///     Repulsive force exponent. (``default=2``)
/// :param bool adaptive_cooling:
///     Use an adaptive cooling scheme. If set to ``False``,
///     a linear cooling scheme is used. (``default=True``)
/// :param int num_iter:
///     Maximum number of iterations. (``default=50``)
/// :param float tol:
///     Threshold for relative error in node position changes.
///     The iteration stops if the error is below this threshold.
///     (``default = 1e-6``)
/// :param weight_fn: An optional weight function for an edge. It will accept
///     a single argument, the edge's weight object and will return a float
///     which will be used to represent the weight of the edge.
/// :param float (default=1) default_weight: If ``weight_fn`` isn't specified
///     this optional float value will be used for the weight/cost of each edge
/// :param float|None scale: Scale factor for positions.
///     Not used unless fixed is None. If scale is ``None``, no re-scaling is
///     performed. (``default=1.0``)
/// :param list center: Coordinate pair around which to center
///     the layout. Not used unless fixed is ``None``. (``default=None``)
/// :param int seed: An optional seed to use for the random number generator
///
/// :returns: A dictionary of positions keyed by node id.
/// :rtype: dict
#[pyfunction]
#[text_signature = "(graph, pos=None, fixed=None, k=None, repulsive_exponent=2, adaptive_cooling=True,
                     num_iter=50, tol=1e-6, weight_fn=None, default_weight=1, scale=1,
                     center=None, seed=None, /)"]
#[allow(clippy::too_many_arguments)]
pub fn graph_spring_layout(
    py: Python,
    graph: &graph::PyGraph,
    pos: Option<HashMap<usize, layout::Point>>,
    fixed: Option<HashSet<usize>>,
    k: Option<f64>,
    repulsive_exponent: Option<i32>,
    adaptive_cooling: Option<bool>,
    num_iter: Option<usize>,
    tol: Option<f64>,
    weight_fn: Option<PyObject>,
    default_weight: f64,
    scale: Option<f64>,
    center: Option<layout::Point>,
    seed: Option<u64>,
) -> PyResult<Pos2DMapping> {
    _spring_layout(
        py,
        &graph.graph,
        pos,
        fixed,
        k,
        repulsive_exponent,
        adaptive_cooling,
        num_iter,
        tol,
        weight_fn,
        default_weight,
        scale,
        center,
        seed,
    )
}

/// Position nodes using Fruchterman-Reingold force-directed algorithm.
///
/// The algorithm simulates a force-directed representation of the network
/// treating edges as springs holding nodes close, while treating nodes
/// as repelling objects, sometimes called an anti-gravity force.
/// Simulation continues until the positions are close to an equilibrium.
///
/// :param PyGraph graph: Graph to be used.
/// :param dict pos:
///     Initial node positions as a dictionary with node ids as keys and values
///     as a coordinate list. If ``None``, then use random initial positions. (``default=None``)
/// :param set fixed: Nodes to keep fixed at initial position.
///     Error raised if fixed specified and ``pos`` is not. (``default=None``)
/// :param float  k:
///     Optimal distance between nodes. If ``None`` the distance is set to
///     :math:`\frac{1}{\sqrt{n}}` where :math:`n` is the number of nodes.  Increase this value
///     to move nodes farther apart. (``default=None``)
/// :param int repulsive_exponent:
///     Repulsive force exponent. (``default=2``)
/// :param bool adaptive_cooling:
///     Use an adaptive cooling scheme. If set to ``False``,
///     a linear cooling scheme is used. (``default=True``)
/// :param int num_iter:
///     Maximum number of iterations. (``default=50``)
/// :param float tol:
///     Threshold for relative error in node position changes.
///     The iteration stops if the error is below this threshold.
///     (``default = 1e-6``)
/// :param weight_fn: An optional weight function for an edge. It will accept
///     a single argument, the edge's weight object and will return a float
///     which will be used to represent the weight of the edge.
/// :param float (default=1) default_weight: If ``weight_fn`` isn't specified
///     this optional float value will be used for the weight/cost of each edge
/// :param float|None scale: Scale factor for positions.
///     Not used unless fixed is None. If scale is ``None``, no re-scaling is
///     performed. (``default=1.0``)
/// :param list center: Coordinate pair around which to center
///     the layout. Not used unless fixed is ``None``. (``default=None``)
/// :param int seed: An optional seed to use for the random number generator
///
/// :returns: A dictionary of positions keyed by node id.
/// :rtype: dict
#[pyfunction]
#[text_signature = "(graph, pos=None, fixed=None, k=None, repulsive_exponent=2, adaptive_cooling=True,
                     num_iter=50, tol=1e-6, weight_fn=None, default_weight=1, scale=1,
                     center=None, seed=None, /)"]
#[allow(clippy::too_many_arguments)]
pub fn digraph_spring_layout(
    py: Python,
    graph: &digraph::PyDiGraph,
    pos: Option<HashMap<usize, layout::Point>>,
    fixed: Option<HashSet<usize>>,
    k: Option<f64>,
    repulsive_exponent: Option<i32>,
    adaptive_cooling: Option<bool>,
    num_iter: Option<usize>,
    tol: Option<f64>,
    weight_fn: Option<PyObject>,
    default_weight: f64,
    scale: Option<f64>,
    center: Option<layout::Point>,
    seed: Option<u64>,
) -> PyResult<Pos2DMapping> {
    _spring_layout(
        py,
        &graph.graph,
        pos,
        fixed,
        k,
        repulsive_exponent,
        adaptive_cooling,
        num_iter,
        tol,
        weight_fn,
        default_weight,
        scale,
        center,
        seed,
    )
}

fn _random_layout<Ty: EdgeType>(
    graph: &StableGraph<PyObject, PyObject, Ty>,
    center: Option<[f64; 2]>,
    seed: Option<u64>,
) -> Pos2DMapping {
    let mut rng: Pcg64 = match seed {
        Some(seed) => Pcg64::seed_from_u64(seed),
        None => Pcg64::from_entropy(),
    };

    Pos2DMapping {
        pos_map: graph
            .node_indices()
            .map(|n| {
                let random_tuple: [f64; 2] = rng.gen();
                match center {
                    Some(center) => (
                        n.index(),
                        [
                            random_tuple[0] + center[0],
                            random_tuple[1] + center[1],
                        ],
                    ),
                    None => (n.index(), random_tuple),
                }
            })
            .collect(),
    }
}

/// Generate a random layout
///
/// :param PyGraph graph: The graph to generate the layout for
/// :param tuple center: An optional center position. This is a 2 tuple of two
///     ``float`` values for the center position
/// :param int seed: An optional seed to set for the random number generator.
///
/// :returns: The random layout of the graph.
/// :rtype: Pos2DMapping
#[pyfunction]
#[text_signature = "(graph, / center=None, seed=None)"]
pub fn graph_random_layout(
    graph: &graph::PyGraph,
    center: Option<[f64; 2]>,
    seed: Option<u64>,
) -> Pos2DMapping {
    _random_layout(&graph.graph, center, seed)
}

/// Generate a random layout
///
/// :param PyDiGraph graph: The graph to generate the layout for
/// :param tuple center: An optional center position. This is a 2 tuple of two
///     ``float`` values for the center position
/// :param int seed: An optional seed to set for the random number generator.
///
/// :returns: The random layout of the graph.
/// :rtype: Pos2DMapping
#[pyfunction]
#[text_signature = "(graph, / center=None, seed=None)"]
pub fn digraph_random_layout(
    graph: &digraph::PyDiGraph,
    center: Option<[f64; 2]>,
    seed: Option<u64>,
) -> Pos2DMapping {
    _random_layout(&graph.graph, center, seed)
}

/// Generate a bipartite layout of the graph
///
/// :param PyGraph graph: The graph to generate the layout for
/// :param set first_nodes: The set of node indexes on the left (or top if
///     horitontal is true)
/// :param bool horizontal: An optional bool specifying the orientation of the
///     layout
/// :param float scale: An optional scaling factor to scale positions
/// :param tuple center: An optional center position. This is a 2 tuple of two
///     ``float`` values for the center position
/// :param float aspect_ratio: An optional number for the ratio of the width to
///     the height of the layout.
///
/// :returns: The bipartite layout of the graph.
/// :rtype: Pos2DMapping
#[pyfunction]
#[text_signature = "(graph, first_nodes, /, horitontal=False, scale=1, 
                     center=None, aspect_ratio=1.33333333333333)"]
pub fn graph_bipartite_layout(
    graph: &graph::PyGraph,
    first_nodes: HashSet<usize>,
    horizontal: Option<bool>,
    scale: Option<f64>,
    center: Option<layout::Point>,
    aspect_ratio: Option<f64>,
) -> Pos2DMapping {
    layout::bipartite_layout(
        &graph.graph,
        first_nodes,
        horizontal,
        scale,
        center,
        aspect_ratio,
    )
}

/// Generate a bipartite layout of the graph
///
/// :param PyDiGraph graph: The graph to generate the layout for
/// :param set first_nodes: The set of node indexes on the left (or top if
///     horizontal is true)
/// :param bool horizontal: An optional bool specifying the orientation of the
///     layout
/// :param float scale: An optional scaling factor to scale positions
/// :param tuple center: An optional center position. This is a 2 tuple of two
///     ``float`` values for the center position
/// :param float aspect_ratio: An optional number for the ratio of the width to
///     the height of the layout.
///
/// :returns: The bipartite layout of the graph.
/// :rtype: Pos2DMapping
#[pyfunction]
#[text_signature = "(graph, first_nodes, /, horitontal=False, scale=1, 
                     center=None, aspect_ratio=1.33333333333333)"]
pub fn digraph_bipartite_layout(
    graph: &digraph::PyDiGraph,
    first_nodes: HashSet<usize>,
    horizontal: Option<bool>,
    scale: Option<f64>,
    center: Option<layout::Point>,
    aspect_ratio: Option<f64>,
) -> Pos2DMapping {
    layout::bipartite_layout(
        &graph.graph,
        first_nodes,
        horizontal,
        scale,
        center,
        aspect_ratio,
    )
}

/// Generate a circular layout of the graph
///
/// :param PyGraph graph: The graph to generate the layout for
/// :param float scale: An optional scaling factor to scale positions
/// :param tuple center: An optional center position. This is a 2 tuple of two
///     ``float`` values for the center position
///
/// :returns: The circular layout of the graph.
/// :rtype: Pos2DMapping
#[pyfunction]
#[text_signature = "(graph, /, scale=1, center=None)"]
pub fn graph_circular_layout(
    graph: &graph::PyGraph,
    scale: Option<f64>,
    center: Option<layout::Point>,
) -> Pos2DMapping {
    layout::circular_layout(&graph.graph, scale, center)
}

/// Generate a circular layout of the graph
///
/// :param PyDiGraph graph: The graph to generate the layout for
/// :param float scale: An optional scaling factor to scale positions
/// :param tuple center: An optional center position. This is a 2 tuple of two
///     ``float`` values for the center position
///
/// :returns: The circular layout of the graph.
/// :rtype: Pos2DMapping
#[pyfunction]
#[text_signature = "(graph, /, scale=1, center=None)"]
pub fn digraph_circular_layout(
    graph: &digraph::PyDiGraph,
    scale: Option<f64>,
    center: Option<layout::Point>,
) -> Pos2DMapping {
    layout::circular_layout(&graph.graph, scale, center)
}

/// Generate a shell layout of the graph
///
/// :param PyGraph graph: The graph to generate the layout for
/// :param list nlist: The list of lists of indexes which represents each shell
/// :param float rotate: Angle (in radians) by which to rotate the starting
///     position of each shell relative to the starting position of the
///     previous shell
/// :param float scale: An optional scaling factor to scale positions
/// :param tuple center: An optional center position. This is a 2 tuple of two
///     ``float`` values for the center position
///
/// :returns: The shell layout of the graph.
/// :rtype: Pos2DMapping
#[pyfunction]
#[text_signature = "(graph, /, nlist=None, rotate=None, scale=1, center=None)"]
pub fn graph_shell_layout(
    graph: &graph::PyGraph,
    nlist: Option<Vec<Vec<usize>>>,
    rotate: Option<f64>,
    scale: Option<f64>,
    center: Option<layout::Point>,
) -> Pos2DMapping {
    layout::shell_layout(&graph.graph, nlist, rotate, scale, center)
}

/// Generate a shell layout of the graph
///
/// :param PyDiGraph graph: The graph to generate the layout for
/// :param list nlist: The list of lists of indexes which represents each shell
/// :param float rotate: Angle by which to rotate the starting position of each shell
///     relative to the starting position of the previous shell (in radians)
/// :param float scale: An optional scaling factor to scale positions
/// :param tuple center: An optional center position. This is a 2 tuple of two
///     ``float`` values for the center position
///
/// :returns: The shell layout of the graph.
/// :rtype: Pos2DMapping
#[pyfunction]
#[text_signature = "(graph, /, nlist=None, rotate=None, scale=1, center=None)"]
pub fn digraph_shell_layout(
    graph: &digraph::PyDiGraph,
    nlist: Option<Vec<Vec<usize>>>,
    rotate: Option<f64>,
    scale: Option<f64>,
    center: Option<layout::Point>,
) -> Pos2DMapping {
    layout::shell_layout(&graph.graph, nlist, rotate, scale, center)
}

/// Generate a spiral layout of the graph
///
/// :param PyGraph graph: The graph to generate the layout for
/// :param float scale: An optional scaling factor to scale positions
/// :param tuple center: An optional center position. This is a 2 tuple of two
///     ``float`` values for the center position
/// :param float resolution: The compactness of the spiral layout returned.
///     Lower values result in more compressed spiral layouts.
/// :param bool equidistant: If true, nodes will be plotted equidistant from
///     each other.
///
/// :returns: The spiral layout of the graph.
/// :rtype: Pos2DMapping
#[pyfunction]
#[text_signature = "(graph, /, scale=1, center=None, resolution=0.35, 
                     equidistant=False)"]
pub fn graph_spiral_layout(
    graph: &graph::PyGraph,
    scale: Option<f64>,
    center: Option<layout::Point>,
    resolution: Option<f64>,
    equidistant: Option<bool>,
) -> Pos2DMapping {
    layout::spiral_layout(&graph.graph, scale, center, resolution, equidistant)
}

/// Generate a spiral layout of the graph
///
/// :param PyDiGraph graph: The graph to generate the layout for
/// :param float scale: An optional scaling factor to scale positions
/// :param tuple center: An optional center position. This is a 2 tuple of two
///     ``float`` values for the center position
/// :param float resolution: The compactness of the spiral layout returned.
///     Lower values result in more compressed spiral layouts.
/// :param bool equidistant: If true, nodes will be plotted equidistant from
///     each other.
///
/// :returns: The spiral layout of the graph.
/// :rtype: Pos2DMapping
#[pyfunction]
#[text_signature = "(graph, /, scale=1, center=None, resolution=0.35, 
                     equidistant=False)"]
pub fn digraph_spiral_layout(
    graph: &digraph::PyDiGraph,
    scale: Option<f64>,
    center: Option<layout::Point>,
    resolution: Option<f64>,
    equidistant: Option<bool>,
) -> Pos2DMapping {
    layout::spiral_layout(&graph.graph, scale, center, resolution, equidistant)
}

fn _num_shortest_paths_unweighted<Ty: EdgeType>(
    graph: &StableGraph<PyObject, PyObject, Ty>,
    source: usize,
) -> PyResult<HashMap<usize, BigUint>> {
    let mut out_map: Vec<BigUint> =
        vec![0.to_biguint().unwrap(); graph.node_bound()];
    let node_index = NodeIndex::new(source);
    if graph.node_weight(node_index).is_none() {
        return Err(PyIndexError::new_err(format!(
            "No node found for index {}",
            source
        )));
    }
    let mut bfs = Bfs::new(&graph, node_index);
    let mut distance: Vec<Option<usize>> = vec![None; graph.node_bound()];
    distance[node_index.index()] = Some(0);
    out_map[source] = 1.to_biguint().unwrap();
    while let Some(current) = bfs.next(graph) {
        let dist_plus_one = distance[current.index()].unwrap_or_default() + 1;
        let count_current = out_map[current.index()].clone();
        for neighbor_index in
            graph.neighbors_directed(current, petgraph::Direction::Outgoing)
        {
            let neighbor: usize = neighbor_index.index();
            if distance[neighbor].is_none() {
                distance[neighbor] = Some(dist_plus_one);
                out_map[neighbor] = count_current.clone();
            } else if distance[neighbor] == Some(dist_plus_one) {
                out_map[neighbor] += &count_current;
            }
        }
    }

    // Do not count paths to source in output
    distance[source] = None;
    out_map[source] = 0.to_biguint().unwrap();

    // Return only nodes that are reachable in the graph
    Ok(out_map
        .into_iter()
        .zip(distance.iter())
        .enumerate()
        .filter_map(|(index, (count, dist))| {
            if dist.is_some() {
                Some((index, count))
            } else {
                None
            }
        })
        .collect())
}

/// Get the number of unweighted shortest paths from a source node
///
/// :param PyDiGraph graph: The graph to find the number of shortest paths on
/// :param int source: The source node to find the shortest paths from
///
/// :returns: A mapping of target node indices to the number of shortest paths
///     from ``source`` to that node. If there is no path from ``source`` to
///     a node in the graph that node will not be preset in the output mapping.
/// :rtype: NodesCountMapping
#[pyfunction]
#[text_signature = "(graph, source, /)"]
pub fn digraph_num_shortest_paths_unweighted(
    graph: &digraph::PyDiGraph,
    source: usize,
) -> PyResult<NodesCountMapping> {
    Ok(NodesCountMapping {
        map: _num_shortest_paths_unweighted(&graph.graph, source)?,
    })
}

/// Get the number of unweighted shortest paths from a source node
///
/// :param PyDiGraph graph: The graph to find the number of shortest paths on
/// :param int source: The source node to find the shortest paths from
///
/// :returns: A mapping of target node indices to the number of shortest paths
///     from ``source`` to that node. If there is no path from ``source`` to
///     a node in the graph that node will not be preset in the output mapping.
/// :rtype: NumPathsMapping
#[pyfunction]
#[text_signature = "(graph, source, /)"]
pub fn graph_num_shortest_paths_unweighted(
    graph: &graph::PyGraph,
    source: usize,
) -> PyResult<NodesCountMapping> {
    Ok(NodesCountMapping {
        map: _num_shortest_paths_unweighted(&graph.graph, source)?,
    })
}

// The provided node is invalid.
create_exception!(retworkx, InvalidNode, PyException);
// Performing this operation would result in trying to add a cycle to a DAG.
create_exception!(retworkx, DAGWouldCycle, PyException);
// There is no edge present between the provided nodes.
create_exception!(retworkx, NoEdgeBetweenNodes, PyException);
// The specified Directed Graph has a cycle and can't be treated as a DAG.
create_exception!(retworkx, DAGHasCycle, PyException);
// No neighbors found matching the provided predicate.
create_exception!(retworkx, NoSuitableNeighbors, PyException);
// Invalid operation on a null graph
create_exception!(retworkx, NullGraph, PyException);
// No path was found between the specified nodes.
create_exception!(retworkx, NoPathFound, PyException);

#[pymodule]
fn retworkx(py: Python<'_>, m: &PyModule) -> PyResult<()> {
    m.add("__version__", env!("CARGO_PKG_VERSION"))?;
    m.add("InvalidNode", py.get_type::<InvalidNode>())?;
    m.add("DAGWouldCycle", py.get_type::<DAGWouldCycle>())?;
    m.add("NoEdgeBetweenNodes", py.get_type::<NoEdgeBetweenNodes>())?;
    m.add("DAGHasCycle", py.get_type::<DAGHasCycle>())?;
    m.add("NoSuitableNeighbors", py.get_type::<NoSuitableNeighbors>())?;
    m.add("NoPathFound", py.get_type::<NoPathFound>())?;
    m.add("NullGraph", py.get_type::<NullGraph>())?;
    m.add_wrapped(wrap_pyfunction!(bfs_successors))?;
    m.add_wrapped(wrap_pyfunction!(dag_longest_path))?;
    m.add_wrapped(wrap_pyfunction!(dag_longest_path_length))?;
    m.add_wrapped(wrap_pyfunction!(number_weakly_connected_components))?;
    m.add_wrapped(wrap_pyfunction!(weakly_connected_components))?;
    m.add_wrapped(wrap_pyfunction!(is_weakly_connected))?;
    m.add_wrapped(wrap_pyfunction!(is_directed_acyclic_graph))?;
    m.add_wrapped(wrap_pyfunction!(digraph_is_isomorphic))?;
    m.add_wrapped(wrap_pyfunction!(graph_is_isomorphic))?;
    m.add_wrapped(wrap_pyfunction!(digraph_is_subgraph_isomorphic))?;
    m.add_wrapped(wrap_pyfunction!(graph_is_subgraph_isomorphic))?;
    m.add_wrapped(wrap_pyfunction!(digraph_union))?;
    m.add_wrapped(wrap_pyfunction!(topological_sort))?;
    m.add_wrapped(wrap_pyfunction!(descendants))?;
    m.add_wrapped(wrap_pyfunction!(ancestors))?;
    m.add_wrapped(wrap_pyfunction!(lexicographical_topological_sort))?;
    m.add_wrapped(wrap_pyfunction!(floyd_warshall))?;
    m.add_wrapped(wrap_pyfunction!(graph_floyd_warshall_numpy))?;
    m.add_wrapped(wrap_pyfunction!(digraph_floyd_warshall_numpy))?;
    m.add_wrapped(wrap_pyfunction!(collect_runs))?;
    m.add_wrapped(wrap_pyfunction!(layers))?;
    m.add_wrapped(wrap_pyfunction!(graph_distance_matrix))?;
    m.add_wrapped(wrap_pyfunction!(digraph_distance_matrix))?;
    m.add_wrapped(wrap_pyfunction!(digraph_adjacency_matrix))?;
    m.add_wrapped(wrap_pyfunction!(graph_adjacency_matrix))?;
    m.add_wrapped(wrap_pyfunction!(graph_all_simple_paths))?;
    m.add_wrapped(wrap_pyfunction!(digraph_all_simple_paths))?;
    m.add_wrapped(wrap_pyfunction!(graph_dijkstra_shortest_paths))?;
    m.add_wrapped(wrap_pyfunction!(digraph_dijkstra_shortest_paths))?;
    m.add_wrapped(wrap_pyfunction!(graph_dijkstra_shortest_path_lengths))?;
    m.add_wrapped(wrap_pyfunction!(digraph_dijkstra_shortest_path_lengths))?;
    m.add_wrapped(wrap_pyfunction!(digraph_all_pairs_dijkstra_path_lengths))?;
    m.add_wrapped(wrap_pyfunction!(digraph_all_pairs_dijkstra_shortest_paths))?;
    m.add_wrapped(wrap_pyfunction!(graph_all_pairs_dijkstra_path_lengths))?;
    m.add_wrapped(wrap_pyfunction!(graph_all_pairs_dijkstra_shortest_paths))?;
    m.add_wrapped(wrap_pyfunction!(graph_astar_shortest_path))?;
    m.add_wrapped(wrap_pyfunction!(digraph_astar_shortest_path))?;
    m.add_wrapped(wrap_pyfunction!(graph_greedy_color))?;
    m.add_wrapped(wrap_pyfunction!(directed_gnp_random_graph))?;
    m.add_wrapped(wrap_pyfunction!(undirected_gnp_random_graph))?;
    m.add_wrapped(wrap_pyfunction!(directed_gnm_random_graph))?;
    m.add_wrapped(wrap_pyfunction!(undirected_gnm_random_graph))?;
    m.add_wrapped(wrap_pyfunction!(random_geometric_graph))?;
    m.add_wrapped(wrap_pyfunction!(cycle_basis))?;
    m.add_wrapped(wrap_pyfunction!(strongly_connected_components))?;
    m.add_wrapped(wrap_pyfunction!(digraph_dfs_edges))?;
    m.add_wrapped(wrap_pyfunction!(graph_dfs_edges))?;
    m.add_wrapped(wrap_pyfunction!(digraph_find_cycle))?;
    m.add_wrapped(wrap_pyfunction!(digraph_k_shortest_path_lengths))?;
    m.add_wrapped(wrap_pyfunction!(graph_k_shortest_path_lengths))?;
    m.add_wrapped(wrap_pyfunction!(is_matching))?;
    m.add_wrapped(wrap_pyfunction!(is_maximal_matching))?;
    m.add_wrapped(wrap_pyfunction!(max_weight_matching))?;
    m.add_wrapped(wrap_pyfunction!(minimum_spanning_edges))?;
    m.add_wrapped(wrap_pyfunction!(minimum_spanning_tree))?;
    m.add_wrapped(wrap_pyfunction!(graph_transitivity))?;
    m.add_wrapped(wrap_pyfunction!(digraph_transitivity))?;
    m.add_wrapped(wrap_pyfunction!(graph_core_number))?;
    m.add_wrapped(wrap_pyfunction!(digraph_core_number))?;
    m.add_wrapped(wrap_pyfunction!(graph_complement))?;
    m.add_wrapped(wrap_pyfunction!(digraph_complement))?;
    m.add_wrapped(wrap_pyfunction!(graph_random_layout))?;
    m.add_wrapped(wrap_pyfunction!(digraph_random_layout))?;
    m.add_wrapped(wrap_pyfunction!(graph_bipartite_layout))?;
    m.add_wrapped(wrap_pyfunction!(digraph_bipartite_layout))?;
    m.add_wrapped(wrap_pyfunction!(graph_circular_layout))?;
    m.add_wrapped(wrap_pyfunction!(digraph_circular_layout))?;
    m.add_wrapped(wrap_pyfunction!(graph_shell_layout))?;
    m.add_wrapped(wrap_pyfunction!(digraph_shell_layout))?;
    m.add_wrapped(wrap_pyfunction!(graph_spiral_layout))?;
    m.add_wrapped(wrap_pyfunction!(digraph_spiral_layout))?;
    m.add_wrapped(wrap_pyfunction!(graph_spring_layout))?;
    m.add_wrapped(wrap_pyfunction!(digraph_spring_layout))?;
    m.add_wrapped(wrap_pyfunction!(digraph_num_shortest_paths_unweighted))?;
    m.add_wrapped(wrap_pyfunction!(graph_num_shortest_paths_unweighted))?;
    m.add_class::<digraph::PyDiGraph>()?;
    m.add_class::<graph::PyGraph>()?;
    m.add_class::<iterators::BFSSuccessors>()?;
    m.add_class::<iterators::NodeIndices>()?;
    m.add_class::<iterators::EdgeIndices>()?;
    m.add_class::<iterators::EdgeList>()?;
    m.add_class::<iterators::EdgeIndexMap>()?;
    m.add_class::<iterators::WeightedEdgeList>()?;
    m.add_class::<iterators::PathMapping>()?;
    m.add_class::<iterators::PathLengthMapping>()?;
    m.add_class::<iterators::Pos2DMapping>()?;
    m.add_class::<iterators::AllPairsPathLengthMapping>()?;
    m.add_class::<iterators::AllPairsPathMapping>()?;
<<<<<<< HEAD
    m.add_class::<iterators::NodesCountMapping>()?;
=======
    m.add_class::<iterators::NodeMap>()?;
>>>>>>> c831e35c
    m.add_wrapped(wrap_pymodule!(generators))?;
    Ok(())
}<|MERGE_RESOLUTION|>--- conflicted
+++ resolved
@@ -4669,11 +4669,8 @@
     m.add_class::<iterators::Pos2DMapping>()?;
     m.add_class::<iterators::AllPairsPathLengthMapping>()?;
     m.add_class::<iterators::AllPairsPathMapping>()?;
-<<<<<<< HEAD
     m.add_class::<iterators::NodesCountMapping>()?;
-=======
     m.add_class::<iterators::NodeMap>()?;
->>>>>>> c831e35c
     m.add_wrapped(wrap_pymodule!(generators))?;
     Ok(())
 }