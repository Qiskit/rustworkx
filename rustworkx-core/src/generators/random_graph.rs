// Licensed under the Apache License, Version 2.0 (the "License"); you may
// not use this file except in compliance with the License. You may obtain
// a copy of the License at
//
//     http://www.apache.org/licenses/LICENSE-2.0
//
// Unless required by applicable law or agreed to in writing, software
// distributed under the License is distributed on an "AS IS" BASIS, WITHOUT
// WARRANTIES OR CONDITIONS OF ANY KIND, either express or implied. See the
// License for the specific language governing permissions and limitations
// under the License.

#![allow(clippy::float_cmp)]

use crate::dictmap::DictMap;
use indexmap::IndexSet;
use std::hash::Hash;

use ndarray::ArrayView2;
use petgraph::data::{Build, Create};
use petgraph::visit::{
    Data, EdgeRef, GraphBase, GraphProp, IntoEdgeReferences, IntoEdgesDirected,
    IntoNodeIdentifiers, NodeCount, NodeIndexable,
};
use petgraph::{Incoming, Outgoing};

use rand::prelude::*;
use rand_distr::{Distribution, Uniform};
use rand_pcg::Pcg64;

use super::InvalidInputError;
<<<<<<< HEAD
use super::star_graph;
=======
use crate::geometry::hyperboloid_hyperbolic_distance;
>>>>>>> 8d2742d6

/// Generates a random regular graph
///
/// A regular graph is one where each node has same number of neighbors. This function takes in
/// number of nodes and degrees as two functions which are used in order to generate a random regular graph.
///
/// This is only defined for undirected graphs, which have no self-directed edges or parallel edges.
///
/// Raises an error if
///
/// This algorithm is based on the implementation of networkx function
/// <https://github.com/networkx/networkx/blob/networkx-2.4/networkx/generators/random_graphs.py>
///
/// A. Steger and N. Wormald,
/// Generating random regular graphs quickly,
/// Probability and Computing 8 (1999), 377-396, 1999.
/// <https://doi.org/10.1017/S0963548399003867>
///
/// Jeong Han Kim and Van H. Vu,
/// Generating random regular graphs,
/// Proceedings of the thirty-fifth ACM symposium on Theory of computing,
/// San Diego, CA, USA, pp 213--222, 2003.
/// <http://portal.acm.org/citation.cfm?id=780542.780576>
///
/// Arguments:
///
/// * `num_nodes` - The number of nodes for creating the random graph.
/// * `degree` - The number of edges connected to each node.
/// * `seed` - An optional seed to use for the random number generator.
/// * `default_node_weight` - A callable that will return the weight to use
///   for newly created nodes.
/// * `default_edge_weight` - A callable that will return the weight object
///   to use for newly created edges.
/// # Example
/// ```rust
/// use rustworkx_core::petgraph;
/// use rustworkx_core::generators::random_regular_graph;
///
/// let g: petgraph::graph::UnGraph<(), ()> = random_regular_graph(
///     4,
///     2,
///     Some(2025),
///     || {()},
///     || {()},
/// ).unwrap();
/// assert_eq!(g.node_count(), 4);
/// assert_eq!(g.edge_count(), 4);
/// ```
pub fn random_regular_graph<G, T, F, H, M>(
    num_nodes: usize,
    degree: usize,
    seed: Option<u64>,
    mut default_node_weight: F,
    mut default_edge_weight: H,
) -> Result<G, InvalidInputError>
where
    G: Build + Create + Data<NodeWeight = T, EdgeWeight = M> + NodeIndexable + GraphProp,
    F: FnMut() -> T,
    H: FnMut() -> M,
    G::NodeId: Eq + Hash + Copy,
{
    if num_nodes == 0 {
        return Err(InvalidInputError {});
    }
    let mut rng: Pcg64 = match seed {
        Some(seed) => Pcg64::seed_from_u64(seed),
        None => Pcg64::from_os_rng(),
    };

    if (num_nodes * degree) % 2 != 0 {
        return Err(InvalidInputError {});
    }

    if degree >= num_nodes {
        return Err(InvalidInputError {});
    }

    let mut graph = G::with_capacity(num_nodes, num_nodes);
    for _ in 0..num_nodes {
        graph.add_node(default_node_weight());
    }

    if degree == 0 {
        return Ok(graph);
    }

    let suitable = |edges: &IndexSet<(G::NodeId, G::NodeId)>,
                    potential_edges: &DictMap<G::NodeId, usize>|
     -> bool {
        if potential_edges.is_empty() {
            return true;
        }
        for (s1, _) in potential_edges.iter() {
            for (s2, _) in potential_edges.iter() {
                if s1 == s2 {
                    break;
                }
                let (u, v) = if graph.to_index(*s1) > graph.to_index(*s2) {
                    (*s2, *s1)
                } else {
                    (*s1, *s2)
                };
                if !edges.contains(&(u, v)) {
                    return true;
                }
            }
        }
        false
    };

    let mut try_creation = || -> Option<IndexSet<(G::NodeId, G::NodeId)>> {
        let mut edges: IndexSet<(G::NodeId, G::NodeId)> = IndexSet::with_capacity(num_nodes);
        let mut stubs: Vec<G::NodeId> = (0..num_nodes)
            .flat_map(|x| std::iter::repeat_n(graph.from_index(x), degree))
            .collect();
        while !stubs.is_empty() {
            let mut potential_edges: DictMap<G::NodeId, usize> = DictMap::default();
            stubs.shuffle(&mut rng);

            let mut i = 0;
            while i + 1 < stubs.len() {
                let s1 = stubs[i];
                let s2 = stubs[i + 1];
                let (u, v) = if graph.to_index(s1) > graph.to_index(s2) {
                    (s2, s1)
                } else {
                    (s1, s2)
                };
                if u != v && !edges.contains(&(u, v)) {
                    edges.insert((u, v));
                } else {
                    *potential_edges.entry(u).or_insert(0) += 1;
                    *potential_edges.entry(v).or_insert(0) += 1;
                }
                i += 2;
            }

            if !suitable(&edges, &potential_edges) {
                return None;
            }
            stubs = Vec::new();
            for (key, value) in potential_edges.iter() {
                for _ in 0..*value {
                    stubs.push(*key);
                }
            }
        }

        Some(edges)
    };

    let edges = loop {
        match try_creation() {
            Some(created_edges) => {
                break created_edges;
            }
            None => continue,
        }
    };
    for (u, v) in edges {
        graph.add_edge(u, v, default_edge_weight());
    }

    Ok(graph)
}

/// Generate a G<sub>np</sub> random graph, also known as an
/// Erdős-Rényi graph or a binomial graph.
///
/// For number of nodes `n` and probability `p`, the G<sub>np</sub>
/// graph algorithm creates `n` nodes, and for all the `n * (n - 1)` possible edges,
/// each edge is created independently with probability `p`.
/// In general, for any probability `p`, the expected number of edges returned
/// is `m = p * n * (n - 1)`. If `p = 0` or `p = 1`, the returned
/// graph is not random and will always be an empty or a complete graph respectively.
/// An empty graph has zero edges and a complete directed graph has `n (n - 1)` edges.
/// The run time is `O(n + m)` where `m` is the expected number of edges mentioned above.
/// When `p = 0`, run time always reduces to `O(n)`, as the lower bound.
/// When `p = 1`, run time always goes to `O(n + n * (n - 1))`, as the upper bound.
///
/// For `0 < p < 1`, the algorithm is based on the implementation of the networkx function
/// ``fast_gnp_random_graph``,
/// <https://github.com/networkx/networkx/blob/networkx-2.4/networkx/generators/random_graphs.py#L49-L120>
///
/// Vladimir Batagelj and Ulrik Brandes,
///    "Efficient generation of large random networks",
///    Phys. Rev. E, 71, 036113, 2005.
///
/// Arguments:
///
/// * `num_nodes` - The number of nodes for creating the random graph.
/// * `probability` - The probability of creating an edge between two nodes as a float.
/// * `seed` - An optional seed to use for the random number generator.
/// * `default_node_weight` - A callable that will return the weight to use
///   for newly created nodes.
/// * `default_edge_weight` - A callable that will return the weight object
///   to use for newly created edges.
///
/// # Example
/// ```rust
/// use rustworkx_core::petgraph;
/// use rustworkx_core::generators::gnp_random_graph;
///
/// let g: petgraph::graph::DiGraph<(), ()> = gnp_random_graph(
///     20,
///     1.0,
///     None,
///     || {()},
///     || {()},
/// ).unwrap();
/// assert_eq!(g.node_count(), 20);
/// assert_eq!(g.edge_count(), 20 * (20 - 1));
/// ```
pub fn gnp_random_graph<G, T, F, H, M>(
    num_nodes: usize,
    probability: f64,
    seed: Option<u64>,
    mut default_node_weight: F,
    mut default_edge_weight: H,
) -> Result<G, InvalidInputError>
where
    G: Build + Create + Data<NodeWeight = T, EdgeWeight = M> + NodeIndexable + GraphProp,
    F: FnMut() -> T,
    H: FnMut() -> M,
    G::NodeId: Eq + Hash,
{
    if num_nodes == 0 {
        return Err(InvalidInputError {});
    }
    let mut rng: Pcg64 = match seed {
        Some(seed) => Pcg64::seed_from_u64(seed),
        None => Pcg64::from_os_rng(),
    };
    let mut graph = G::with_capacity(num_nodes, num_nodes);
    let directed = graph.is_directed();

    for _ in 0..num_nodes {
        graph.add_node(default_node_weight());
    }
    if !(0.0..=1.0).contains(&probability) {
        return Err(InvalidInputError {});
    }

    if probability > 0.0 {
        if (probability - 1.0).abs() < f64::EPSILON {
            for u in 0..num_nodes {
                let start_node = if directed { 0 } else { u + 1 };
                for v in start_node..num_nodes {
                    if !directed || u != v {
                        // exclude self-loops
                        let u_index = graph.from_index(u);
                        let v_index = graph.from_index(v);
                        graph.add_edge(u_index, v_index, default_edge_weight());
                    }
                }
            }
        } else {
            let num_nodes: isize = match num_nodes.try_into() {
                Ok(nodes) => nodes,
                Err(_) => return Err(InvalidInputError {}),
            };
            let lp: f64 = (1.0 - probability).ln();
            let between = Uniform::new(0.0, 1.0).unwrap();

            // For directed, create inward edges to a v
            if directed {
                let mut v: isize = 0;
                let mut w: isize = -1;
                while v < num_nodes {
                    let random: f64 = between.sample(&mut rng);
                    let lr: f64 = (1.0 - random).ln();
                    w = w + 1 + ((lr / lp) as isize);
                    while w >= v && v < num_nodes {
                        w -= v;
                        v += 1;
                    }
                    // Skip self-loops
                    if v == w {
                        w -= v;
                        v += 1;
                    }
                    if v < num_nodes {
                        let v_index = graph.from_index(v as usize);
                        let w_index = graph.from_index(w as usize);
                        graph.add_edge(w_index, v_index, default_edge_weight());
                    }
                }
            }

            // For directed and undirected, create outward edges from a v
            // Nodes in graph are from 0,n-1 (start with v as the second node index).
            let mut v: isize = 1;
            let mut w: isize = -1;
            while v < num_nodes {
                let random: f64 = between.sample(&mut rng);
                let lr: f64 = (1.0 - random).ln();
                w = w + 1 + ((lr / lp) as isize);
                while w >= v && v < num_nodes {
                    w -= v;
                    v += 1;
                }
                if v < num_nodes {
                    let v_index = graph.from_index(v as usize);
                    let w_index = graph.from_index(w as usize);
                    graph.add_edge(v_index, w_index, default_edge_weight());
                }
            }
        }
    }
    Ok(graph)
}

// /// Return a `G_{nm}` directed graph, also known as an
// /// Erdős-Rényi graph.
// ///
// /// Generates a random directed graph out of all the possible graphs with `n` nodes and
// /// `m` edges. The generated graph will not be a multigraph and will not have self loops.
// ///
// /// For `n` nodes, the maximum edges that can be returned is `n (n - 1)`.
// /// Passing `m` higher than that will still return the maximum number of edges.
// /// If `m = 0`, the returned graph will always be empty (no edges).
// /// When a seed is provided, the results are reproducible. Passing a seed when `m = 0`
// /// or `m >= n (n - 1)` has no effect, as the result will always be an empty or a complete graph respectively.
// ///
// /// This algorithm has a time complexity of `O(n + m)`

/// Generate a G<sub>nm</sub> random graph, also known as an
/// Erdős-Rényi graph.
///
/// Generates a random directed graph out of all the possible graphs with `n` nodes and
/// `m` edges. The generated graph will not be a multigraph and will not have self loops.
///
/// For `n` nodes, the maximum edges that can be returned is `n * (n - 1)`.
/// Passing `m` higher than that will still return the maximum number of edges.
/// If `m = 0`, the returned graph will always be empty (no edges).
/// When a seed is provided, the results are reproducible. Passing a seed when `m = 0`
/// or `m >= n * (n - 1)` has no effect, as the result will always be an empty or a
/// complete graph respectively.
///
/// This algorithm has a time complexity of `O(n + m)`
///
/// Arguments:
///
/// * `num_nodes` - The number of nodes to create in the graph.
/// * `num_edges` - The number of edges to create in the graph.
/// * `seed` - An optional seed to use for the random number generator.
/// * `default_node_weight` - A callable that will return the weight to use
///   for newly created nodes.
/// * `default_edge_weight` - A callable that will return the weight object
///   to use for newly created edges.
///
/// # Example
/// ```rust
/// use rustworkx_core::petgraph;
/// use rustworkx_core::generators::gnm_random_graph;
///
/// let g: petgraph::graph::DiGraph<(), ()> = gnm_random_graph(
///     20,
///     12,
///     None,
///     || {()},
///     || {()},
/// ).unwrap();
/// assert_eq!(g.node_count(), 20);
/// assert_eq!(g.edge_count(), 12);
/// ```
pub fn gnm_random_graph<G, T, F, H, M>(
    num_nodes: usize,
    num_edges: usize,
    seed: Option<u64>,
    mut default_node_weight: F,
    mut default_edge_weight: H,
) -> Result<G, InvalidInputError>
where
    G: GraphProp + Build + Create + Data<NodeWeight = T, EdgeWeight = M> + NodeIndexable,
    F: FnMut() -> T,
    H: FnMut() -> M,
    for<'b> &'b G: GraphBase<NodeId = G::NodeId> + IntoEdgeReferences,
    G::NodeId: Eq + Hash,
{
    if num_nodes == 0 {
        return Err(InvalidInputError {});
    }

    fn find_edge<G>(graph: &G, source: usize, target: usize) -> bool
    where
        G: GraphBase + NodeIndexable,
        for<'b> &'b G: GraphBase<NodeId = G::NodeId> + IntoEdgeReferences,
    {
        let mut found = false;
        for edge in graph.edge_references() {
            if graph.to_index(edge.source()) == source && graph.to_index(edge.target()) == target {
                found = true;
                break;
            }
        }
        found
    }

    let mut rng: Pcg64 = match seed {
        Some(seed) => Pcg64::seed_from_u64(seed),
        None => Pcg64::from_os_rng(),
    };
    let mut graph = G::with_capacity(num_nodes, num_edges);
    let directed = graph.is_directed();

    for _ in 0..num_nodes {
        graph.add_node(default_node_weight());
    }
    // if number of edges to be created is >= max,
    // avoid randomly missed trials and directly add edges between every node
    let div_by = if directed { 1 } else { 2 };
    if num_edges >= num_nodes * (num_nodes - 1) / div_by {
        for u in 0..num_nodes {
            let start_node = if directed { 0 } else { u + 1 };
            for v in start_node..num_nodes {
                // avoid self-loops
                if !directed || u != v {
                    let u_index = graph.from_index(u);
                    let v_index = graph.from_index(v);
                    graph.add_edge(u_index, v_index, default_edge_weight());
                }
            }
        }
    } else {
        let mut created_edges: usize = 0;
        let between = Uniform::new(0, num_nodes).unwrap();
        while created_edges < num_edges {
            let u = between.sample(&mut rng);
            let v = between.sample(&mut rng);
            let u_index = graph.from_index(u);
            let v_index = graph.from_index(v);
            // avoid self-loops and multi-graphs
            if u != v && !find_edge(&graph, u, v) {
                graph.add_edge(u_index, v_index, default_edge_weight());
                created_edges += 1;
            }
        }
    }
    Ok(graph)
}

/// Generate a graph from the stochastic block model.
///
/// The stochastic block model is a generalization of the G<sub>np</sub> random graph
/// (see [gnp_random_graph] ). The connection probability of
/// nodes `u` and `v` depends on their block and is given by
/// `probabilities[blocks[u]][blocks[v]]`, where `blocks[u]` is the block membership
/// of vertex `u`. The number of nodes and the number of blocks are inferred from
/// `sizes`.
///
/// Arguments:
///
/// * `sizes` - Number of nodes in each block.
/// * `probabilities` - B x B array that contains the connection probability between
///   nodes of different blocks. Must be symmetric for undirected graphs.
/// * `loops` - Determines whether the graph can have loops or not.
/// * `seed` - An optional seed to use for the random number generator.
/// * `default_node_weight` - A callable that will return the weight to use
///   for newly created nodes.
/// * `default_edge_weight` - A callable that will return the weight object
///   to use for newly created edges.
///
/// # Example
/// ```rust
/// use ndarray::arr2;
/// use rustworkx_core::petgraph;
/// use rustworkx_core::generators::sbm_random_graph;
///
/// let g = sbm_random_graph::<petgraph::graph::DiGraph<(), ()>, (), _, _, ()>(
///     &[1, 2],
///     &ndarray::arr2(&[[0., 1.], [0., 1.]]).view(),
///     true,
///     Some(10),
///     || (),
///     || (),
/// )
/// .unwrap();
/// assert_eq!(g.node_count(), 3);
/// assert_eq!(g.edge_count(), 6);
/// ```
pub fn sbm_random_graph<G, T, F, H, M>(
    sizes: &[usize],
    probabilities: &ndarray::ArrayView2<f64>,
    loops: bool,
    seed: Option<u64>,
    mut default_node_weight: F,
    mut default_edge_weight: H,
) -> Result<G, InvalidInputError>
where
    G: Build + Create + Data<NodeWeight = T, EdgeWeight = M> + NodeIndexable + GraphProp,
    F: FnMut() -> T,
    H: FnMut() -> M,
    G::NodeId: Eq + Hash,
{
    let num_nodes: usize = sizes.iter().sum();
    if num_nodes == 0 {
        return Err(InvalidInputError {});
    }
    let num_communities = sizes.len();
    if probabilities.nrows() != num_communities
        || probabilities.ncols() != num_communities
        || probabilities.iter().any(|&x| !(0. ..=1.).contains(&x))
    {
        return Err(InvalidInputError {});
    }

    let mut graph = G::with_capacity(num_nodes, num_nodes);
    let directed = graph.is_directed();
    if !directed && !symmetric_array(probabilities) {
        return Err(InvalidInputError {});
    }

    for _ in 0..num_nodes {
        graph.add_node(default_node_weight());
    }
    let mut rng: Pcg64 = match seed {
        Some(seed) => Pcg64::seed_from_u64(seed),
        None => Pcg64::from_os_rng(),
    };
    let mut blocks = Vec::new();
    {
        let mut block = 0;
        let mut vertices_left = sizes[0];
        for _ in 0..num_nodes {
            while vertices_left == 0 {
                block += 1;
                vertices_left = sizes[block];
            }
            blocks.push(block);
            vertices_left -= 1;
        }
    }

    let between = Uniform::new(0.0, 1.0).unwrap();
    for v in 0..(if directed || loops {
        num_nodes
    } else {
        num_nodes - 1
    }) {
        for w in ((if directed { 0 } else { v })..num_nodes).filter(|&w| w != v || loops) {
            if &between.sample(&mut rng)
                < probabilities.get((blocks[v], blocks[w])).unwrap_or(&0_f64)
            {
                graph.add_edge(
                    graph.from_index(v),
                    graph.from_index(w),
                    default_edge_weight(),
                );
            }
        }
    }
    Ok(graph)
}

fn symmetric_array<T: std::cmp::PartialEq>(mat: &ArrayView2<T>) -> bool {
    let n = mat.nrows();
    for (i, row) in mat.rows().into_iter().enumerate().take(n - 1) {
        for (j, m_ij) in row.iter().enumerate().skip(i + 1) {
            if m_ij != mat.get((j, i)).unwrap() {
                return false;
            }
        }
    }
    true
}

#[inline]
fn pnorm(x: f64, p: f64) -> f64 {
    if p == 1.0 || p == f64::INFINITY {
        x.abs()
    } else if p == 2.0 {
        x * x
    } else {
        x.abs().powf(p)
    }
}

fn distance(x: &[f64], y: &[f64], p: f64) -> f64 {
    let it = x.iter().zip(y.iter()).map(|(xi, yi)| pnorm(xi - yi, p));

    if p == f64::INFINITY {
        it.fold(-1.0, |max, x| if x > max { x } else { max })
    } else {
        it.sum()
    }
}

/// Generate a random geometric graph in the unit cube of dimensions `dim`.
///
/// The random geometric graph model places `num_nodes` nodes uniformly at
/// random in the unit cube. Two nodes are joined by an edge if the
/// distance between the nodes is at most `radius`.
///
/// Each node has a node attribute ``'pos'`` that stores the
/// position of that node in Euclidean space as provided by the
/// ``pos`` keyword argument or, if ``pos`` was not provided, as
/// generated by this function.
///
/// Arguments
///
/// * `num_nodes` - The number of nodes to create in the graph.
/// * `radius` - Distance threshold value.
/// * `dim` - Dimension of node positions. Default: 2
/// * `pos` - Optional list with node positions as values.
/// * `p` - Which Minkowski distance metric to use.  `p` has to meet the condition
///   ``1 <= p <= infinity``.
///   If this argument is not specified, the L<sup>2</sup> metric
///   (the Euclidean distance metric), `p = 2` is used.
/// * `seed` - An optional seed to use for the random number generator.
/// * `default_edge_weight` - A callable that will return the weight object
///   to use for newly created edges.
///
/// # Example
/// ```rust
/// use rustworkx_core::petgraph;
/// use rustworkx_core::generators::random_geometric_graph;
///
/// let g: petgraph::graph::UnGraph<Vec<f64>, ()> = random_geometric_graph(
///     10,
///     1.42,
///     2,
///     None,
///     2.0,
///     None,
///     || {()},
/// ).unwrap();
/// assert_eq!(g.node_count(), 10);
/// assert_eq!(g.edge_count(), 45);
/// ```
pub fn random_geometric_graph<G, H, M>(
    num_nodes: usize,
    radius: f64,
    dim: usize,
    pos: Option<Vec<Vec<f64>>>,
    p: f64,
    seed: Option<u64>,
    mut default_edge_weight: H,
) -> Result<G, InvalidInputError>
where
    G: GraphBase + Build + Create + Data<NodeWeight = Vec<f64>, EdgeWeight = M> + NodeIndexable,
    H: FnMut() -> M,
    for<'b> &'b G: GraphBase<NodeId = G::NodeId> + IntoEdgeReferences,
    G::NodeId: Eq + Hash,
{
    if num_nodes == 0 {
        return Err(InvalidInputError {});
    }
    let mut rng: Pcg64 = match seed {
        Some(seed) => Pcg64::seed_from_u64(seed),
        None => Pcg64::from_os_rng(),
    };
    let mut graph = G::with_capacity(num_nodes, num_nodes);

    let radius_p = pnorm(radius, p);
    let dist = Uniform::new(0.0, 1.0).unwrap();
    let pos = pos.unwrap_or_else(|| {
        (0..num_nodes)
            .map(|_| (0..dim).map(|_| dist.sample(&mut rng)).collect())
            .collect()
    });
    if num_nodes != pos.len() {
        return Err(InvalidInputError {});
    }
    for pval in pos.iter() {
        graph.add_node(pval.clone());
    }
    for u in 0..(num_nodes - 1) {
        for v in (u + 1)..num_nodes {
            if distance(&pos[u], &pos[v], p) < radius_p {
                graph.add_edge(
                    graph.from_index(u),
                    graph.from_index(v),
                    default_edge_weight(),
                );
            }
        }
    }
    Ok(graph)
}

/// Generate a random Barabási–Albert preferential attachment algorithm
///
/// A graph of `n` nodes is grown by attaching new nodes each with `m`
/// edges that are preferentially attached to existing nodes with high degree.
/// If the graph is directed for the purposes of the extension algorithm all
/// edges are treated as weak (meaning both incoming and outgoing).
///
/// The algorithm implemented in this function is described in:
///
/// A. L. Barabási and R. Albert "Emergence of scaling in random networks",
/// Science 286, pp 509-512, 1999.
///
/// Arguments:
///
/// * `n` - The number of nodes to extend the graph to.
/// * `m` - The number of edges to attach from a new node to existing nodes.
/// * `seed` - An optional seed to use for the random number generator.
/// * `initial_graph` - An optional starting graph to expand, if not specified
///   a star graph of `m` nodes is generated and used. If specified the input
///   graph is mutated by this function and is expected to be moved into this
///   function.
/// * `default_node_weight` - A callable that will return the weight to use
///   for newly created nodes.
/// * `default_edge_weight` - A callable that will return the weight object
///   to use for newly created edges.
///
/// An `InvalidInput` error is returned under the following conditions. If `m < 1`
/// or `m >= n` and if an `initial_graph` is specified and the number of nodes in
/// `initial_graph` is `< m` or `> n`.
///
/// # Example
/// ```rust
/// use rustworkx_core::petgraph;
/// use rustworkx_core::generators::barabasi_albert_graph;
/// use rustworkx_core::generators::star_graph;
///
/// let graph: petgraph::graph::UnGraph<(), ()> = barabasi_albert_graph(
///     20,
///     12,
///     Some(42),
///     None,
///     || {()},
///     || {()},
/// ).unwrap();
/// assert_eq!(graph.node_count(), 20);
/// assert_eq!(graph.edge_count(), 107);
/// ```
pub fn barabasi_albert_graph<G, T, F, H, M>(
    n: usize,
    m: usize,
    seed: Option<u64>,
    initial_graph: Option<G>,
    mut default_node_weight: F,
    mut default_edge_weight: H,
) -> Result<G, InvalidInputError>
where
    G: Data<NodeWeight = T, EdgeWeight = M>
        + NodeIndexable
        + GraphProp
        + NodeCount
        + Build
        + Create,
    for<'b> &'b G: GraphBase<NodeId = G::NodeId> + IntoEdgesDirected + IntoNodeIdentifiers,
    F: FnMut() -> T,
    H: FnMut() -> M,
    G::NodeId: Eq + Hash,
{
    if m < 1 || m >= n {
        return Err(InvalidInputError {});
    }
    let mut rng: Pcg64 = match seed {
        Some(seed) => Pcg64::seed_from_u64(seed),
        None => Pcg64::from_os_rng(),
    };
    let mut graph = match initial_graph {
        Some(initial_graph) => initial_graph,
        None => star_graph(
            Some(m),
            None,
            &mut default_node_weight,
            &mut default_edge_weight,
            false,
            false,
        )?,
    };
    if graph.node_count() < m || graph.node_count() > n {
        return Err(InvalidInputError {});
    }

    let mut repeated_nodes: Vec<G::NodeId> = graph
        .node_identifiers()
        .flat_map(|x| {
            let degree = graph
                .edges_directed(x, Outgoing)
                .chain(graph.edges_directed(x, Incoming))
                .count();
            std::iter::repeat_n(x, degree)
        })
        .collect();
    let mut source = graph.node_count();
    while source < n {
        let source_index = graph.add_node(default_node_weight());
        let mut targets: IndexSet<G::NodeId, foldhash::fast::RandomState> =
            IndexSet::with_capacity_and_hasher(m, foldhash::fast::RandomState::default());
        while targets.len() < m {
            targets.insert(*repeated_nodes.choose(&mut rng).unwrap());
        }
        for target in &targets {
            graph.add_edge(source_index, *target, default_edge_weight());
        }
        repeated_nodes.extend(targets);
        repeated_nodes.extend(vec![source_index; m]);
        source += 1
    }
    Ok(graph)
}

/// Generate a random bipartite graph.
///
/// A bipartite graph is a graph whose nodes can be divided into two disjoint sets,
/// informally called "left nodes" and "right nodes", so that every edge connects
/// some left node and some right node.
///
/// Given a number `n` of left nodes, a number `m` of right nodes, and a probability `p`,
/// the algorithm creates a graph with `n + m` nodes. For all the `n * m` possible edges,
/// each edge is created independently with probability `p`.
///
/// Arguments:
///
/// * `num_l_nodes` - The number of "left" nodes in the random bipartite graph.
/// * `num_r_nodes` - The number of "right" nodes in the random bipartite graph.
/// * `probability` - The probability of creating an edge between two nodes as a float.
/// * `seed` - An optional seed to use for the random number generator.
/// * `default_node_weight` - A callable that will return the weight to use
///   for newly created nodes.
/// * `default_edge_weight` - A callable that will return the weight object
///   to use for newly created edges.
///
/// # Example
/// ```rust
/// use rustworkx_core::petgraph;
/// use rustworkx_core::generators::random_bipartite_graph;
///
/// let g: petgraph::graph::DiGraph<(), ()> = random_bipartite_graph(
///     20,
///     20,
///     1.0,
///     None,
///     || {()},
///     || {()},
/// ).unwrap();
/// assert_eq!(g.node_count(), 20 + 20);
/// assert_eq!(g.edge_count(), 20 * 20);
/// ```
pub fn random_bipartite_graph<G, T, F, H, M>(
    num_l_nodes: usize,
    num_r_nodes: usize,
    probability: f64,
    seed: Option<u64>,
    mut default_node_weight: F,
    mut default_edge_weight: H,
) -> Result<G, InvalidInputError>
where
    G: Build + Create + Data<NodeWeight = T, EdgeWeight = M> + NodeIndexable + GraphProp,
    F: FnMut() -> T,
    H: FnMut() -> M,
    G::NodeId: Eq + Hash,
{
    if num_l_nodes == 0 && num_r_nodes == 0 {
        return Err(InvalidInputError {});
    }
    if !(0.0..=1.0).contains(&probability) {
        return Err(InvalidInputError {});
    }

    let mut rng: Pcg64 = match seed {
        Some(seed) => Pcg64::seed_from_u64(seed),
        None => Pcg64::from_os_rng(),
    };
    let mut graph = G::with_capacity(num_l_nodes + num_r_nodes, num_l_nodes + num_r_nodes);

    for _ in 0..num_l_nodes + num_r_nodes {
        graph.add_node(default_node_weight());
    }

    let between = Uniform::new(0.0, 1.0).unwrap();
    for v in 0..num_l_nodes {
        for w in 0..num_r_nodes {
            let random: f64 = between.sample(&mut rng);
            if random < probability {
                graph.add_edge(
                    graph.from_index(v),
                    graph.from_index(num_l_nodes + w),
                    default_edge_weight(),
                );
            }
        }
    }
    Ok(graph)
}

/// Generate a hyperbolic random undirected graph (also called hyperbolic geometric graph).
///
/// The hyperbolic random graph model connects pairs of nodes with a probability
/// that decreases as their hyperbolic distance increases.
///
/// The number of nodes and the dimension are inferred from the coordinates `pos` of the
/// hyperboloid model. The "time" coordinates are inferred from the others, meaning that
/// at least 2 coordinates must be provided per node. If `beta` is `None`, all pairs of
/// nodes with a distance smaller than ``r`` are connected.
///
/// Arguments:
///
/// * `pos` - Hyperboloid model coordinates of the nodes `[p_1, p_2, ...]` where `p_i` is the
///   position of node i. The "time" coordinates are inferred.
/// * `beta` - Sigmoid sharpness (nonnegative) of the connection probability.
/// * `r` - Distance at which the connection probability is 0.5 for the probabilistic model.
///   Threshold when `beta` is `None`.
/// * `seed` - An optional seed to use for the random number generator.
/// * `default_node_weight` - A callable that will return the weight to use
///   for newly created nodes.
/// * `default_edge_weight` - A callable that will return the weight object
///   to use for newly created edges.
///
/// # Example
/// ```rust
/// use rustworkx_core::petgraph;
/// use rustworkx_core::generators::hyperbolic_random_graph;
///
/// let g: petgraph::graph::UnGraph<(), ()> = hyperbolic_random_graph(
///     &[vec![3_f64.sinh(), 0.],
///       vec![-0.5_f64.sinh(), 0.],
///       vec![-1_f64.sinh(), 0.]],
///     2.,
///     None,
///     None,
///     || {()},
///     || {()},
/// ).unwrap();
/// assert_eq!(g.node_count(), 3);
/// assert_eq!(g.edge_count(), 1);
/// ```
pub fn hyperbolic_random_graph<G, T, F, H, M>(
    pos: &[Vec<f64>],
    r: f64,
    beta: Option<f64>,
    seed: Option<u64>,
    mut default_node_weight: F,
    mut default_edge_weight: H,
) -> Result<G, InvalidInputError>
where
    G: Build + Create + Data<NodeWeight = T, EdgeWeight = M> + NodeIndexable + GraphProp,
    F: FnMut() -> T,
    H: FnMut() -> M,
    G::NodeId: Eq + Hash,
{
    let num_nodes = pos.len();
    if num_nodes == 0 {
        return Err(InvalidInputError {});
    }
    if pos
        .iter()
        .any(|xs| xs.iter().any(|x| x.is_nan() || x.is_infinite()))
    {
        return Err(InvalidInputError {});
    }
    let dim = pos[0].len();
    if dim < 2 || pos.iter().any(|x| x.len() != dim) {
        return Err(InvalidInputError {});
    }
    if beta.is_some_and(|b| b < 0. || b.is_nan()) {
        return Err(InvalidInputError {});
    }
    if r < 0. || r.is_nan() {
        return Err(InvalidInputError {});
    }

    let mut rng: Pcg64 = match seed {
        Some(seed) => Pcg64::seed_from_u64(seed),
        None => Pcg64::from_os_rng(),
    };
    let mut graph = G::with_capacity(num_nodes, num_nodes);
    if graph.is_directed() {
        return Err(InvalidInputError {});
    }

    for _ in 0..num_nodes {
        graph.add_node(default_node_weight());
    }

    let between = Uniform::new(0.0, 1.0).unwrap();
    for (v, p1) in pos.iter().enumerate().take(num_nodes - 1) {
        for (w, p2) in pos.iter().enumerate().skip(v + 1) {
            let dist = hyperboloid_hyperbolic_distance(p1, p2).unwrap();
            let is_edge = match beta {
                Some(b) => {
                    let prob_inverse = (b / 2. * (dist - r)).exp() + 1.;
                    let u: f64 = between.sample(&mut rng);
                    prob_inverse * u < 1.
                }
                None => dist < r,
            };
            if is_edge {
                graph.add_edge(
                    graph.from_index(v),
                    graph.from_index(w),
                    default_edge_weight(),
                );
            }
        }
    }
    Ok(graph)
}

<<<<<<< HEAD
#[inline]
fn hyperbolic_distance(x: &[f64], y: &[f64]) -> f64 {
    let mut sum_squared_x = 0.;
    let mut sum_squared_y = 0.;
    let mut inner_product = 0.;
    for (x_i, y_i) in x.iter().zip(y.iter()) {
        if x_i.is_infinite() || y_i.is_infinite() || x_i.is_nan() || y_i.is_nan() {
            return f64::NAN;
        }
        sum_squared_x = x_i.mul_add(*x_i, sum_squared_x);
        sum_squared_y = y_i.mul_add(*y_i, sum_squared_y);
        inner_product = x_i.mul_add(*y_i, inner_product);
    }
    let arg = (1. + sum_squared_x).sqrt() * (1. + sum_squared_y).sqrt() - inner_product;
    if arg < 1. { 0. } else { arg.acosh() }
}

=======
>>>>>>> 8d2742d6
#[cfg(test)]
mod tests {
    use crate::generators::InvalidInputError;
    use crate::generators::{
        barabasi_albert_graph, gnm_random_graph, gnp_random_graph, hyperbolic_random_graph,
        path_graph, random_bipartite_graph, random_geometric_graph, random_regular_graph,
        sbm_random_graph,
    };
    use crate::petgraph;

    // Test gnp_random_graph
    #[test]
    fn test_gnp_random_graph_directed() {
        let g: petgraph::graph::DiGraph<(), ()> =
            gnp_random_graph(20, 0.5, Some(10), || (), || ()).unwrap();
        assert_eq!(g.node_count(), 20);
        assert_eq!(g.edge_count(), 189);
    }

    #[test]
    fn test_random_regular_graph() {
        let g: petgraph::graph::UnGraph<(), ()> =
            random_regular_graph(4, 2, Some(10), || (), || ()).unwrap();
        assert_eq!(g.node_count(), 4);
        assert_eq!(g.edge_count(), 4);
        for node in g.node_indices() {
            assert_eq!(g.edges(node).count(), 2)
        }
    }

    #[test]
    fn test_gnp_random_graph_directed_empty() {
        let g: petgraph::graph::DiGraph<(), ()> =
            gnp_random_graph(20, 0.0, None, || (), || ()).unwrap();
        assert_eq!(g.node_count(), 20);
        assert_eq!(g.edge_count(), 0);
    }

    #[test]
    fn test_gnp_random_graph_directed_complete() {
        let g: petgraph::graph::DiGraph<(), ()> =
            gnp_random_graph(20, 1.0, None, || (), || ()).unwrap();
        assert_eq!(g.node_count(), 20);
        assert_eq!(g.edge_count(), 20 * (20 - 1));
    }

    #[test]
    fn test_gnp_random_graph_undirected() {
        let g: petgraph::graph::UnGraph<(), ()> =
            gnp_random_graph(20, 0.5, Some(10), || (), || ()).unwrap();
        assert_eq!(g.node_count(), 20);
        assert_eq!(g.edge_count(), 105);
    }

    #[test]
    fn test_gnp_random_graph_undirected_empty() {
        let g: petgraph::graph::UnGraph<(), ()> =
            gnp_random_graph(20, 0.0, None, || (), || ()).unwrap();
        assert_eq!(g.node_count(), 20);
        assert_eq!(g.edge_count(), 0);
    }

    #[test]
    fn test_gnp_random_graph_undirected_complete() {
        let g: petgraph::graph::UnGraph<(), ()> =
            gnp_random_graph(20, 1.0, None, || (), || ()).unwrap();
        assert_eq!(g.node_count(), 20);
        assert_eq!(g.edge_count(), 20 * (20 - 1) / 2);
    }

    #[test]
    fn test_gnp_random_graph_error() {
        match gnp_random_graph::<petgraph::graph::DiGraph<(), ()>, (), _, _, ()>(
            0,
            3.0,
            None,
            || (),
            || (),
        ) {
            Ok(_) => panic!("Returned a non-error"),
            Err(e) => assert_eq!(e, InvalidInputError),
        };
    }

    // Test gnm_random_graph

    #[test]
    fn test_gnm_random_graph_directed() {
        let g: petgraph::graph::DiGraph<(), ()> =
            gnm_random_graph(20, 100, None, || (), || ()).unwrap();
        assert_eq!(g.node_count(), 20);
        assert_eq!(g.edge_count(), 100);
    }

    #[test]
    fn test_gnm_random_graph_directed_empty() {
        let g: petgraph::graph::DiGraph<(), ()> =
            gnm_random_graph(20, 0, None, || (), || ()).unwrap();
        assert_eq!(g.node_count(), 20);
        assert_eq!(g.edge_count(), 0);
    }

    #[test]
    fn test_gnm_random_graph_directed_complete() {
        let g: petgraph::graph::DiGraph<(), ()> =
            gnm_random_graph(20, 20 * (20 - 1), None, || (), || ()).unwrap();
        assert_eq!(g.node_count(), 20);
        assert_eq!(g.edge_count(), 20 * (20 - 1));
    }

    #[test]
    fn test_gnm_random_graph_directed_max_edges() {
        let n = 20;
        let max_m = n * (n - 1);
        let g: petgraph::graph::DiGraph<(), ()> =
            gnm_random_graph(n, max_m, None, || (), || ()).unwrap();
        assert_eq!(g.node_count(), n);
        assert_eq!(g.edge_count(), max_m);
        // passing the max edges for the passed number of nodes
        let g: petgraph::graph::DiGraph<(), ()> =
            gnm_random_graph(n, max_m + 1, None, || (), || ()).unwrap();
        assert_eq!(g.node_count(), n);
        assert_eq!(g.edge_count(), max_m);
        // passing a seed when passing max edges has no effect
        let g: petgraph::graph::DiGraph<(), ()> =
            gnm_random_graph(n, max_m, Some(55), || (), || ()).unwrap();
        assert_eq!(g.node_count(), n);
        assert_eq!(g.edge_count(), max_m);
    }

    #[test]
    fn test_gnm_random_graph_error() {
        match gnm_random_graph::<petgraph::graph::DiGraph<(), ()>, (), _, _, ()>(
            0,
            0,
            None,
            || (),
            || (),
        ) {
            Ok(_) => panic!("Returned a non-error"),
            Err(e) => assert_eq!(e, InvalidInputError),
        };
    }

    // Test sbm_random_graph
    #[test]
    fn test_sbm_directed_complete_blocks_loops() {
        let g = sbm_random_graph::<petgraph::graph::DiGraph<(), ()>, (), _, _, ()>(
            &[1, 2],
            &ndarray::arr2(&[[0., 1.], [0., 1.]]).view(),
            true,
            Some(10),
            || (),
            || (),
        )
        .unwrap();
        assert_eq!(g.node_count(), 3);
        assert_eq!(g.edge_count(), 6);
        for (u, v) in [(1, 1), (1, 2), (2, 1), (2, 2), (0, 1), (0, 2)] {
            assert!(g.contains_edge(u.into(), v.into()));
        }
        assert!(!g.contains_edge(1.into(), 0.into()));
        assert!(!g.contains_edge(2.into(), 0.into()));
    }

    #[test]
    fn test_sbm_undirected_complete_blocks_loops() {
        let g = sbm_random_graph::<petgraph::graph::UnGraph<(), ()>, (), _, _, ()>(
            &[1, 2],
            &ndarray::arr2(&[[0., 1.], [1., 1.]]).view(),
            true,
            Some(10),
            || (),
            || (),
        )
        .unwrap();
        assert_eq!(g.node_count(), 3);
        assert_eq!(g.edge_count(), 5);
        for (u, v) in [(1, 1), (1, 2), (2, 2), (0, 1), (0, 2)] {
            assert!(g.contains_edge(u.into(), v.into()));
        }
        assert!(!g.contains_edge(0.into(), 0.into()));
    }

    #[test]
    fn test_sbm_directed_complete_blocks_noloops() {
        let g = sbm_random_graph::<petgraph::graph::DiGraph<(), ()>, (), _, _, ()>(
            &[1, 2],
            &ndarray::arr2(&[[0., 1.], [0., 1.]]).view(),
            false,
            Some(10),
            || (),
            || (),
        )
        .unwrap();
        assert_eq!(g.node_count(), 3);
        assert_eq!(g.edge_count(), 4);
        for (u, v) in [(1, 2), (2, 1), (0, 1), (0, 2)] {
            assert!(g.contains_edge(u.into(), v.into()));
        }
        assert!(!g.contains_edge(1.into(), 0.into()));
        assert!(!g.contains_edge(2.into(), 0.into()));
        for u in 0..2 {
            assert!(!g.contains_edge(u.into(), u.into()));
        }
    }

    #[test]
    fn test_sbm_undirected_complete_blocks_noloops() {
        let g = sbm_random_graph::<petgraph::graph::UnGraph<(), ()>, (), _, _, ()>(
            &[1, 2],
            &ndarray::arr2(&[[0., 1.], [1., 1.]]).view(),
            false,
            Some(10),
            || (),
            || (),
        )
        .unwrap();
        assert_eq!(g.node_count(), 3);
        assert_eq!(g.edge_count(), 3);
        for (u, v) in [(1, 2), (0, 1), (0, 2)] {
            assert!(g.contains_edge(u.into(), v.into()));
        }
        for u in 0..2 {
            assert!(!g.contains_edge(u.into(), u.into()));
        }
    }

    #[test]
    fn test_sbm_bad_array_rows_error() {
        match sbm_random_graph::<petgraph::graph::DiGraph<(), ()>, (), _, _, ()>(
            &[1, 2],
            &ndarray::arr2(&[[0., 1.], [1., 1.], [1., 1.]]).view(),
            true,
            Some(10),
            || (),
            || (),
        ) {
            Ok(_) => panic!("Returned a non-error"),
            Err(e) => assert_eq!(e, InvalidInputError),
        };
    }
    #[test]

    fn test_sbm_bad_array_cols_error() {
        match sbm_random_graph::<petgraph::graph::DiGraph<(), ()>, (), _, _, ()>(
            &[1, 2],
            &ndarray::arr2(&[[0., 1., 1.], [1., 1., 1.]]).view(),
            true,
            Some(10),
            || (),
            || (),
        ) {
            Ok(_) => panic!("Returned a non-error"),
            Err(e) => assert_eq!(e, InvalidInputError),
        };
    }

    #[test]
    fn test_sbm_asymmetric_array_error() {
        match sbm_random_graph::<petgraph::graph::UnGraph<(), ()>, (), _, _, ()>(
            &[1, 2],
            &ndarray::arr2(&[[0., 1.], [0., 1.]]).view(),
            true,
            Some(10),
            || (),
            || (),
        ) {
            Ok(_) => panic!("Returned a non-error"),
            Err(e) => assert_eq!(e, InvalidInputError),
        };
    }

    #[test]
    fn test_sbm_invalid_probability_error() {
        match sbm_random_graph::<petgraph::graph::UnGraph<(), ()>, (), _, _, ()>(
            &[1, 2],
            &ndarray::arr2(&[[0., 1.], [0., -1.]]).view(),
            true,
            Some(10),
            || (),
            || (),
        ) {
            Ok(_) => panic!("Returned a non-error"),
            Err(e) => assert_eq!(e, InvalidInputError),
        };
    }

    #[test]
    fn test_sbm_empty_error() {
        match sbm_random_graph::<petgraph::graph::DiGraph<(), ()>, (), _, _, ()>(
            &[],
            &ndarray::arr2(&[[]]).view(),
            true,
            Some(10),
            || (),
            || (),
        ) {
            Ok(_) => panic!("Returned a non-error"),
            Err(e) => assert_eq!(e, InvalidInputError),
        };
    }

    // Test random_geometric_graph

    #[test]
    fn test_random_geometric_empty() {
        let g: petgraph::graph::UnGraph<Vec<f64>, ()> =
            random_geometric_graph(20, 0.0, 2, None, 2.0, None, || ()).unwrap();
        assert_eq!(g.node_count(), 20);
        assert_eq!(g.edge_count(), 0);
    }

    #[test]
    fn test_random_geometric_complete() {
        let g: petgraph::graph::UnGraph<Vec<f64>, ()> =
            random_geometric_graph(10, 1.42, 2, None, 2.0, None, || ()).unwrap();
        assert_eq!(g.node_count(), 10);
        assert_eq!(g.edge_count(), 45);
    }

    #[test]
    fn test_random_geometric_bad_num_nodes() {
        match random_geometric_graph::<petgraph::graph::UnGraph<Vec<f64>, ()>, _, ()>(
            0,
            1.0,
            2,
            None,
            2.0,
            None,
            || (),
        ) {
            Ok(_) => panic!("Returned a non-error"),
            Err(e) => assert_eq!(e, InvalidInputError),
        };
    }

    #[test]
    fn test_random_geometric_bad_pos() {
        match random_geometric_graph::<petgraph::graph::UnGraph<Vec<f64>, ()>, _, ()>(
            3,
            0.15,
            3,
            Some(vec![vec![0.5, 0.5]]),
            2.0,
            None,
            || (),
        ) {
            Ok(_) => panic!("Returned a non-error"),
            Err(e) => assert_eq!(e, InvalidInputError),
        };
    }

    #[test]
    fn test_barabasi_albert_graph_seeding() {
        use petgraph::visit::EdgeRef;
        let g1: petgraph::graph::UnGraph<(), ()> =
            barabasi_albert_graph(7, 2, Some(42), None, || (), || ()).unwrap();
        let g2: petgraph::graph::UnGraph<(), ()> =
            barabasi_albert_graph(7, 2, Some(42), None, || (), || ()).unwrap();
        // Same seeds should yield the same graph
        let edges1: std::collections::BTreeSet<_> = g1
            .edge_references()
            .map(|e| (e.source(), e.target()))
            .collect();
        let edges2: std::collections::BTreeSet<_> = g2
            .edge_references()
            .map(|e| (e.source(), e.target()))
            .collect();
        for (e1, e2) in edges1.iter().zip(edges2.iter()) {
            assert_eq!(e1, e2);
        }
    }

    #[test]
    fn test_barabasi_albert_graph_starting_graph() {
        let starting_graph: petgraph::graph::UnGraph<(), ()> =
            path_graph(Some(40), None, || (), || (), false).unwrap();
        let graph =
            barabasi_albert_graph(500, 40, None, Some(starting_graph), || (), || ()).unwrap();
        assert_eq!(graph.node_count(), 500);
        assert_eq!(graph.edge_count(), 18439);
    }

    #[test]
    fn test_barabasi_albert_graph_invalid_starting_size() {
        match barabasi_albert_graph(
            5,
            40,
            None,
            None::<petgraph::graph::UnGraph<(), ()>>,
            || (),
            || (),
        ) {
            Ok(_) => panic!("Returned a non-error"),
            Err(e) => assert_eq!(e, InvalidInputError),
        }
    }

    #[test]
    fn test_barabasi_albert_graph_invalid_equal_starting_size() {
        match barabasi_albert_graph(
            5,
            5,
            None,
            None::<petgraph::graph::UnGraph<(), ()>>,
            || (),
            || (),
        ) {
            Ok(_) => panic!("Returned a non-error"),
            Err(e) => assert_eq!(e, InvalidInputError),
        }
    }

    #[test]
    fn test_barabasi_albert_graph_invalid_starting_graph() {
        let starting_graph: petgraph::graph::UnGraph<(), ()> =
            path_graph(Some(4), None, || (), || (), false).unwrap();
        match barabasi_albert_graph(500, 40, None, Some(starting_graph), || (), || ()) {
            Ok(_) => panic!("Returned a non-error"),
            Err(e) => assert_eq!(e, InvalidInputError),
        }
    }

    // Test random_bipartite_graph

    #[test]
    fn test_random_bipartite_graph_directed() {
        let g: petgraph::graph::DiGraph<(), ()> =
            random_bipartite_graph(10, 10, 0.5, Some(10), || (), || ()).unwrap();
        assert_eq!(g.node_count(), 20);
        assert_eq!(g.edge_count(), 57);
    }

    #[test]
    fn test_random_bipartite_graph_directed_empty() {
        let g: petgraph::graph::DiGraph<(), ()> =
            random_bipartite_graph(5, 10, 0.0, None, || (), || ()).unwrap();
        assert_eq!(g.node_count(), 15);
        assert_eq!(g.edge_count(), 0);
    }

    #[test]
    fn test_random_bipartite_graph_directed_complete() {
        let g: petgraph::graph::DiGraph<(), ()> =
            random_bipartite_graph(10, 5, 1.0, None, || (), || ()).unwrap();
        assert_eq!(g.node_count(), 15);
        assert_eq!(g.edge_count(), 10 * 5);
    }

    #[test]
    fn test_random_bipartite_graph_undirected() {
        let g: petgraph::graph::UnGraph<(), ()> =
            random_bipartite_graph(10, 10, 0.5, Some(10), || (), || ()).unwrap();
        assert_eq!(g.node_count(), 20);
        assert_eq!(g.edge_count(), 57);
    }

    #[test]
    fn test_random_bipartite_graph_undirected_empty() {
        let g: petgraph::graph::UnGraph<(), ()> =
            random_bipartite_graph(5, 10, 0.0, None, || (), || ()).unwrap();
        assert_eq!(g.node_count(), 15);
        assert_eq!(g.edge_count(), 0);
    }

    #[test]
    fn test_random_bipartite_graph_undirected_complete() {
        let g: petgraph::graph::UnGraph<(), ()> =
            random_bipartite_graph(10, 5, 1.0, None, || (), || ()).unwrap();
        assert_eq!(g.node_count(), 15);
        assert_eq!(g.edge_count(), 10 * 5);
    }

    #[test]
    fn test_random_bipartite_graph_error() {
        match random_bipartite_graph::<petgraph::graph::DiGraph<(), ()>, (), _, _, ()>(
            0,
            0,
            3.0,
            None,
            || (),
            || (),
        ) {
            Ok(_) => panic!("Returned a non-error"),
            Err(e) => assert_eq!(e, InvalidInputError),
        };
    }

    // Test hyperbolic_random_graph
    //
    // Hyperboloid (H^2) "polar" coordinates (r, theta) are transformed to "cartesian"
    // coordinates using
    // z = cosh(r)
    // x = sinh(r)cos(theta)
    // y = sinh(r)sin(theta)

    #[test]
    fn test_hyperbolic_random_graph_seeded() {
        let g = hyperbolic_random_graph::<petgraph::graph::UnGraph<(), ()>, _, _, _, _>(
            &[
                vec![3_f64.sinh(), 0.],
                vec![-0.5_f64.sinh(), 0.],
                vec![0.5_f64.sinh(), 0.],
                vec![0., 0.],
            ],
            0.75,
            Some(10000.),
            Some(10),
            || (),
            || (),
        )
        .unwrap();
        assert_eq!(g.node_count(), 4);
        assert_eq!(g.edge_count(), 2);
    }

    #[test]
    fn test_hyperbolic_random_graph_threshold() {
        let g = hyperbolic_random_graph::<petgraph::graph::UnGraph<(), ()>, _, _, _, _>(
            &[
                vec![3_f64.sinh(), 0.],
                vec![-0.5_f64.sinh(), 0.],
                vec![-1_f64.sinh(), 0.],
            ],
            1.,
            None,
            None,
            || (),
            || (),
        )
        .unwrap();
        assert_eq!(g.node_count(), 3);
        assert_eq!(g.edge_count(), 1);
    }

    #[test]
    fn test_hyperbolic_random_graph_invalid_dim_error() {
        match hyperbolic_random_graph::<petgraph::graph::UnGraph<(), ()>, _, _, _, _>(
            &[vec![0.]],
            1.,
            None,
            None,
            || (),
            || (),
        ) {
            Ok(_) => panic!("Returned a non-error"),
            Err(e) => assert_eq!(e, InvalidInputError),
        }
    }

    #[test]
    fn test_hyperbolic_random_graph_neg_r_error() {
        match hyperbolic_random_graph::<petgraph::graph::UnGraph<(), ()>, _, _, _, _>(
            &[vec![0., 0.], vec![0., 0.]],
            -1.,
            None,
            None,
            || (),
            || (),
        ) {
            Ok(_) => panic!("Returned a non-error"),
            Err(e) => assert_eq!(e, InvalidInputError),
        }
    }

    #[test]
    fn test_hyperbolic_random_graph_neg_beta_error() {
        match hyperbolic_random_graph::<petgraph::graph::UnGraph<(), ()>, _, _, _, _>(
            &[vec![0., 0.], vec![0., 0.]],
            1.,
            Some(-1.),
            None,
            || (),
            || (),
        ) {
            Ok(_) => panic!("Returned a non-error"),
            Err(e) => assert_eq!(e, InvalidInputError),
        }
    }

    #[test]
    fn test_hyperbolic_random_graph_diff_dims_error() {
        match hyperbolic_random_graph::<petgraph::graph::UnGraph<(), ()>, _, _, _, _>(
            &[vec![0., 0.], vec![0., 0., 0.]],
            1.,
            None,
            None,
            || (),
            || (),
        ) {
            Ok(_) => panic!("Returned a non-error"),
            Err(e) => assert_eq!(e, InvalidInputError),
        }
    }

    #[test]
    fn test_hyperbolic_random_graph_empty_error() {
        match hyperbolic_random_graph::<petgraph::graph::UnGraph<(), ()>, _, _, _, _>(
            &[],
            1.,
            None,
            None,
            || (),
            || (),
        ) {
            Ok(_) => panic!("Returned a non-error"),
            Err(e) => assert_eq!(e, InvalidInputError),
        }
    }

    #[test]
    fn test_hyperbolic_random_graph_directed_error() {
        match hyperbolic_random_graph::<petgraph::graph::DiGraph<(), ()>, _, _, _, _>(
            &[vec![0., 0.], vec![0., 0.]],
            1.,
            None,
            None,
            || (),
            || (),
        ) {
            Ok(_) => panic!("Returned a non-error"),
            Err(e) => assert_eq!(e, InvalidInputError),
        }
    }
}<|MERGE_RESOLUTION|>--- conflicted
+++ resolved
@@ -29,11 +29,8 @@
 use rand_pcg::Pcg64;
 
 use super::InvalidInputError;
-<<<<<<< HEAD
 use super::star_graph;
-=======
 use crate::geometry::hyperboloid_hyperbolic_distance;
->>>>>>> 8d2742d6
 
 /// Generates a random regular graph
 ///
@@ -1029,26 +1026,6 @@
     Ok(graph)
 }
 
-<<<<<<< HEAD
-#[inline]
-fn hyperbolic_distance(x: &[f64], y: &[f64]) -> f64 {
-    let mut sum_squared_x = 0.;
-    let mut sum_squared_y = 0.;
-    let mut inner_product = 0.;
-    for (x_i, y_i) in x.iter().zip(y.iter()) {
-        if x_i.is_infinite() || y_i.is_infinite() || x_i.is_nan() || y_i.is_nan() {
-            return f64::NAN;
-        }
-        sum_squared_x = x_i.mul_add(*x_i, sum_squared_x);
-        sum_squared_y = y_i.mul_add(*y_i, sum_squared_y);
-        inner_product = x_i.mul_add(*y_i, inner_product);
-    }
-    let arg = (1. + sum_squared_x).sqrt() * (1. + sum_squared_y).sqrt() - inner_product;
-    if arg < 1. { 0. } else { arg.acosh() }
-}
-
-=======
->>>>>>> 8d2742d6
 #[cfg(test)]
 mod tests {
     use crate::generators::InvalidInputError;
