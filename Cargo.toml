[package]
name = "retworkx"
description = "A python graph library implemented in Rust"
version = "0.12.0"
authors = ["Matthew Treinish <mtreinish@kortar.org>"]
license = "Apache-2.0"
readme = "README.md"
repository = "https://github.com/Qiskit/retworkx"
keywords = ["python", "graph"]
edition = "2018"

[workspace]
members = [
    "retworkx-core",
]

[lib]
name = "retworkx"
crate-type = ["cdylib"]

[dependencies]
ahash = { version = "0.7.6", default-features = false }
petgraph = "0.6.0"
fixedbitset = "0.4.1"
numpy = "0.16.2"
rand = "0.8"
rand_pcg = "0.3"
rayon = "1.5"
num-traits = "0.2"
num-bigint = "0.4"
num-complex = "0.4"
<<<<<<< HEAD
quick-xml = "0.22.0"
retworkx-core = { path = "./retworkx-core" }
=======
retworkx-core = { path = "retworkx-core", version = "=0.12.0" }
>>>>>>> 47246469

[dependencies.pyo3]
version = "0.16.4"
features = ["extension-module", "hashbrown", "num-bigint", "num-complex", "indexmap"]

[dependencies.hashbrown]
version = "0.11"
features = ["rayon"]

[dependencies.ndarray]
version = "^0.13.1"
features = ["rayon"]

[dependencies.indexmap]
version = "1.7"
features = ["rayon"]

[profile.release]
lto = 'fat'
codegen-units = 1<|MERGE_RESOLUTION|>--- conflicted
+++ resolved
@@ -29,12 +29,8 @@
 num-traits = "0.2"
 num-bigint = "0.4"
 num-complex = "0.4"
-<<<<<<< HEAD
 quick-xml = "0.22.0"
-retworkx-core = { path = "./retworkx-core" }
-=======
 retworkx-core = { path = "retworkx-core", version = "=0.12.0" }
->>>>>>> 47246469
 
 [dependencies.pyo3]
 version = "0.16.4"
