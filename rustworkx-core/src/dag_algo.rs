// Licensed under the Apache License, Version 2.0 (the "License"); you may
// not use this file except in compliance with the License. You may obtain
// a copy of the License at
//
//     http://www.apache.org/licenses/LICENSE-2.0
//
// Unless required by applicable law or agreed to in writing, software
// distributed under the License is distributed on an "AS IS" BASIS, WITHOUT
// WARRANTIES OR CONDITIONS OF ANY KIND, either express or implied. See the
// License for the specific language governing permissions and limitations
// under the License.

use std::cmp::{Eq, Ordering};
use std::collections::BinaryHeap;
use std::hash::Hash;

use hashbrown::{HashMap, HashSet};

use petgraph::algo;
use petgraph::data::DataMap;
use petgraph::visit::{
    EdgeRef, GraphBase, GraphProp, IntoEdgesDirected, IntoNeighborsDirected, IntoNodeIdentifiers,
    NodeCount, Visitable,
};
use petgraph::Directed;

use num_traits::{Num, Zero};

/// Return a pair of [`petgraph::Direction`] values corresponding to the "forwards" and "backwards"
/// direction of graph traversal, based on whether the graph is being traved forwards (following
/// the edges) or backward (reversing along edges).  The order of returns is (forwards, backwards).
#[inline(always)]
pub fn traversal_directions(reverse: bool) -> (petgraph::Direction, petgraph::Direction) {
    if reverse {
        (petgraph::Direction::Outgoing, petgraph::Direction::Incoming)
    } else {
        (petgraph::Direction::Incoming, petgraph::Direction::Outgoing)
    }
}

/// Get the lexicographical topological sorted nodes from the provided DAG
///
/// This function returns a list of nodes data in a graph lexicographically
/// topologically sorted using the provided key function. A topological sort
/// is a linear ordering of vertices such that for every directed edge from
/// node :math:`u` to node :math:`v`, :math:`u` comes before :math:`v`
/// in the ordering.  If ``reverse`` is set to ``False``, the edges are treated
/// as if they pointed in the opposite direction.
///
/// This function differs from :func:`~rustworkx.topological_sort` because
/// when there are ties between nodes in the sort order this function will
/// use the string returned by the ``key`` argument to determine the output
/// order used.  The ``reverse`` argument does not affect the ordering of keys
/// from this function, only the edges of the graph.
///
/// # Arguments:
///
/// * `dag`: The DAG to get the topological sorted nodes from
/// * `key`: A function that gets passed a single argument, the node id from
///     `dag` and is expected to return a `String` which will be used for
///     resolving ties in the sorting order.
/// * `reverse`: If `false`, perform a regular topological ordering.  If `true`,
///     return the lexicographical topological order that would have been found
///     if all the edges in the graph were reversed.  This does not affect the
///     comparisons from the `key`.
/// * `initial`: If given, the initial node indices to start the topological
///     ordering from.  If not given, the topological ordering will certainly contain every node in
///     the graph.  If given, only the `initial` nodes and nodes that are dominated by the
///     `initial` set will be in the ordering.  Notably, any node that has a natural in degree of
///     zero will not be in the output ordering if `initial` is given and the zero-in-degree node
///     is not in it.  It is not supported to give an `initial` set where the nodes have even
///     a partial topological order between themselves and `None` will be returned in this case
///
/// # Returns
///
/// * `None` if the graph contains a cycle or `initial` is invalid
/// * `Some(Vec<G::NodeId>)` representing the topological ordering of nodes.
/// * `Err(E)` if there is an error computing the key for any node
///
/// # Example
///
/// ```rust
/// use std::convert::Infallible;
///
/// use rustworkx_core::dag_algo::lexicographical_topological_sort;
/// use rustworkx_core::petgraph::stable_graph::{StableDiGraph, NodeIndex};
///
/// let mut graph: StableDiGraph<u8, ()> = StableDiGraph::new();
/// let mut nodes: Vec<NodeIndex> = Vec::new();
/// for weight in 0..9 {
///     nodes.push(graph.add_node(weight));
/// }
/// let edges = [
///         (nodes[0], nodes[1]),
///         (nodes[0], nodes[2]),
///         (nodes[1], nodes[3]),
///         (nodes[2], nodes[4]),
///         (nodes[3], nodes[4]),
///         (nodes[4], nodes[5]),
///         (nodes[5], nodes[6]),
///         (nodes[4], nodes[7]),
///         (nodes[6], nodes[8]),
///         (nodes[7], nodes[8]),
/// ];
/// for (source, target) in edges {
///     graph.add_edge(source, target, ());
/// }
/// let sort_fn = |index: NodeIndex| -> Result<String, Infallible> { Ok(graph[index].to_string()) };
/// let initial = [nodes[6], nodes[7]];
/// let result = lexicographical_topological_sort(&graph, sort_fn, true, Some(&initial));
/// let expected = vec![
///     nodes[6],
///     nodes[5],
///     nodes[7],
///     nodes[4],
///     nodes[2],
///     nodes[3],
///     nodes[1],
///     nodes[0]
/// ];
/// assert_eq!(result, Ok(Some(expected)));
///
/// ```
pub fn lexicographical_topological_sort<G, F, E>(
    dag: G,
    mut key: F,
    reverse: bool,
    initial: Option<&[G::NodeId]>,
) -> Result<Option<Vec<G::NodeId>>, E>
where
    G: GraphProp<EdgeType = Directed>
        + IntoNodeIdentifiers
        + IntoNeighborsDirected
        + IntoEdgesDirected
        + NodeCount,
    <G as GraphBase>::NodeId: Hash + Eq + Ord,
    F: FnMut(G::NodeId) -> Result<String, E>,
{
    // HashMap of node_index indegree
    let node_count = dag.node_count();
    let (in_dir, out_dir) = traversal_directions(reverse);

    #[derive(Clone, Eq, PartialEq)]
    struct State<N: Eq + PartialOrd> {
        key: String,
        node: N,
    }

    impl<N: Eq + Ord> Ord for State<N> {
        fn cmp(&self, other: &State<N>) -> Ordering {
            // Notice that the we flip the ordering on costs.
            // In case of a tie we compare positions - this step is necessary
            // to make implementations of `PartialEq` and `Ord` consistent.
            other
                .key
                .cmp(&self.key)
                .then_with(|| other.node.cmp(&self.node))
        }
    }

    // `PartialOrd` needs to be implemented as well.
    impl<N: Eq + Ord> PartialOrd for State<N> {
        fn partial_cmp(&self, other: &State<N>) -> Option<Ordering> {
            Some(self.cmp(other))
        }
    }

    let mut in_degree_map: HashMap<G::NodeId, usize> = HashMap::with_capacity(node_count);
    if let Some(initial) = initial {
        // In this case, we don't iterate through all the nodes in the graph, and most nodes aren't
        // in `in_degree_map`; we'll fill in the relevant edge counts lazily.
        for node in initial {
            in_degree_map.insert(*node, 0);
        }
    } else {
        for node in dag.node_identifiers() {
            in_degree_map.insert(node, dag.edges_directed(node, in_dir).count());
        }
    }

    let mut zero_indegree = BinaryHeap::with_capacity(node_count);
    for (node, degree) in in_degree_map.iter() {
        if *degree == 0 {
            let map_key: String = key(*node)?;
            zero_indegree.push(State {
                key: map_key,
                node: *node,
            });
        }
    }
    let mut out_list: Vec<G::NodeId> = Vec::with_capacity(node_count);
    while let Some(State { node, .. }) = zero_indegree.pop() {
        let neighbors = dag.neighbors_directed(node, out_dir);
        for child in neighbors {
            let child_degree = in_degree_map
                .entry(child)
                .or_insert_with(|| dag.edges_directed(child, in_dir).count());
            if *child_degree == 0 {
                return Ok(None);
            } else if *child_degree == 1 {
                let map_key: String = key(child)?;
                zero_indegree.push(State {
                    key: map_key,
                    node: child,
                });
                in_degree_map.remove(&child);
            } else {
                *child_degree -= 1;
            }
        }
        out_list.push(node)
    }
    Ok(Some(out_list))
}

// Type aliases for readability
type NodeId<G> = <G as GraphBase>::NodeId;
type LongestPathResult<G, T, E> = Result<Option<(Vec<NodeId<G>>, T)>, E>;

/// Calculates the longest path in a directed acyclic graph (DAG).
///
/// This function computes the longest path by weight in a given DAG. It will return the longest path
/// along with its total weight, or `None` if the graph contains cycles which make the longest path
/// computation undefined.
///
/// # Arguments
/// * `graph`: Reference to a directed graph.
/// * `weight_fn` - An input callable that will be passed the `EdgeRef` for each edge in the graph.
///  The callable should return the weight of the edge as `Result<T, E>`. The weight must be a type that implements
/// `Num`, `Zero`, `PartialOrd`, and `Copy`.
///
/// # Type Parameters
/// * `G`: Type of the graph. Must be a directed graph.
/// * `F`: Type of the weight function.
/// * `T`: The type of the edge weight. Must implement `Num`, `Zero`, `PartialOrd`, and `Copy`.
/// * `E`: The type of the error that the weight function can return.
///
/// # Returns
/// * `None` if the graph contains a cycle.
/// * `Some((Vec<NodeId<G>>, T))` representing the longest path as a sequence of nodes and its total weight.
/// * `Err(E)` if there is an error computing the weight of any edge.
///
/// # Example
/// ```
/// use petgraph::graph::DiGraph;
/// use petgraph::Directed;
/// use rustworkx_core::dag_algo::longest_path;
///
/// let mut graph: DiGraph<(), i32> = DiGraph::new();
/// let n0 = graph.add_node(());
/// let n1 = graph.add_node(());
/// let n2 = graph.add_node(());
/// graph.add_edge(n0, n1, 1);
/// graph.add_edge(n0, n2, 3);
/// graph.add_edge(n1, n2, 1);
///
/// let weight_fn = |edge: petgraph::graph::EdgeReference<i32>| Ok::<i32, &str>(*edge.weight());
/// let result = longest_path(&graph, weight_fn).unwrap();
/// assert_eq!(result, Some((vec![n0, n2], 3)));
/// ```
pub fn longest_path<G, F, T, E>(graph: G, mut weight_fn: F) -> LongestPathResult<G, T, E>
where
    G: GraphProp<EdgeType = Directed> + IntoNodeIdentifiers + IntoEdgesDirected + Visitable,
    F: FnMut(G::EdgeRef) -> Result<T, E>,
    T: Num + Zero + PartialOrd + Copy,
    <G as GraphBase>::NodeId: Hash + Eq + PartialOrd,
{
    let mut path: Vec<NodeId<G>> = Vec::new();
    let nodes = match algo::toposort(graph, None) {
        Ok(nodes) => nodes,
        Err(_) => return Ok(None), // Return None if the graph contains a cycle
    };

    if nodes.is_empty() {
        return Ok(Some((path, T::zero())));
    }

    let mut dist: HashMap<G::NodeId, (T, G::NodeId)> = HashMap::with_capacity(nodes.len()); // Stores the distance and the previous node

    // Iterate over nodes in topological order
    for node in nodes {
        let parents = graph.edges_directed(node, petgraph::Direction::Incoming);
        let mut incoming_path: Vec<(T, G::NodeId)> = Vec::new(); // Stores the distance and the previous node for each parent
        for p_edge in parents {
            let p_node = p_edge.source();
            let weight: T = weight_fn(p_edge)?;
            let length = dist[&p_node].0 + weight;
            incoming_path.push((length, p_node));
        }
        // Determine the maximum distance and corresponding parent node
        let max_path: (T, G::NodeId) = incoming_path
            .into_iter()
            .max_by(|a, b| a.0.partial_cmp(&b.0).unwrap())
            .unwrap_or((T::zero(), node)); // If there are no incoming edges, the distance is zero

        // Store the maximum distance and the corresponding parent node for the current node
        dist.insert(node, max_path);
    }
    let (first, _) = dist
        .iter()
        .max_by(|a, b| a.1.partial_cmp(b.1).unwrap())
        .unwrap();
    let mut v = *first;
    let mut u: Option<G::NodeId> = None;
    // Backtrack from this node to find the path
    while u.map_or(true, |u| u != v) {
        path.push(v);
        u = Some(v);
        v = dist[&v].1;
    }
    path.reverse(); // Reverse the path to get the correct order
    let path_weight = dist[first].0; // The total weight of the longest path

    Ok(Some((path, path_weight)))
}

<<<<<<< HEAD
pub fn collect_runs<G>(graph: G, filter_fn: impl Fn(G::NodeId) ->  bool) -> Vec<Vec<<G as GraphBase>::NodeId>>
// TODO: return type is a place holder
// TODO: should the filter function defined as a generic or like this?
where
    G: GraphProp<EdgeType = Directed>
        + IntoNeighborsDirected
        + IntoNodeIdentifiers
        + Visitable
        + NodeCount,
    <G as GraphBase>::NodeId: Hash + Eq, // TODO: what type of declaration is it?
{
    println!("collect_runs2");
    let mut out_list = Vec::new();

    let nodes = match algo::toposort(graph, None) {
        Ok(nodes) => nodes,
        Err(_) => return Vec::new(),
    };

    let mut seen: HashSet<G::NodeId> = HashSet::with_capacity(nodes.len());

    for node in nodes {
        if seen.contains(&node) {
            continue;
        }

        seen.insert(node);

        if !filter_fn(node) { 
            continue; 
        }

        let mut run: Vec<G::NodeId> = vec![node];
        loop {
            let mut successors: Vec<G::NodeId> = graph
                .neighbors_directed(*run.last().unwrap(), petgraph::Direction::Outgoing)
                .collect();
            successors.dedup();

            if successors.len() != 1 || seen.contains(&successors[0]) {
                break;
            }

            seen.insert(successors[0]);
            
            if !filter_fn(successors[0]) {
                continue;
            }

            run.push(successors[0]);
        }

        if !run.is_empty() {
            out_list.push(run);
        }
    }

    out_list
}

=======
/// Collect runs that match a filter function given edge colors.
///
/// A bicolor run is a list of groups of nodes connected by edges of exactly
/// two colors. In addition, all nodes in the group must match the given
/// condition. Each node in the graph can appear in only a single group
/// in the bicolor run.
///
/// # Arguments:
///
/// * `dag`: The DAG to find bicolor runs in
/// * `filter_fn`: The filter function to use for matching nodes. It takes
///     in one argument, the node data payload/weight object, and will return a
///     boolean whether the node matches the conditions or not.
///     If it returns ``true``, it will continue the bicolor chain.
///     If it returns ``false``, it will stop the bicolor chain.
///     If it returns ``None`` it will skip that node.
/// * `color_fn`: The function that gives the color of the edge. It takes
///     in one argument, the edge data payload/weight object, and will
///     return a non-negative integer, the edge color. If the color is None,
///     the edge is ignored.
///
/// # Returns:
///
/// * `Vec<Vec<G::NodeId>>`: a list of groups with exactly two edge colors, where each group
///     is a list of node data payload/weight for the nodes in the bicolor run
/// * `None` if a cycle is found in the graph
/// * Raises an error if found computing the bicolor runs
///
/// # Example:
///
/// ```rust
/// use rustworkx_core::dag_algo::collect_bicolor_runs;
/// use petgraph::graph::{DiGraph, NodeIndex};
/// use std::convert::Infallible;
/// use std::error::Error;
///
/// let mut graph = DiGraph::new();
/// let n0 = graph.add_node(0);
/// let n1 = graph.add_node(0);
/// let n2 = graph.add_node(1);
/// let n3 = graph.add_node(1);
/// let n4 = graph.add_node(0);
/// let n5 = graph.add_node(0);
/// graph.add_edge(n0, n2, 0);
/// graph.add_edge(n1, n2, 1);
/// graph.add_edge(n2, n3, 0);
/// graph.add_edge(n2, n3, 1);
/// graph.add_edge(n3, n4, 0);
/// graph.add_edge(n3, n5, 1);
///
/// let filter_fn = |node_id| -> Result<Option<bool>, Infallible> {
///     Ok(Some(*graph.node_weight(node_id).unwrap() > 0))
/// };
///
/// let color_fn = |edge_id| -> Result<Option<usize>, Infallible> {
///     Ok(Some(*graph.edge_weight(edge_id).unwrap() as usize))
/// };
///
/// let result = collect_bicolor_runs(&graph, filter_fn, color_fn).unwrap();
/// let expected: Vec<Vec<NodeIndex>> = vec![vec![n2, n3]];
/// assert_eq!(result, Some(expected))
/// ```
pub fn collect_bicolor_runs<G, F, C, E>(
    graph: G,
    filter_fn: F,
    color_fn: C,
) -> Result<Option<Vec<Vec<G::NodeId>>>, E>
where
    F: Fn(<G as GraphBase>::NodeId) -> Result<Option<bool>, E>,
    C: Fn(<G as GraphBase>::EdgeId) -> Result<Option<usize>, E>,
    G: IntoNodeIdentifiers // Used in toposort
        + IntoNeighborsDirected // Used in toposort
        + IntoEdgesDirected // Used for .edges_directed
        + Visitable // Used in toposort
        + DataMap, // Used for .node_weight
    <G as GraphBase>::NodeId: Eq + Hash,
    <G as GraphBase>::EdgeId: Eq + Hash,
{
    let mut pending_list: Vec<Vec<G::NodeId>> = Vec::new();
    let mut block_id: Vec<Option<usize>> = Vec::new();
    let mut block_list: Vec<Vec<G::NodeId>> = Vec::new();

    let nodes = match algo::toposort(graph, None) {
        Ok(nodes) => nodes,
        Err(_) => return Ok(None), // Return None if the graph contains a cycle
    };

    // Utility for ensuring pending_list has the color index
    macro_rules! ensure_vector_has_index {
        ($pending_list: expr, $block_id: expr, $color: expr) => {
            if $color >= $pending_list.len() {
                $pending_list.resize($color + 1, Vec::new());
                $block_id.resize($color + 1, None);
            }
        };
    }

    for node in nodes {
        if let Some(is_match) = filter_fn(node)? {
            let raw_edges = graph.edges_directed(node, petgraph::Direction::Outgoing);

            // Remove all edges that yield errors from color_fn
            let colors = raw_edges
                .map(|edge| color_fn(edge.id()))
                .collect::<Result<Vec<Option<usize>>, _>>()?;

            // Remove null edges from color_fn
            let colors = colors.into_iter().flatten().collect::<Vec<usize>>();

            if colors.len() <= 2 && is_match {
                if colors.len() == 1 {
                    let c0 = colors[0];
                    ensure_vector_has_index!(pending_list, block_id, c0);
                    if let Some(c0_block_id) = block_id[c0] {
                        block_list[c0_block_id].push(node);
                    } else {
                        pending_list[c0].push(node);
                    }
                } else if colors.len() == 2 {
                    let c0 = colors[0];
                    let c1 = colors[1];
                    ensure_vector_has_index!(pending_list, block_id, c0);
                    ensure_vector_has_index!(pending_list, block_id, c1);

                    if block_id[c0].is_some()
                        && block_id[c1].is_some()
                        && block_id[c0] == block_id[c1]
                    {
                        block_list[block_id[c0].unwrap_or_default()].push(node);
                    } else {
                        let mut new_block: Vec<G::NodeId> =
                            Vec::with_capacity(pending_list[c0].len() + pending_list[c1].len() + 1);

                        // Clears pending lits and add to new block
                        new_block.append(&mut pending_list[c0]);
                        new_block.append(&mut pending_list[c1]);

                        new_block.push(node);

                        // Create new block, assign its id to color pair
                        block_id[c0] = Some(block_list.len());
                        block_id[c1] = Some(block_list.len());
                        block_list.push(new_block);
                    }
                }
            } else {
                for color in colors {
                    ensure_vector_has_index!(pending_list, block_id, color);
                    if let Some(color_block_id) = block_id[color] {
                        block_list[color_block_id].append(&mut pending_list[color]);
                    }
                    block_id[color] = None;
                    pending_list[color].clear();
                }
            }
        }
    }

    Ok(Some(block_list))
}

// Tests for longest_path
>>>>>>> 70b71260
#[cfg(test)]
mod test_longest_path {
    use super::*;
    use petgraph::graph::DiGraph;
    use petgraph::stable_graph::StableDiGraph;

    #[test]
    fn test_empty_graph() {
        let graph: DiGraph<(), ()> = DiGraph::new();
        let weight_fn = |_: petgraph::graph::EdgeReference<()>| Ok::<i32, &str>(0);
        let result = longest_path(&graph, weight_fn);
        assert_eq!(result, Ok(Some((vec![], 0))));
    }

    #[test]
    fn test_single_node_graph() {
        let mut graph: DiGraph<(), ()> = DiGraph::new();
        let n0 = graph.add_node(());
        let weight_fn = |_: petgraph::graph::EdgeReference<()>| Ok::<i32, &str>(0);
        let result = longest_path(&graph, weight_fn);
        assert_eq!(result, Ok(Some((vec![n0], 0))));
    }

    #[test]
    fn test_dag_with_multiple_paths() {
        let mut graph: DiGraph<(), i32> = DiGraph::new();
        let n0 = graph.add_node(());
        let n1 = graph.add_node(());
        let n2 = graph.add_node(());
        let n3 = graph.add_node(());
        let n4 = graph.add_node(());
        let n5 = graph.add_node(());
        graph.add_edge(n0, n1, 3);
        graph.add_edge(n0, n2, 2);
        graph.add_edge(n1, n2, 1);
        graph.add_edge(n1, n3, 4);
        graph.add_edge(n2, n3, 2);
        graph.add_edge(n3, n4, 2);
        graph.add_edge(n2, n5, 1);
        graph.add_edge(n4, n5, 3);
        let weight_fn = |edge: petgraph::graph::EdgeReference<i32>| Ok::<i32, &str>(*edge.weight());
        let result = longest_path(&graph, weight_fn);
        assert_eq!(result, Ok(Some((vec![n0, n1, n3, n4, n5], 12))));
    }

    #[test]
    fn test_graph_with_cycle() {
        let mut graph: DiGraph<(), i32> = DiGraph::new();
        let n0 = graph.add_node(());
        let n1 = graph.add_node(());
        graph.add_edge(n0, n1, 1);
        graph.add_edge(n1, n0, 1); // Creates a cycle

        let weight_fn = |edge: petgraph::graph::EdgeReference<i32>| Ok::<i32, &str>(*edge.weight());
        let result = longest_path(&graph, weight_fn);
        assert_eq!(result, Ok(None));
    }

    #[test]
    fn test_negative_weights() {
        let mut graph: DiGraph<(), i32> = DiGraph::new();
        let n0 = graph.add_node(());
        let n1 = graph.add_node(());
        let n2 = graph.add_node(());
        graph.add_edge(n0, n1, -1);
        graph.add_edge(n0, n2, 2);
        graph.add_edge(n1, n2, -2);
        let weight_fn = |edge: petgraph::graph::EdgeReference<i32>| Ok::<i32, &str>(*edge.weight());
        let result = longest_path(&graph, weight_fn);
        assert_eq!(result, Ok(Some((vec![n0, n2], 2))));
    }

    #[test]
    fn test_longest_path_in_stable_digraph() {
        let mut graph: StableDiGraph<(), i32> = StableDiGraph::new();
        let n0 = graph.add_node(());
        let n1 = graph.add_node(());
        let n2 = graph.add_node(());
        graph.add_edge(n0, n1, 1);
        graph.add_edge(n0, n2, 3);
        graph.add_edge(n1, n2, 1);
        let weight_fn =
            |edge: petgraph::stable_graph::EdgeReference<'_, i32>| Ok::<i32, &str>(*edge.weight());
        let result = longest_path(&graph, weight_fn);
        assert_eq!(result, Ok(Some((vec![n0, n2], 3))));
    }

    #[test]
    fn test_error_handling() {
        let mut graph: DiGraph<(), i32> = DiGraph::new();
        let n0 = graph.add_node(());
        let n1 = graph.add_node(());
        let n2 = graph.add_node(());
        graph.add_edge(n0, n1, 1);
        graph.add_edge(n0, n2, 2);
        graph.add_edge(n1, n2, 1);
        let weight_fn = |edge: petgraph::graph::EdgeReference<i32>| {
            if *edge.weight() == 2 {
                Err("Error: edge weight is 2")
            } else {
                Ok::<i32, &str>(*edge.weight())
            }
        };
        let result = longest_path(&graph, weight_fn);
        assert_eq!(result, Err("Error: edge weight is 2"));
    }
}

// Tests for lexicographical_topological_sort
#[cfg(test)]
mod test_lexicographical_topological_sort {
    use super::*;
    use petgraph::graph::{DiGraph, NodeIndex};
    use petgraph::stable_graph::StableDiGraph;
    use std::convert::Infallible;

    #[test]
    fn test_empty_graph() {
        let graph: DiGraph<(), ()> = DiGraph::new();
        let sort_fn = |_: NodeIndex| -> Result<String, Infallible> { Ok("a".to_string()) };
        let result = lexicographical_topological_sort(&graph, sort_fn, false, None);
        assert_eq!(result, Ok(Some(vec![])));
    }

    #[test]
    fn test_empty_stable_graph() {
        let graph: StableDiGraph<(), ()> = StableDiGraph::new();
        let sort_fn = |_: NodeIndex| -> Result<String, Infallible> { Ok("a".to_string()) };
        let result = lexicographical_topological_sort(&graph, sort_fn, false, None);
        assert_eq!(result, Ok(Some(vec![])));
    }

    #[test]
    fn test_simple_layer() {
        let mut graph: DiGraph<String, ()> = DiGraph::new();
        let mut nodes: Vec<NodeIndex> = Vec::new();
        nodes.push(graph.add_node("a".to_string()));
        for i in 0..5 {
            nodes.push(graph.add_node(i.to_string()));
        }
        nodes.push(graph.add_node("A parent".to_string()));
        for (source, target) in [(0, 1), (0, 2), (0, 3), (0, 4), (0, 5), (6, 3)] {
            graph.add_edge(nodes[source], nodes[target], ());
        }
        let sort_fn = |index: NodeIndex| -> Result<String, Infallible> { Ok(graph[index].clone()) };
        let result = lexicographical_topological_sort(&graph, sort_fn, false, None);
        assert_eq!(
            result,
            Ok(Some(vec![
                NodeIndex::new(6),
                NodeIndex::new(0),
                NodeIndex::new(1),
                NodeIndex::new(2),
                NodeIndex::new(3),
                NodeIndex::new(4),
                NodeIndex::new(5)
            ]))
        )
    }

    #[test]
    fn test_simple_layer_stable() {
        let mut graph: StableDiGraph<String, ()> = StableDiGraph::new();
        let mut nodes: Vec<NodeIndex> = Vec::new();
        nodes.push(graph.add_node("a".to_string()));
        for i in 0..5 {
            nodes.push(graph.add_node(i.to_string()));
        }
        nodes.push(graph.add_node("A parent".to_string()));
        for (source, target) in [(0, 1), (0, 2), (0, 3), (0, 4), (0, 5), (6, 3)] {
            graph.add_edge(nodes[source], nodes[target], ());
        }
        let sort_fn = |index: NodeIndex| -> Result<String, Infallible> { Ok(graph[index].clone()) };
        let result = lexicographical_topological_sort(&graph, sort_fn, false, None);
        assert_eq!(
            result,
            Ok(Some(vec![
                NodeIndex::new(6),
                NodeIndex::new(0),
                NodeIndex::new(1),
                NodeIndex::new(2),
                NodeIndex::new(3),
                NodeIndex::new(4),
                NodeIndex::new(5)
            ]))
        )
    }

    #[test]
    fn test_reverse_graph() {
        let mut graph: DiGraph<String, ()> = DiGraph::new();
        let mut nodes: Vec<NodeIndex> = Vec::new();
        for weight in ["a", "b", "c", "d", "e", "f"] {
            nodes.push(graph.add_node(weight.to_string()));
        }
        let edges = [
            (nodes[0], nodes[1]),
            (nodes[0], nodes[2]),
            (nodes[1], nodes[3]),
            (nodes[2], nodes[3]),
            (nodes[1], nodes[4]),
            (nodes[2], nodes[5]),
        ];

        for (source, target) in edges {
            graph.add_edge(source, target, ());
        }
        let sort_fn = |index: NodeIndex| -> Result<String, Infallible> { Ok(graph[index].clone()) };
        let result = lexicographical_topological_sort(&graph, sort_fn, true, None);
        graph.reverse();
        let sort_fn = |index: NodeIndex| -> Result<String, Infallible> { Ok(graph[index].clone()) };
        let expected = lexicographical_topological_sort(&graph, sort_fn, false, None);
        assert_eq!(result, expected,)
    }

    #[test]
    fn test_reverse_graph_stable() {
        let mut graph: StableDiGraph<String, ()> = StableDiGraph::new();
        let mut nodes: Vec<NodeIndex> = Vec::new();
        for weight in ["a", "b", "c", "d", "e", "f"] {
            nodes.push(graph.add_node(weight.to_string()));
        }
        let edges = [
            (nodes[0], nodes[1]),
            (nodes[0], nodes[2]),
            (nodes[1], nodes[3]),
            (nodes[2], nodes[3]),
            (nodes[1], nodes[4]),
            (nodes[2], nodes[5]),
        ];

        for (source, target) in edges {
            graph.add_edge(source, target, ());
        }
        let sort_fn = |index: NodeIndex| -> Result<String, Infallible> { Ok(graph[index].clone()) };
        let result = lexicographical_topological_sort(&graph, sort_fn, true, None);
        graph.reverse();
        let sort_fn = |index: NodeIndex| -> Result<String, Infallible> { Ok(graph[index].clone()) };
        let expected = lexicographical_topological_sort(&graph, sort_fn, false, None);
        assert_eq!(result, expected,)
    }

    #[test]
    fn test_initial() {
        let mut graph: StableDiGraph<u8, ()> = StableDiGraph::new();
        let mut nodes: Vec<NodeIndex> = Vec::new();
        for weight in 0..9 {
            nodes.push(graph.add_node(weight));
        }
        let edges = [
            (nodes[0], nodes[1]),
            (nodes[0], nodes[2]),
            (nodes[1], nodes[3]),
            (nodes[2], nodes[4]),
            (nodes[3], nodes[4]),
            (nodes[4], nodes[5]),
            (nodes[5], nodes[6]),
            (nodes[4], nodes[7]),
            (nodes[6], nodes[8]),
            (nodes[7], nodes[8]),
        ];
        for (source, target) in edges {
            graph.add_edge(source, target, ());
        }
        let sort_fn =
            |index: NodeIndex| -> Result<String, Infallible> { Ok(graph[index].to_string()) };
        let initial = [nodes[6], nodes[7]];
        let result = lexicographical_topological_sort(&graph, sort_fn, false, Some(&initial));
        assert_eq!(result, Ok(Some(vec![nodes[6], nodes[7], nodes[8]])));
        let initial = [nodes[0]];
        let result = lexicographical_topological_sort(&graph, sort_fn, false, Some(&initial));
        assert_eq!(
            result,
            lexicographical_topological_sort(&graph, sort_fn, false, None)
        );
        let initial = [nodes[7]];
        let result = lexicographical_topological_sort(&graph, sort_fn, false, Some(&initial));
        assert_eq!(result, Ok(Some(vec![nodes[7]])));
    }
}

<<<<<<< HEAD
#[cfg(test)]
mod test_collect_runs {
    use petgraph::{graph::DiGraph, visit::GraphBase};

    use super::collect_runs;
    type BareDiGraph = DiGraph<(), ()>;

    #[test]
    fn test_empty_graph() {
        let graph: BareDiGraph = DiGraph::new();

        assert_eq!(
            collect_runs(&graph, |_| false), 
            Vec::<Vec::<<BareDiGraph as GraphBase>::NodeId>>::new()
        );
    }

    #[test]
    fn test_simple_run_w_filter() {
        let mut graph: BareDiGraph = DiGraph::new();
        let n1 = graph.add_node(());
        let n2 = graph.add_node(());
        let n3 = graph.add_node(());
        graph.add_edge(n1, n2, ());
        graph.add_edge(n2, n3, ());

        let runs = collect_runs(&graph, |_| false);

        assert_eq!(runs.len(), 1); // Only 1 run
        assert_eq!(runs[0].len(), 3); // Of length 3

        assert_eq!(runs, vec![vec![n1, n2, n3]]);

        assert_eq!(
            collect_runs(&graph, |_| true), 
            Vec::<Vec::<<BareDiGraph as GraphBase>::NodeId>>::new()
        );

        assert_eq!(
            collect_runs(&graph, |n| n == n2), 
            vec![[n1], [n3]]
        );
    }

    #[test]
    fn test_multiple_runs_w_filter() {
        let mut graph: BareDiGraph = DiGraph::new();
        // TODO: change to a for loop
        let n1 = graph.add_node(());
        let n2 = graph.add_node(());
        let n3 = graph.add_node(());
        let n4 = graph.add_node(());
        let n5 = graph.add_node(());
        let n6 = graph.add_node(());
        let n7 = graph.add_node(());

        graph.add_edge(n1, n2, ());
        graph.add_edge(n2, n3, ());
        graph.add_edge(n3, n7, ());
        graph.add_edge(n4, n3, ());
        graph.add_edge(n4, n7, ());
        graph.add_edge(n5, n4, ());
        graph.add_edge(n6, n5, ());

        assert_eq!(
            collect_runs(&graph, |_| false),
            vec![vec![n6, n5, n4], vec![n1, n2, n3, n7]] 
        );

        assert_eq!(
            collect_runs(&graph, |n| n == n4 || n == n2),
            vec![vec![n6, n5], vec![n1], vec![n3, n7]]
        );
    }

    #[test]
    fn test_singleton_runs_w_filter() {
        let mut graph: BareDiGraph = DiGraph::new();
        // TODO: change to a for loop
        let n1 = graph.add_node(());
        let n2 = graph.add_node(());
        let n3 = graph.add_node(());

        graph.add_edge(n1, n2, ());
        graph.add_edge(n1, n3, ());

        assert_eq!(
            collect_runs(&graph, |_| false),
            vec![vec![n1], vec![n3], vec![n2]] 
        );

        assert_eq!(
            collect_runs(&graph, |n| n == n1),
            vec![vec![n3], vec![n2]]
        );
=======
// Tests for collect_bicolor_runs
#[cfg(test)]
mod test_collect_bicolor_runs {

    use super::*;
    use petgraph::graph::{DiGraph, EdgeIndex, NodeIndex};
    use std::error::Error;

    #[test]
    fn test_cycle() {
        let mut graph = DiGraph::new();
        let n0 = graph.add_node(0);
        let n1 = graph.add_node(0);
        let n2 = graph.add_node(0);
        graph.add_edge(n0, n1, 1);
        graph.add_edge(n1, n2, 1);
        graph.add_edge(n2, n0, 1);

        let test_filter_fn =
            |_node_id: NodeIndex| -> Result<Option<bool>, Box<dyn Error>> { Ok(Some(true)) };
        let test_color_fn =
            |_edge_id: EdgeIndex| -> Result<Option<usize>, Box<dyn Error>> { Ok(Some(1)) };
        let result = match collect_bicolor_runs(&graph, test_filter_fn, test_color_fn) {
            Ok(Some(_value)) => "Not None",
            Ok(None) => "None",
            Err(_) => "Error",
        };
        assert_eq!(result, "None")
    }

    #[test]
    fn test_filter_function_inner_exception() {
        let mut graph = DiGraph::new();
        graph.add_node(0);

        let fail_function = |node_id: NodeIndex| -> Result<Option<bool>, Box<dyn Error>> {
            let node_weight: &i32 = graph.node_weight(node_id).expect("Invalid NodeId");
            if *node_weight > 0 {
                Ok(Some(true))
            } else {
                Err(Box::from("Failed!"))
            }
        };
        let test_color_fn = |edge_id: EdgeIndex| -> Result<Option<usize>, Box<dyn Error>> {
            let edge_weight: &i32 = graph.edge_weight(edge_id).expect("Invalid Edge");
            Ok(Some(*edge_weight as usize))
        };
        let result = match collect_bicolor_runs(&graph, fail_function, test_color_fn) {
            Ok(Some(_value)) => "Not None",
            Ok(None) => "None",
            Err(_) => "Error",
        };
        assert_eq!(result, "Error")
    }

    #[test]
    fn test_empty() {
        let graph = DiGraph::new();
        let test_filter_fn = |node_id: NodeIndex| -> Result<Option<bool>, Box<dyn Error>> {
            let node_weight: &i32 = graph.node_weight(node_id).expect("Invalid NodeId");
            Ok(Some(*node_weight > 1))
        };
        let test_color_fn = |edge_id: EdgeIndex| -> Result<Option<usize>, Box<dyn Error>> {
            let edge_weight: &i32 = graph.edge_weight(edge_id).expect("Invalid Edge");
            Ok(Some(*edge_weight as usize))
        };
        let result = collect_bicolor_runs(&graph, test_filter_fn, test_color_fn).unwrap();
        let expected: Vec<Vec<NodeIndex>> = vec![];
        assert_eq!(result, Some(expected))
    }

    #[test]
    fn test_two_colors() {
        /* Based on the following graph from the Python unit tests:
        Input:
                ┌─────────────┐                 ┌─────────────┐
                │             │                 │             │
                │    q0       │                 │    q1       │
                │             │                 │             │
                └───┬─────────┘                 └──────┬──────┘
                    │          ┌─────────────┐         │
                q0  │          │             │         │  q1
                    │          │             │         │
                    └─────────►│     cx      │◄────────┘
                    ┌──────────┤             ├─────────┐
                    │          │             │         │
                q0  │          └─────────────┘         │  q1
                    │                                  │
                    │          ┌─────────────┐         │
                    │          │             │         │
                    └─────────►│      cz     │◄────────┘
                     ┌─────────┤             ├─────────┐
                     │         └─────────────┘         │
                 q0  │                                 │ q1
                     │                                 │
                 ┌───▼─────────┐                ┌──────▼──────┐
                 │             │                │             │
                 │    q0       │                │    q1       │
                 │             │                │             │
                 └─────────────┘                └─────────────┘
        Expected: [[cx, cz]]
        */
        let mut graph = DiGraph::new();
        let n0 = graph.add_node(0); //q0
        let n1 = graph.add_node(0); //q1
        let n2 = graph.add_node(1); //cx
        let n3 = graph.add_node(1); //cz
        let n4 = graph.add_node(0); //q0_1
        let n5 = graph.add_node(0); //q1_1
        graph.add_edge(n0, n2, 0); //q0 -> cx
        graph.add_edge(n1, n2, 1); //q1 -> cx
        graph.add_edge(n2, n3, 0); //cx -> cz
        graph.add_edge(n2, n3, 1); //cx -> cz
        graph.add_edge(n3, n4, 0); //cz -> q0_1
        graph.add_edge(n3, n5, 1); //cz -> q1_1

        // Filter out q0, q1, q0_1 and q1_1
        let test_filter_fn = |node_id: NodeIndex| -> Result<Option<bool>, Box<dyn Error>> {
            let node_weight: &i32 = graph.node_weight(node_id).expect("Invalid NodeId");
            Ok(Some(*node_weight > 0))
        };
        // The edge color will match its weight
        let test_color_fn = |edge_id: EdgeIndex| -> Result<Option<usize>, Box<dyn Error>> {
            let edge_weight: &i32 = graph.edge_weight(edge_id).expect("Invalid Edge");
            Ok(Some(*edge_weight as usize))
        };
        let result = collect_bicolor_runs(&graph, test_filter_fn, test_color_fn).unwrap();
        let expected: Vec<Vec<NodeIndex>> = vec![vec![n2, n3]]; //[[cx, cz]]
        assert_eq!(result, Some(expected))
    }

    #[test]
    fn test_two_colors_with_pending() {
        /* Based on the following graph from the Python unit tests:
        Input:
                ┌─────────────┐
                │             │
                │    q0       │
                │             │
                └───┬─────────┘
                 | q0
                 │
                ┌───▼─────────┐
                │             │
                │    h        │
                │             │
                └───┬─────────┘
                    | q0
                    │                           ┌─────────────┐
                    │                           │             │
                    │                           │    q1       │
                    │                           │             │
                    |                           └──────┬──────┘
                    │          ┌─────────────┐         │
                q0  │          │             │         │  q1
                    │          │             │         │
                    └─────────►│     cx      │◄────────┘
                    ┌──────────┤             ├─────────┐
                    │          │             │         │
                q0  │          └─────────────┘         │  q1
                    │                                  │
                    │          ┌─────────────┐         │
                    │          │             │         │
                    └─────────►│      cz     │◄────────┘
                     ┌─────────┤             ├─────────┐
                     │         └─────────────┘         │
                 q0  │                                 │ q1
                     │                                 │
                 ┌───▼─────────┐                ┌──────▼──────┐
                 │             │                │             │
                 │    q0       │                │    y        │
                 │             │                │             │
                 └─────────────┘                └─────────────┘
                                                    | q1
                                                    │
                                                ┌───▼─────────┐
                                                │             │
                                                │    q1       │
                                                │             │
                                                └─────────────┘
        Expected: [[h, cx, cz, y]]
        */
        let mut graph = DiGraph::new();
        let n0 = graph.add_node(0); //q0
        let n1 = graph.add_node(0); //q1
        let n2 = graph.add_node(1); //h
        let n3 = graph.add_node(1); //cx
        let n4 = graph.add_node(1); //cz
        let n5 = graph.add_node(1); //y
        let n6 = graph.add_node(0); //q0_1
        let n7 = graph.add_node(0); //q1_1
        graph.add_edge(n0, n2, 0); //q0 -> h
        graph.add_edge(n2, n3, 0); //h -> cx
        graph.add_edge(n1, n3, 1); //q1 -> cx
        graph.add_edge(n3, n4, 0); //cx -> cz
        graph.add_edge(n3, n4, 1); //cx -> cz
        graph.add_edge(n4, n6, 0); //cz -> q0_1
        graph.add_edge(n4, n5, 1); //cz -> y
        graph.add_edge(n5, n7, 1); //y -> q1_1

        // Filter out q0, q1, q0_1 and q1_1
        let test_filter_fn = |node_id: NodeIndex| -> Result<Option<bool>, Box<dyn Error>> {
            let node_weight: &i32 = graph.node_weight(node_id).expect("Invalid NodeId");
            Ok(Some(*node_weight > 0))
        };
        // The edge color will match its weight
        let test_color_fn = |edge_id: EdgeIndex| -> Result<Option<usize>, Box<dyn Error>> {
            let edge_weight: &i32 = graph.edge_weight(edge_id).expect("Invalid Edge");
            Ok(Some(*edge_weight as usize))
        };
        let result = collect_bicolor_runs(&graph, test_filter_fn, test_color_fn).unwrap();
        let expected: Vec<Vec<NodeIndex>> = vec![vec![n2, n3, n4, n5]]; //[[h, cx, cz, y]]
        assert_eq!(result, Some(expected))
>>>>>>> 70b71260
    }
}<|MERGE_RESOLUTION|>--- conflicted
+++ resolved
@@ -314,7 +314,6 @@
     Ok(Some((path, path_weight)))
 }
 
-<<<<<<< HEAD
 pub fn collect_runs<G>(graph: G, filter_fn: impl Fn(G::NodeId) ->  bool) -> Vec<Vec<<G as GraphBase>::NodeId>>
 // TODO: return type is a place holder
 // TODO: should the filter function defined as a generic or like this?
@@ -375,7 +374,6 @@
     out_list
 }
 
-=======
 /// Collect runs that match a filter function given edge colors.
 ///
 /// A bicolor run is a list of groups of nodes connected by edges of exactly
@@ -538,7 +536,6 @@
 }
 
 // Tests for longest_path
->>>>>>> 70b71260
 #[cfg(test)]
 mod test_longest_path {
     use super::*;
@@ -820,7 +817,6 @@
     }
 }
 
-<<<<<<< HEAD
 #[cfg(test)]
 mod test_collect_runs {
     use petgraph::{graph::DiGraph, visit::GraphBase};
@@ -916,7 +912,7 @@
             collect_runs(&graph, |n| n == n1),
             vec![vec![n3], vec![n2]]
         );
-=======
+
 // Tests for collect_bicolor_runs
 #[cfg(test)]
 mod test_collect_bicolor_runs {
@@ -1130,6 +1126,5 @@
         let result = collect_bicolor_runs(&graph, test_filter_fn, test_color_fn).unwrap();
         let expected: Vec<Vec<NodeIndex>> = vec![vec![n2, n3, n4, n5]]; //[[h, cx, cz, y]]
         assert_eq!(result, Some(expected))
->>>>>>> 70b71260
     }
 }