--- conflicted
+++ resolved
@@ -23,11 +23,7 @@
     - name: Install dependencies
       run: |
         python -m pip install --upgrade pip
-<<<<<<< HEAD
-        pip install -U virtualenv setuptools wheel nox uv==0.6.12
-=======
         pip install -U --group testinfra
->>>>>>> 03c42c72
         sudo apt-get install graphviz pandoc
     - name: Build docs
       run: |
