# Contributing

First read the overall Qiskit project contribution guidelines. These are all
included in the Qiskit documentation:

https://qiskit.org/documentation/contributing_to_qiskit.html

While it's not all directly applicable since most of it is about the Qiskit
project itself and rustworkx is an independent library developed in tandem
with Qiskit; the general guidelines and advice still apply here.

## Contributing to rustworkx

In addition to the general guidelines there are specific details for
contributing to rustworkx, these are documented below.

### Making changes to the code

Rustworkx is implemented primarily in Rust with a thin layer of Python.
Because of that, most of your code changes will involve modifications to
Rust files in `src`. To understand which files you need to change, we invite
you for an overview of our simplified source tree:

```
├── src/
│   ├── lib.rs
│   ├── tiny.rs
│   ├── large/
│   │   ├── mod.rs
│   │   ├── pure_rust_code.rs
│   │   └── more_pure_rust_code.rs
```

#### Module exports in `lib.rs`

To add new functions, you will need to export them in `lib.rs`. `lib.rs` will
import functions defined in Rust modules (see the next section), and export
them to Python using `m.add_wrapped(wrap_pyfunction!(your_new_function))?;`

#### Adding and changing functions in modules

To add and change functions, you will need to modify module files. Modules contain pyfunctions
that will be exported, and can be defined either as a single file such as `tiny.rs` or as a
directory with `mod.rs` such as `large/`.

Rust functions that are exported to Python are annotated with `#[pyfunction]`. The
annotation gives them power to interact both with the Python interpreter and pure
Rust code. To change an existing function, search for its name and edit the code that
already exists.

If you want to add a new function, find the module you'd like to insert it in
or create a new one like `your_module.rs`. Then, start with the boilerplate bellow:

```rust
/// Docstring containing description of the function
#[pyfunction]
#[pyo3(text_signature = "(graph, /)")]
pub fn your_new_function(
    py: Python,
    graph: &graph::PyGraph,
) -> PyResult<()> {
    /* Your code goes here */
}
```

> __NOTE:__  If you create a new `your_module.rs`, remember to declare and import it in `lib.rs`:
> ```rust
> mod your_module;
> use your_module::*;
> ```

#### Module directories: when a single file is not enough

Sometimes you will find that it is hard to organize a module in a tiny
file like `tiny.rs`. In those cases, we suggest moving the files to a directory
and splitting them following the structure of `large/`.

Module directories have a `mod.rs` file containing the pyfunctions. The pyfunctions
in that file then delegate most of logic by importing and calling pure Rust code from
`pure_rust_code.rs` and `more_pure_rust_code.rs`.

> __NOTE:__ Do you still have questions about making your contribution?
> Contact us at the [\#rustworkx channel in Qiskit Slack](https://qiskit.slack.com/messages/rustworkx/)

### rustworkx-core

If you're working on writing a pure rust function and it can be made generic
such that it works for any petgraph graph (if applicable) and that it has
no dependency on Python or pyo3, it probably makes sense in `rustworkx-core`.
`rustworkx-core` is a standalone rust library that's used to provide a Rust API
to both rustworkx and other rust applications or libraries. Unlike rustworkx
it's a Rust library and not a Python library and is designed to be an add-on
library on top of petgraph that provides additional graph algorithms and
functionality.

When contributing to rustworkx-core the key differences to keep in mind are that
the public rust interface needs to be treated as a stable interface, which is
different from rustworkx where the stable rust interface compatibility doesn't
matter only the exported Python API. Additionally documentation and testing
should be done via cargo doc and cargo test. It is expected that any new
functionality or changes to rustworkx-core is also being used by rustworkx so
test coverage is needed both via python in the rustworkx tests and via the
rustworkx-core rust interface.

### Tests

Once you've made a code change, it is important to verify that your change
does not break any existing tests and that any new tests that you've added
also run successfully. Before you open a new pull request for your change,
you'll want to run the test suite locally.

The easiest way to run the test suite is to use
[**Nox**](https://nox.thea.codes/en/stable/). You can install Nox
with pip: `pip install -U nox`. Nox provides several advantages, but the
biggest one is that it builds an isolated virtualenv for running tests. This
means it does not pollute your system python when running. However, by default
Nox will recompile rustworkx from source every time it is run even if there
are no changes made to the rust code. To avoid this you can use the
`--skip-pkg-install` package if you'd like to rerun tests without recompiling.
Note, you only want to use this flag if you recently ran Nox and there are no
rust code (or packaged python code) changes to the repo since then. Otherwise
the rustworkx package Nox installs in it's virtualenv will be out of date (or
missing).

Note, if you run tests outside of Nox that you can **not** run the tests from
the root of the repo, this is because rustworkx packaging shim will conflict
with imports from rustworkx the installed version of rustworkx (which contains
the compiled extension).

#### Running subsets of tests

If you just want to run a subset of tests you can pass a selection regex to the
test runner. For example, if you want to run all tests that have "dag" in the
test id you can run: `nox -e test -- dag`. You can pass arguments directly to the
test runner after the bare `--`. To see all the options on test selection you
can refer to the stestr manual:

https://stestr.readthedocs.io/en/stable/MANUAL.html#test-selection

If you want to run a single test module, test class, or individual test method
you can do this faster with the `-n`/`--no-discover` option. For example:

to run a module:
```
nox -e test -- -n test_max_weight_matching
```
or to run the same module by path:
```
nox -e test -- -n graph/test_nodes.py
```
to run a class:
```
nox -e test -- -n graph.test_nodes.TestNodes
```
to run a method:
```
nox -e test -- -n graph.test_nodes.TestNodes.test_no_nodes
```

It's important to note that Nox will be running from the `tests/` directory in
the repo, so any paths you pass to the test runner via path need to be relative
to that directory.

#### Visualization Tests

When running the visualization tests, each test will generate a visualization
and only fail if an exception is raised by the call. Each test saves the output
image to the current working directory (which if running tests with `nox` is
`tests/`) to ensure the generated image is usable. However to not clutter the
system each test cleans up this generated image and by default a test run does
not include any way to view the images from the visualization tests.

If you want to inspect the output from the visualization tests (which is common
if you're working on visualizations) you can set the
`RUSTWORKX_TEST_PRESERVE_IMAGES` environment variable to any value and this will
skip the cleanup. This will enable you to look at the output image and ensure the
visualization is correct. For example, running:

```
<<<<<<< HEAD
RETWORKX_TEST_PRESERVE_IMAGES=1 nox -e test
=======
RUSTWORKX_TEST_PRESERVE_IMAGES=1 tox -epy
>>>>>>> f685d856
```

will run the visualization tests and preserve the generated image files after
the run finishes so you can inspect the output.

#### rustworkx-core tests

As rustworkx-core is a standalone rust crate with it's own public interface it
needs it's own testing. These tests can be a combination of doc tests (embedded
code examples in the docstrings in the rust code) or standalone tests. You
can refer to the rust book on how to add tests:

https://doc.rust-lang.org/book/ch11-01-writing-tests.html

The rustworkx-core tests can be run with:
```
cargo test
```

from the `rustworkx-core` directory.

### Style

#### Rust

Rust is the primary language of rustworkx and all the functional code in the
libraries is written in Rust. The Rust code in rustworkx uses
[rustfmt](https://github.com/rust-lang/rustfmt) to enforce consistent style.
CI jobs are configured to ensure to check this. Luckily adapting your code is
as simple as running:

```bash
cargo fmt
```

locally. This will automatically restyle the rust code in rustworkx to match
what CI is checking.

##### Lint

An additional step is to run [clippy](https://github.com/rust-lang/rust-clippy)
on your changes. You can run it by running:

```bash
cargo clippy
```

#### Python

Python is used primarily for tests and some small pieces of packaging
and namespace configuration code in the actual library.
[black](https://github.com/psf/black) and [flake8](https://flake8.pycqa.org/en/latest/) are used to enforce consistent
style in the python code in the repository. You can run them via Nox using:

```bash
nox -e lint
```

This will also run `cargo fmt` in check mode to ensure that you ran `cargo fmt`
and will fail if the Rust code doesn't conform to the style rules.

If black returns a code formatting error you can run `nox -e black` to automatically
update the code formatting to conform to the style.

### Building documentation

Just like with tests building documentation is done via Nox. This will handle
compiling rustworkx, installing the python dependencies, and then building the
documentation in an isolated venv. You can run just the docs build with:
```
nox -e docs
```
which will output the html rendered documentation in `docs/build/html` which
you can view locally in a web browser.

#### rustworkx-core documentation

To build the rustworkx-core documentation you will use rust-doc. You can do this
by running:
```
cargo doc
```
from the `rustworkx-core` directory (which is the root of the `rustworkx-core`
crate. After it's built the compiled documentation will be located in
`target/doc/rustworkx_core` (which is off the repo root not the `rustworkx-core`
dir)

You can build and open the documentation directly in your configured default
web browser by running:

```
cargo doc --open
```

### Type Annotations

If you have added new methods or changed method signatures, we encourage you to add annotations for 
those methods in stub files. The stub files are in the `rustworkx` directory and have a `.pyi` file extension.
They contain annotated signatures for Python functions, stripped of their implementation.

While this step is optional, it is very helpful for end-users. Adding annotations lets users type check
their code with [mypy](http://mypy-lang.org/), which can be helpful for finding bugs.

Just like with tests for the code, annotations are also tested via Nox.

```
nox -e stubs
```

### Release Notes

It is important to document any end user facing changes when we release a new
version of rustworkx.  The expectation is that if your code contribution has
user facing changes that you will write the release documentation for these
changes. This documentation must explain what was changed, why it was changed,
and how users can either use or adapt to the change. The idea behind release
documentation is that when a naive user with limited internal knowledge of the
project is upgrading from the previous release to the new one, they should be
able to read the release notes, understand if they need to update their
program which uses rustworkx, and how they would go about doing that. It
ideally should explain why they need to make this change too, to provide the
necessary context.

To make sure we don't forget a release note or if the details of user facing
changes over a release cycle we require that all user facing changes include
documentation at the same time as the code. To accomplish this we use the
[reno](https://docs.openstack.org/reno/latest/) tool which enables a git based
workflow for writing and compiling release notes.

#### Adding a new release note

Making a new release note is quite straightforward. Ensure that you have reno
installed with::

    pip install -U reno

Once you have reno installed you can make a new release note by running in
your local repository checkout's root::

    reno new short-description-string

where short-description-string is a brief string (with no spaces) that describes
what's in the release note. This will become the prefix for the release note
file. Once that is run it will create a new yaml file in releasenotes/notes.
Then open that yaml file in a text editor and write the release note. The basic
structure of a release note is restructured text in yaml lists under category
keys. You add individual items under each category and they will be grouped
automatically by release when the release notes are compiled. A single file
can have as many entries in it as needed, but to avoid potential conflicts
you'll want to create a new file for each pull request that has user facing
changes. When you open the newly created file it will be a full template of
the different categories with a description of a category as a single entry
in each category. You'll want to delete all the sections you aren't using and
update the contents for those you are. For example, the end result should
look something like::

```yaml
features:
  - |
    Added a new function, :func:`~rustworkx.foo` that adds support for doing
    something to :class:`~rustworkx.PyDiGraph` objects.
  - |
    The :class:`~rustworkx.PyDiGraph` class has a new method
    :meth:`~rustworkx.PyDiGraph.foo``. This is the equivalent of calling the
    :func:`~rustworkx.foo` function to do something to your
    :class:`~rustworkx.PyDiGraph` object, but provides the convenience of running
    it natively on an object. For example::

      from rustworkx import PyDiGraph

      g = PyDiGraph.
      g.foo()

deprecations:
  - |
    The ``rustworkx.bar`` function has been deprecated and will be removed in a
    future release. It has been superseded by the
    :meth:`~rustworkx.PyDiGraph.foo` method and :func:`~rustworkx.foo` function
    which provides similar functionality but with more accurate results and
    better performance. You should update your calls
    ``rustworkx.bar()`` calls to use ``rustworkx.foo()`` instead.
```

You can also look at other release notes for other examples.

You can use any
[sphinx feature](https://www.sphinx-doc.org/en/3.x/usage/restructuredtext/)
in them (code sections, tables, enumerated lists, bulleted list, etc) to express
what is being changed as needed. In general you want the release notes to
include as much detail as needed so that users will understand what has changed,
why it changed, and how they'll have to update their code.

After you've finished writing your release notes you'll want to add the note
file to your commit with `git add` and commit them to your PR branch to make
sure they're included with the code in your PR.

##### Linking to issues

If you need to link to an issue or other Github artifact as part of the release
note this should be done using an inline link with the text being the issue
number. For example you would write a release note with a link to issue 12345
as:

```yaml
fixes:
  - |
    Fixes a race condition in the function ``foo()``. Refer to
    `#12345 <https://github.com/Qiskit/rustworkx/issues/12345>`__ for more
    details.
```

#### Generating the release notes

After release notes have been added if you want to see what the full output of
the release notes. Reno is used to combine the release note yaml files into a
single rst (ReStructuredText) document that
[sphinx](https://www.sphinx-doc.org/en/master/) will then compile for us as part
of the documentation builds. If you want to generate the rst file you
use the ``reno report`` command. If you want to generate the full rustworkx
release notes for all releases (since we started using reno during 0.8) you just
run::

    reno report

but you can also use the ``--version`` argument to view a single release (after
it has been tagged::

    reno report --version 0.8.0

#### Building release notes locally

Building the release notes is part of the standard rustworkx documentation
builds. To check what the rendered html output of the release notes will look
like for the current state of the repo you can run: `nox -e docs` which will
build all the documentation into `docs/_build/html` and the release notes in
particular will be located at `docs/_build/html/release_notes.html`

### Pull request review, CI, and merge queue

After you've submitted a pull request to rustworkx it will need to pass CI and be
reviewed by an approved by a core team reviewer. CI runs get triggered
automatically when your pull request is opened and on every subsequent commit
made to your pull request's branch. Code review however may take some time,
sometimes even weeks or months, there are many new pull requests opened every
day and limited number of reviewers available, and while every proposed change
is a valuable addition to the project not everything is the highest priority.
You can help this process move more quickly by actively reviewing other open
PRs. While only members of the rustworkx core team have permission to provide
final approval and mark a PR as ready for merging, reviewing code is open to
everyone and all reviews are welcome and extremely valued contributions.
Helping with code review also helps reduce the burden on the core team and
enables them to review code faster.

The code review process is a bit of back and forth where you will receive
feedback and questions about your proposed changes to the project. You will
likely have multiple rounds of feedback with suggestions or changes requested
before approval. Please do not get discouraged as this is normal and part of
ensuring the quality of the rustworkx project and even what first appears as a
straightforward or simple change might have larger implications that aren't
obvious at first. If you receive feedback feel free to request re-review from
reviewers after you've adjusted your PR based on the comments received.

Another thing to keep in mind is that CI time is a constrained resource and not
infinite. While waiting for review and approval it is not necessary to keep your
PR branch up to date on every change to the `main` branch. Doing it periodically
is fine to make sure there are no regressions as the codebase changes, but
doing it too often will just needlessly waste CI resources. This will contribute
to resource starvation on CI, slowing down total throughput for the project. If
possible try to bundle updating your branch to the current HEAD on the `main`
branch with other changes made to the PR branch (like making adjustments from
code review). This will result in a single CI run instead of doing standalone
updates with no code changes.

Once your PR has the necessary approvals it will be tagged with the `automerge`
tag. This is a signal to the [mergify bot](https://mergify.io/) that the PR has
been approved and is ready for merging. The mergify bot will then enqueue the
PR onto its merge queue. At this point the process of updating a PR to the
current HEAD of the `main` branch is fully automated and once CI passes mergify
will merge the PR automatically. In an effort to conserve CI resources and
maximize throughput the mergify bot will only update a PR when it's next in the
merge queue. It might appear as activity on your PR is idle at this point, but
this likely just means the mergify merge queue is deep and/or CI has a backlog.
Do **not** manually update a PR branch to HEAD on the `main` branch after it
has the necessary approvals and is tagged as `automerge` unless it has a merge
conflict or has a failed CI run. Doing so will just waste CI resources and
delay everything from merging, including your PR.

### Stable Branch Policy and Backporting

The stable branch is intended to be a safe source of fixes for high-impact bugs,
documentation fixes, and security issues that have been fixed on main since a
release. When reviewing a stable branch PR, we must balance the risk of any given
patch with the value that it will provide to users of the stable branch. Only a
limited class of changes are appropriate for inclusion on the stable branch. A
large, risky patch for a major issue might make sense, as might a trivial fix
for a fairly obscure error-handling case. A number of factors must be weighed
when considering a change:

- The risk of regression: even the tiniest changes carry some risk of breaking
  something, and we really want to avoid regressions on the stable branch.
- The user visibility benefit: are we fixing something that users might actually
  notice, and if so, how important is it?
- How self-contained the fix is: if it fixes a significant issue but also
  refactors a lot of code, it’s probably worth thinking about what a less risky
  fix might look like.
- Whether the fix is already on main: a change must be a backport of a change
  already merged onto main, unless the change simply does not make sense on
  main.

Normally only bug fixes or non-code changes are allowed on a stable branch, the
primary exception to this is adding support for new python versions. If a new
python version is released backporting that feature change with that new support
is an acceptable backport.

In rustworkx at least until the 1.0 release we only maintaing a single stable
branch at a time for the most recent minor version release.

#### Backporting procedure

In the normal case to backport a pull request all that needs to be done is
to tag it as `stable-backport-potential`, this will signal the
[mergify bot](https://mergify.io/) that the PR should be backported after it
merged. Once a PR tagged as `stable-backport-potential` merges mergify will
automatically open a new PR backporting it to the stable branch.

##### Manual backport procedure

If the mergify approach doesn't work for some reason and you need to manual
backport a PR this can be done with the following procedure. When backporting a
patch from main to stable, we want to keep a reference to the change on main.
When you create the branch for the stable PR, use:

```
$ git cherry-pick -x $main_commit_id
```

However, this only works for small self-contained patches from main. If you
need to backport a subset of a larger commit (from a squashed PR, for example)
from main, do this manually. In these cases, add:

```
Backported from: #main pr number
```

so that we can track the source of the change subset, even if a strict
cherry-pick doesn't make sense.

If the patch you’re proposing will not cherry-pick cleanly, you can help by
resolving the conflicts yourself and proposing the resulting patch. Please keep
Conflicts lines in the commit message to help review of the stable patch.<|MERGE_RESOLUTION|>--- conflicted
+++ resolved
@@ -177,11 +177,7 @@
 visualization is correct. For example, running:
 
 ```
-<<<<<<< HEAD
-RETWORKX_TEST_PRESERVE_IMAGES=1 nox -e test
-=======
-RUSTWORKX_TEST_PRESERVE_IMAGES=1 tox -epy
->>>>>>> f685d856
+RUSTWORKX_TEST_PRESERVE_IMAGES=1 nox -e test
 ```
 
 will run the visualization tests and preserve the generated image files after
