// Licensed under the Apache License, Version 2.0 (the "License"); you may
// not use this file except in compliance with the License. You may obtain
// a copy of the License at
//
//     http://www.apache.org/licenses/LICENSE-2.0
//
// Unless required by applicable law or agreed to in writing, software
// distributed under the License is distributed on an "AS IS" BASIS, WITHOUT
// WARRANTIES OR CONDITIONS OF ANY KIND, either express or implied. See the
// License for the specific language governing permissions and limitations
// under the License.

<<<<<<< HEAD
pub mod dfs_visit;

use retworkx_core::traversal::{depth_first_search, dfs_edges};

use super::{digraph, graph, iterators};
use dfs_visit::{dfs_handler, PyDfsVisitor};
=======
mod bfs_visit;
pub mod dfs_visit;
mod dijkstra_visit;

use bfs_visit::{bfs_handler, PyBfsVisitor};
use dfs_visit::{dfs_handler, PyDfsVisitor};
use dijkstra_visit::{dijkstra_handler, PyDijkstraVisitor};

use retworkx_core::traversal::{
    breadth_first_search, depth_first_search, dfs_edges, dijkstra_search,
};

use super::{digraph, graph, iterators, CostFn};

use std::convert::TryFrom;
>>>>>>> 71e34d11

use hashbrown::HashSet;

use pyo3::prelude::*;
use pyo3::Python;

use petgraph::algo;
use petgraph::graph::NodeIndex;
use petgraph::visit::{Bfs, NodeCount, Reversed};

use crate::iterators::EdgeList;

/// Get an edge list of the tree edges from a depth-first traversal
///
/// The pseudo-code for the DFS algorithm is listed below. The output
/// contains the tree edges found by the procedure.
///
/// ::
///
///     DFS(G, v)
///       let S be a stack
///       label v as discovered
///       PUSH(S, (v, iterator of G.neighbors(v)))
///       while (S != Ø)
///           let (v, iterator) := LAST(S)
///           if hasNext(iterator) then
///               w := next(iterator)
///               if w is not labeled as discovered then
///                   label w as discovered                   # (v, w) is a tree edge
///                   PUSH(S, (w, iterator of G.neighbors(w)))
///           else
///               POP(S)
///       end while
///
/// :param PyDiGraph graph: The graph to get the DFS edge list from
/// :param int source: An optional node index to use as the starting node
///     for the depth-first search. The edge list will only return edges in
///     the components reachable from this index. If this is not specified
///     then a source will be chosen arbitrarly and repeated until all
///     components of the graph are searched.
///
/// :returns: A list of edges as a tuple of the form ``(source, target)`` in
///     depth-first order
/// :rtype: EdgeList
#[pyfunction]
#[pyo3(text_signature = "(graph, /, source=None)")]
pub fn digraph_dfs_edges(graph: &digraph::PyDiGraph, source: Option<usize>) -> EdgeList {
    EdgeList {
        edges: dfs_edges(&graph.graph, source.map(NodeIndex::new)),
    }
}

/// Get an edge list of the tree edges from a depth-first traversal
///
/// The pseudo-code for the DFS algorithm is listed below. The output
/// contains the tree edges found by the procedure.
///
/// ::
///
///     DFS(G, v)
///       let S be a stack
///       label v as discovered
///       PUSH(S, (v, iterator of G.neighbors(v)))
///       while (S != Ø)
///           let (v, iterator) := LAST(S)
///           if hasNext(iterator) then
///               w := next(iterator)
///               if w is not labeled as discovered then
///                   label w as discovered                   # (v, w) is a tree edge
///                   PUSH(S, (w, iterator of G.neighbors(w)))
///           else
///               POP(S)
///       end while
///
/// .. note::
///
///    If the input is an undirected graph with a single connected component,
///    the output of this function is a spanning tree.
///
/// :param PyGraph graph: The graph to get the DFS edge list from
/// :param int source: An optional node index to use as the starting node
///     for the depth-first search. The edge list will only return edges in
///     the components reachable from this index. If this is not specified
///     then a source will be chosen arbitrarly and repeated until all
///     components of the graph are searched.
///
/// :returns: A list of edges as a tuple of the form ``(source, target)`` in
///     depth-first order
/// :rtype: EdgeList
#[pyfunction]
#[pyo3(text_signature = "(graph, /, source=None)")]
pub fn graph_dfs_edges(graph: &graph::PyGraph, source: Option<usize>) -> EdgeList {
    EdgeList {
        edges: dfs_edges(&graph.graph, source.map(NodeIndex::new)),
    }
}

/// Return successors in a breadth-first-search from a source node.
///
/// The return format is ``[(Parent Node, [Children Nodes])]`` in a bfs order
/// from the source node provided.
///
/// :param PyDiGraph graph: The DAG to get the bfs_successors from
/// :param int node: The index of the dag node to get the bfs successors for
///
/// :returns: A list of nodes's data and their children in bfs order. The
///     BFSSuccessors class that is returned is a custom container class that
///     implements the sequence protocol. This can be used as a python list
///     with index based access.
/// :rtype: BFSSuccessors
#[pyfunction]
#[pyo3(text_signature = "(graph, node, /)")]
pub fn bfs_successors(
    py: Python,
    graph: &digraph::PyDiGraph,
    node: usize,
) -> iterators::BFSSuccessors {
    let index = NodeIndex::new(node);
    let mut bfs = Bfs::new(&graph.graph, index);
    let mut out_list: Vec<(PyObject, Vec<PyObject>)> = Vec::with_capacity(graph.node_count());
    while let Some(nx) = bfs.next(&graph.graph) {
        let children = graph
            .graph
            .neighbors_directed(nx, petgraph::Direction::Outgoing);
        let mut succesors: Vec<PyObject> = Vec::new();
        for succ in children {
            succesors.push(graph.graph.node_weight(succ).unwrap().clone_ref(py));
        }
        if !succesors.is_empty() {
            out_list.push((
                graph.graph.node_weight(nx).unwrap().clone_ref(py),
                succesors,
            ));
        }
    }
    iterators::BFSSuccessors {
        bfs_successors: out_list,
    }
}

/// Return the ancestors of a node in a graph.
///
/// This differs from :meth:`PyDiGraph.predecessors` method  in that
/// ``predecessors`` returns only nodes with a direct edge into the provided
/// node. While this function returns all nodes that have a path into the
/// provided node.
///
/// :param PyDiGraph graph: The graph to get the ancestors from.
/// :param int node: The index of the graph node to get the ancestors for
///
/// :returns: A set of node indices of ancestors of provided node.
/// :rtype: set
#[pyfunction]
#[pyo3(text_signature = "(graph, node, /)")]
pub fn ancestors(graph: &digraph::PyDiGraph, node: usize) -> HashSet<usize> {
    let index = NodeIndex::new(node);
    let mut out_set: HashSet<usize> = HashSet::new();
    let reverse_graph = Reversed(&graph.graph);
    let res = algo::dijkstra(reverse_graph, index, None, |_| 1);
    for n in res.keys() {
        let n_int = n.index();
        out_set.insert(n_int);
    }
    out_set.remove(&node);
    out_set
}

/// Return the descendants of a node in a graph.
///
/// This differs from :meth:`PyDiGraph.successors` method in that
/// ``successors``` returns only nodes with a direct edge out of the provided
/// node. While this function returns all nodes that have a path from the
/// provided node.
///
/// :param PyDiGraph graph: The graph to get the descendants from
/// :param int node: The index of the graph node to get the descendants for
///
/// :returns: A set of node indices of descendants of provided node.
/// :rtype: set
#[pyfunction]
#[pyo3(text_signature = "(graph, node, /)")]
pub fn descendants(graph: &digraph::PyDiGraph, node: usize) -> HashSet<usize> {
    let index = NodeIndex::new(node);
    let mut out_set: HashSet<usize> = HashSet::new();
    let res = algo::dijkstra(&graph.graph, index, None, |_| 1);
    for n in res.keys() {
        let n_int = n.index();
        out_set.insert(n_int);
    }
    out_set.remove(&node);
    out_set
}

<<<<<<< HEAD
=======
/// Breadth-first traversal of a directed graph.
///
/// The pseudo-code for the BFS algorithm is listed below, with the annotated
/// event points, for which the given visitor object will be called with the
/// appropriate method.
///
/// ::
///
///     BFS(G, s)
///       for each vertex u in V
///           color[u] := WHITE
///       end for
///       color[s] := GRAY
///       EQUEUE(Q, s)                             discover vertex s
///       while (Q != Ø)
///           u := DEQUEUE(Q)
///           for each vertex v in Adj[u]          (u,v) is a tree edge
///               if (color[v] = WHITE)
///                   color[v] = GRAY
///               else                             (u,v) is a non - tree edge
///                   if (color[v] = GRAY)         (u,v) has a gray target
///                       ...
///                   else if (color[v] = BLACK)   (u,v) has a black target
///                       ...
///           end for
///           color[u] := BLACK                    finish vertex u
///       end while
///
/// If an exception is raised inside the callback function, the graph traversal
/// will be stopped immediately. You can exploit this to exit early by raising a
/// :class:`~retworkx.visit.StopSearch` exception, in which case the search function
/// will return but without raising back the exception. You can also prune part of the
/// search tree by raising :class:`~retworkx.visit.PruneSearch`.
///
/// In the following example we keep track of the tree edges:
///
/// .. jupyter-execute::
///
///        import retworkx
///        from retworkx.visit import BFSVisitor
///   
///        class TreeEdgesRecorder(BFSVisitor):
///
///            def __init__(self):
///                self.edges = []
///
///            def tree_edge(self, edge):
///                self.edges.append(edge)
///
///        graph = retworkx.PyDiGraph()
///        graph.extend_from_edge_list([(1, 3), (0, 1), (2, 1), (0, 2)])
///        vis = TreeEdgesRecorder()
///        retworkx.bfs_search(graph, [0], vis)
///        print('Tree edges:', vis.edges)
///
/// .. note::
///
///     Graph can **not** be mutated while traversing.
///
/// :param PyDiGraph graph: The graph to be used.
/// :param List[int] source: An optional list of node indices to use as the starting nodes
///     for the breadth-first search. If this is not specified then a source
///     will be chosen arbitrarly and repeated until all components of the
///     graph are searched.
/// :param visitor: A visitor object that is invoked at the event points inside the
///     algorithm. This should be a subclass of :class:`~retworkx.visit.BFSVisitor`.
#[pyfunction]
#[pyo3(text_signature = "(graph, source, visitor)")]
pub fn digraph_bfs_search(
    py: Python,
    graph: &digraph::PyDiGraph,
    source: Option<Vec<usize>>,
    visitor: PyBfsVisitor,
) -> PyResult<()> {
    let starts: Vec<_> = match source {
        Some(nx) => nx.into_iter().map(NodeIndex::new).collect(),
        None => graph.graph.node_indices().collect(),
    };

    breadth_first_search(&graph.graph, starts, |event| {
        bfs_handler(py, &visitor, event)
    })?;

    Ok(())
}

/// Breadth-first traversal of an undirected graph.
///
/// The pseudo-code for the BFS algorithm is listed below, with the annotated
/// event points, for which the given visitor object will be called with the
/// appropriate method.
///
/// ::
///
///     BFS(G, s)
///       for each vertex u in V
///           color[u] := WHITE
///       end for
///       color[s] := GRAY
///       EQUEUE(Q, s)                             discover vertex s
///       while (Q != Ø)
///           u := DEQUEUE(Q)
///           for each vertex v in Adj[u]          (u,v) is a tree edge
///               if (color[v] = WHITE)
///                   color[v] = GRAY
///               else                             (u,v) is a non - tree edge
///                   if (color[v] = GRAY)         (u,v) has a gray target
///                       ...
///                   else if (color[v] = BLACK)   (u,v) has a black target
///                       ...
///           end for
///           color[u] := BLACK                    finish vertex u
///       end while
///
/// If an exception is raised inside the callback function, the graph traversal
/// will be stopped immediately. You can exploit this to exit early by raising a
/// :class:`~retworkx.visit.StopSearch` exception, in which case the search function
/// will return but without raising back the exception. You can also prune part of the
/// search tree by raising :class:`~retworkx.visit.PruneSearch`.
///
/// In the following example we keep track of the tree edges:
///
/// .. jupyter-execute::
///
///        import retworkx
///        from retworkx.visit import BFSVisitor
///   
///        class TreeEdgesRecorder(BFSVisitor):
///
///            def __init__(self):
///                self.edges = []
///
///            def tree_edge(self, edge):
///                self.edges.append(edge)
///
///        graph = retworkx.PyGraph()
///        graph.extend_from_edge_list([(1, 3), (0, 1), (2, 1), (0, 2)])
///        vis = TreeEdgesRecorder()
///        retworkx.bfs_search(graph, [0], vis)
///        print('Tree edges:', vis.edges)
///
/// .. note::
///
///     Graph can **not** be mutated while traversing.
///
/// :param PyGraph graph: The graph to be used.
/// :param List[int] source: An optional list of node indices to use as the starting nodes
///     for the breadth-first search. If this is not specified then a source
///     will be chosen arbitrarly and repeated until all components of the
///     graph are searched.
/// :param visitor: A visitor object that is invoked at the event points inside the
///     algorithm. This should be a subclass of :class:`~retworkx.visit.BFSVisitor`.
#[pyfunction]
#[pyo3(text_signature = "(graph, source, visitor)")]
pub fn graph_bfs_search(
    py: Python,
    graph: &graph::PyGraph,
    source: Option<Vec<usize>>,
    visitor: PyBfsVisitor,
) -> PyResult<()> {
    let starts: Vec<_> = match source {
        Some(nx) => nx.into_iter().map(NodeIndex::new).collect(),
        None => graph.graph.node_indices().collect(),
    };

    breadth_first_search(&graph.graph, starts, |event| {
        bfs_handler(py, &visitor, event)
    })?;

    Ok(())
}

>>>>>>> 71e34d11
/// Depth-first traversal of a directed graph.
///
/// The pseudo-code for the DFS algorithm is listed below, with the annotated
/// event points, for which the given visitor object will be called with the
/// appropriate method.
///
/// ::
///
///     DFS(G)
///       for each vertex u in V
///           color[u] := WHITE                 initialize vertex u
///       end for
///       time := 0
///       call DFS-VISIT(G, source)             start vertex s
///
///     DFS-VISIT(G, u)
///       color[u] := GRAY                      discover vertex u
///       for each v in Adj[u]                  examine edge (u,v)
///           if (color[v] = WHITE)             (u,v) is a tree edge
///               all DFS-VISIT(G, v)
///           else if (color[v] = GRAY)         (u,v) is a back edge
///           ...
///           else if (color[v] = BLACK)        (u,v) is a cross or forward edge
///           ...
///       end for
///       color[u] := BLACK                     finish vertex u
///
/// If an exception is raised inside the callback function, the graph traversal
/// will be stopped immediately. You can exploit this to exit early by raising a
/// :class:`~retworkx.visit.StopSearch` exception. You can also prune part of the
/// search tree by raising :class:`~retworkx.visit.PruneSearch`.
///
/// In the following example we keep track of the tree edges:
///
/// .. jupyter-execute::
///
///        import retworkx
///        from retworkx.visit import DFSVisitor
///   
///        class TreeEdgesRecorder(DFSVisitor):
///
///            def __init__(self):
///                self.edges = []
///
///            def tree_edge(self, edge):
///                self.edges.append(edge)
///
///        graph = retworkx.PyGraph()
///        graph.extend_from_edge_list([(1, 3), (0, 1), (2, 1), (0, 2)])
///        vis = TreeEdgesRecorder()
///        retworkx.dfs_search(graph, [0], vis)
///        print('Tree edges:', vis.edges)
///
/// .. note::
///
///     Graph can *not* be mutated while traversing.
///
/// :param PyDiGraph graph: The graph to be used.
/// :param List[int] source: An optional list of node indices to use as the starting nodes
///     for the depth-first search. If this is not specified then a source
///     will be chosen arbitrarly and repeated until all components of the
///     graph are searched.
/// :param visitor: A visitor object that is invoked at the event points inside the
///     algorithm. This should be a subclass of :class:`~retworkx.visit.DFSVisitor`.
#[pyfunction]
#[pyo3(text_signature = "(graph, source, visitor)")]
pub fn digraph_dfs_search(
    py: Python,
    graph: &digraph::PyDiGraph,
    source: Option<Vec<usize>>,
    visitor: PyDfsVisitor,
) -> PyResult<()> {
    let starts: Vec<_> = match source {
        Some(nx) => nx.into_iter().map(NodeIndex::new).collect(),
        None => graph.graph.node_indices().collect(),
    };

    depth_first_search(&graph.graph, starts, |event| {
        dfs_handler(py, &visitor, event)
    })?;

    Ok(())
}

/// Depth-first traversal of an undirected graph.
///
/// The pseudo-code for the DFS algorithm is listed below, with the annotated
/// event points, for which the given visitor object will be called with the
/// appropriate method.
///
/// ::
///
///     DFS(G)
///       for each vertex u in V
///           color[u] := WHITE                 initialize vertex u
///       end for
///       time := 0
///       call DFS-VISIT(G, source)             start vertex s
///
///     DFS-VISIT(G, u)
///       color[u] := GRAY                      discover vertex u
///       for each v in Adj[u]                  examine edge (u,v)
///           if (color[v] = WHITE)             (u,v) is a tree edge
///               all DFS-VISIT(G, v)
///           else if (color[v] = GRAY)         (u,v) is a back edge
///           ...
///           else if (color[v] = BLACK)        (u,v) is a cross or forward edge
///           ...
///       end for
///       color[u] := BLACK                     finish vertex u
///
/// If an exception is raised inside the callback function, the graph traversal
/// will be stopped immediately. You can exploit this to exit early by raising a
/// :class:`~retworkx.visit.StopSearch` exception. You can also prune part of the
/// search tree by raising :class:`~retworkx.visit.PruneSearch`.
///
/// In the following example we keep track of the tree edges:
///
/// .. jupyter-execute::
///
///        import retworkx
///        from retworkx.visit import DFSVisitor
///   
///        class TreeEdgesRecorder(DFSVisitor):
///
///            def __init__(self):
///                self.edges = []
///
///            def tree_edge(self, edge):
///                self.edges.append(edge)
///
///        graph = retworkx.PyGraph()
///        graph.extend_from_edge_list([(1, 3), (0, 1), (2, 1), (0, 2)])
///        vis = TreeEdgesRecorder()
///        retworkx.dfs_search(graph, [0], vis)
///        print('Tree edges:', vis.edges)
///
/// .. note::
///
///     Graph can *not* be mutated while traversing.
///
/// :param PyGraph graph: The graph to be used.
/// :param List[int] source: An optional list of node indices to use as the starting nodes
///     for the depth-first search. If this is not specified then a source
///     will be chosen arbitrarly and repeated until all components of the
///     graph are searched.
/// :param visitor: A visitor object that is invoked at the event points inside the
///     algorithm. This should be a subclass of :class:`~retworkx.visit.DFSVisitor`.
#[pyfunction]
#[pyo3(text_signature = "(graph, source, visitor)")]
pub fn graph_dfs_search(
    py: Python,
    graph: &graph::PyGraph,
    source: Option<Vec<usize>>,
    visitor: PyDfsVisitor,
) -> PyResult<()> {
    let starts: Vec<_> = match source {
        Some(nx) => nx.into_iter().map(NodeIndex::new).collect(),
        None => graph.graph.node_indices().collect(),
    };

    depth_first_search(&graph.graph, starts, |event| {
        dfs_handler(py, &visitor, event)
    })?;

    Ok(())
<<<<<<< HEAD
=======
}

/// Dijkstra traversal of a directed graph.
///
/// The pseudo-code for the Dijkstra algorithm is listed below, with the annotated
/// event points, for which the given visitor object will be called with the
/// appropriate method.
///
/// ::
///
///     DIJKSTRA(G, source, weight)
///       for each vertex u in V
///           d[u] := infinity
///           p[u] := u
///       end for
///       d[source] := 0
///       INSERT(Q, source)
///       while (Q != Ø)
///           u := EXTRACT-MIN(Q)                         discover vertex u
///           for each vertex v in Adj[u]                 examine edge (u,v)
///               if (weight[(u,v)] + d[u] < d[v])        edge (u,v) relaxed
///                   d[v] := weight[(u,v)] + d[u]
///                   p[v] := u
///                   DECREASE-KEY(Q, v)
///               else                                    edge (u,v) not relaxed
///                   ...
///               if (d[v] was originally infinity)
///                   INSERT(Q, v)
///           end for                                     finish vertex u
///       end while
///
/// If an exception is raised inside the callback function, the graph traversal
/// will be stopped immediately. You can exploit this to exit early by raising a
/// :class:`~retworkx.visit.StopSearch` exception, in which case the search function
/// will return but without raising back the exception. You can also prune part of the
/// search tree by raising :class:`~retworkx.visit.PruneSearch`.
///
/// .. note::
///
///     Graph can **not** be mutated while traversing.
///
/// :param PyDiGraph graph: The graph to be used.
/// :param List[int] source: An optional list of node indices to use as the starting nodes
///     for the dijkstra search. If this is not specified then a source
///     will be chosen arbitrarly and repeated until all components of the
///     graph are searched.
/// :param weight_fn: An optional weight function for an edge. It will accept
///     a single argument, the edge's weight object and will return a float which
///     will be used to represent the weight/cost of the edge. If not specified,
///     a default value of cost ``1.0`` will be used for each edge.
/// :param visitor: A visitor object that is invoked at the event points inside the
///     algorithm. This should be a subclass of :class:`~retworkx.visit.DijkstraVisitor`.
#[pyfunction]
#[pyo3(text_signature = "(graph, source, weight_fn, visitor)")]
pub fn digraph_dijkstra_search(
    py: Python,
    graph: &digraph::PyDiGraph,
    source: Option<Vec<usize>>,
    weight_fn: Option<PyObject>,
    visitor: PyDijkstraVisitor,
) -> PyResult<()> {
    let starts: Vec<_> = match source {
        Some(nx) => nx.into_iter().map(NodeIndex::new).collect(),
        None => graph.graph.node_indices().collect(),
    };

    let edge_cost_fn = CostFn::try_from((weight_fn, 1.0))?;
    dijkstra_search(
        &graph.graph,
        starts,
        |e| edge_cost_fn.call(py, e.weight()),
        |event| dijkstra_handler(py, &visitor, event),
    )??;

    Ok(())
}

/// Dijkstra traversal of an undirected graph.
///
/// The pseudo-code for the Dijkstra algorithm is listed below, with the annotated
/// event points, for which the given visitor object will be called with the
/// appropriate method.
///
/// ::
///
///     DIJKSTRA(G, source, weight)
///       for each vertex u in V
///           d[u] := infinity
///           p[u] := u
///       end for
///       d[source] := 0
///       INSERT(Q, source)
///       while (Q != Ø)
///           u := EXTRACT-MIN(Q)                         discover vertex u
///           for each vertex v in Adj[u]                 examine edge (u,v)
///               if (weight[(u,v)] + d[u] < d[v])        edge (u,v) relaxed
///                   d[v] := weight[(u,v)] + d[u]
///                   p[v] := u
///                   DECREASE-KEY(Q, v)
///               else                                    edge (u,v) not relaxed
///                   ...
///               if (d[v] was originally infinity)
///                   INSERT(Q, v)
///           end for                                     finish vertex u
///       end while
///
/// If an exception is raised inside the callback function, the graph traversal
/// will be stopped immediately. You can exploit this to exit early by raising a
/// :class:`~retworkx.visit.StopSearch` exception, in which case the search function
/// will return but without raising back the exception. You can also prune part of the
/// search tree by raising :class:`~retworkx.visit.PruneSearch`.
///
/// .. note::
///
///     Graph can **not** be mutated while traversing.
///
/// :param PyGraph graph: The graph to be used.
/// :param List[int] source: An optional list of node indices to use as the starting nodes
///     for the dijkstra search. If this is not specified then a source
///     will be chosen arbitrarly and repeated until all components of the
///     graph are searched.
/// :param weight_fn: An optional weight function for an edge. It will accept
///     a single argument, the edge's weight object and will return a float which
///     will be used to represent the weight/cost of the edge. If not specified,
///     a default value of cost ``1.0`` will be used for each edge.
/// :param visitor: A visitor object that is invoked at the event points inside the
///     algorithm. This should be a subclass of :class:`~retworkx.visit.DijkstraVisitor`.
#[pyfunction]
#[pyo3(text_signature = "(graph, source, weight_fn, visitor)")]
pub fn graph_dijkstra_search(
    py: Python,
    graph: &graph::PyGraph,
    source: Option<Vec<usize>>,
    weight_fn: Option<PyObject>,
    visitor: PyDijkstraVisitor,
) -> PyResult<()> {
    let starts: Vec<_> = match source {
        Some(nx) => nx.into_iter().map(NodeIndex::new).collect(),
        None => graph.graph.node_indices().collect(),
    };

    let edge_cost_fn = CostFn::try_from((weight_fn, 1.0))?;
    dijkstra_search(
        &graph.graph,
        starts,
        |e| edge_cost_fn.call(py, e.weight()),
        |event| dijkstra_handler(py, &visitor, event),
    )??;

    Ok(())
>>>>>>> 71e34d11
}<|MERGE_RESOLUTION|>--- conflicted
+++ resolved
@@ -10,14 +10,6 @@
 // License for the specific language governing permissions and limitations
 // under the License.
 
-<<<<<<< HEAD
-pub mod dfs_visit;
-
-use retworkx_core::traversal::{depth_first_search, dfs_edges};
-
-use super::{digraph, graph, iterators};
-use dfs_visit::{dfs_handler, PyDfsVisitor};
-=======
 mod bfs_visit;
 pub mod dfs_visit;
 mod dijkstra_visit;
@@ -33,7 +25,6 @@
 use super::{digraph, graph, iterators, CostFn};
 
 use std::convert::TryFrom;
->>>>>>> 71e34d11
 
 use hashbrown::HashSet;
 
@@ -227,8 +218,6 @@
     out_set
 }
 
-<<<<<<< HEAD
-=======
 /// Breadth-first traversal of a directed graph.
 ///
 /// The pseudo-code for the BFS algorithm is listed below, with the annotated
@@ -401,7 +390,6 @@
     Ok(())
 }
 
->>>>>>> 71e34d11
 /// Depth-first traversal of a directed graph.
 ///
 /// The pseudo-code for the DFS algorithm is listed below, with the annotated
@@ -568,8 +556,6 @@
     })?;
 
     Ok(())
-<<<<<<< HEAD
-=======
 }
 
 /// Dijkstra traversal of a directed graph.
@@ -720,5 +706,4 @@
     )??;
 
     Ok(())
->>>>>>> 71e34d11
 }