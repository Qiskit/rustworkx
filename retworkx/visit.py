# This code is licensed under the Apache License, Version 2.0. You may
# obtain a copy of this license in the LICENSE.txt file in the root directory
# of this source tree or at http://www.apache.org/licenses/LICENSE-2.0.
#
# Any modifications or derivative works of this code must retain this
# copyright notice, and modified files need to carry a notice indicating
# that they have been altered from the originals.


class StopSearch(Exception):
    """Stop graph traversal"""

    pass


class PruneSearch(Exception):
    """Prune part of the search tree while traversing a graph."""

    pass


class BFSVisitor:
    """A visitor object that is invoked at the event-points inside the
    :func:`~retworkx.bfs_search` algorithm. By default, it performs no
    action, and should be used as a base class in order to be useful.
    """

    def discover_vertex(self, v):
        """
        This is invoked when a vertex is encountered for the first time.
        """
        return

    def finish_vertex(self, v):
        """
        This is invoked on vertex `v` after all of its out edges have been examined.
        """
        return

    def tree_edge(self, e):
        """
        This is invoked on each edge as it becomes a member of the edges
        that form the search tree.
        """
        return

    def non_tree_edge(self, e):
        """
        This is invoked on back or cross edges for directed graphs and cross edges
        for undirected graphs.
        """
        return

    def gray_target_edge(self, e):
        """
        This is invoked on the subset of non-tree edges whose target vertex is
        colored gray at the time of examination.
        The color gray indicates that the vertex is currently in the queue.
        """
        return

    def black_target_edge(self, e):
        """
        This is invoked on the subset of non-tree edges whose target vertex is
        colored black at the time of examination.
        The color black indicates that the vertex has been removed from the queue.
        """
        return


<<<<<<< HEAD
class DijkstraVisitor:
    """A visitor object that is invoked at the event-points inside the
    :func:`~retworkx.dijkstra_search` algorithm. By default, it performs no
    action, and should be used as a base class in order to be useful.
    """

    def discover_vertex(self, v, score):
        """
        This is invoked when a vertex is encountered for the first time and
        it's popped from the queue. Together with the node, we report the optimal
        distance of the node.
        """
        return

    def finish_vertex(self, v):
        """
        This is invoked on vertex `v` after all of its out edges have been examined.
        """
        return

    def examine_edge(self, edge):
        """
        This is invoked on every out-edge of each vertex after it is discovered.
        """
        return

    def edge_relaxed(self, edge):
        """
        Upon examination, if the distance of the target of the edge is reduced,
        this event is emitted.
        """
        return

    def edge_not_relaxed(self, edge):
        """
        Upon examination, if the edge is not relaxed, this event is emitted.
=======
class DFSVisitor:
    """A visitor object that is invoked at the event-points inside the
    :func:`~retworkx.dfs_search` algorithm. By default, it performs no
    action, and should be used as a base class in order to be useful.
    """

    def discover_vertex(self, v, t):
        """
        This is invoked when a vertex is encountered for the first time.
        Together we report the discover time of vertex `v`.
        """
        return

    def finish_vertex(self, v, t):
        """
        This is invoked on vertex `v` after `finish_vertex` has been called for all
        the vertices in the DFS-tree rooted at vertex `v`. If vertex `v` is a leaf in
        the DFS-tree, then the `finish_vertex` function is called on `v` after all
        the out-edges of `v` have been examined. Together we report the finish time
        of vertex `v`.
        """
        return

    def tree_edge(self, e):
        """
        This is invoked on each edge as it becomes a member of the edges
        that form the search tree.
        """
        return

    def back_edge(self, e):
        """
        This is invoked on the back edges in the graph.
        For an undirected graph there is some ambiguity between tree edges
        and back edges since the edge :math:`(u, v)` and :math:`(v, u)` are the
        same edge, but both the `tree_edge()` and `back_edge()` functions will be
        invoked. One way to resolve this ambiguity is to record the tree edges,
        and then disregard the back-edges that are already marked as tree edges.
        An easy way to record tree edges is to record predecessors at the
        `tree_edge` event point.
        """
        return

    def forward_or_cross_edge(self, e):
        """
        This is invoked on forward or cross edges in the graph.
        In an undirected graph this method is never called.
>>>>>>> 9bb1372d
        """
        return<|MERGE_RESOLUTION|>--- conflicted
+++ resolved
@@ -68,44 +68,6 @@
         return
 
 
-<<<<<<< HEAD
-class DijkstraVisitor:
-    """A visitor object that is invoked at the event-points inside the
-    :func:`~retworkx.dijkstra_search` algorithm. By default, it performs no
-    action, and should be used as a base class in order to be useful.
-    """
-
-    def discover_vertex(self, v, score):
-        """
-        This is invoked when a vertex is encountered for the first time and
-        it's popped from the queue. Together with the node, we report the optimal
-        distance of the node.
-        """
-        return
-
-    def finish_vertex(self, v):
-        """
-        This is invoked on vertex `v` after all of its out edges have been examined.
-        """
-        return
-
-    def examine_edge(self, edge):
-        """
-        This is invoked on every out-edge of each vertex after it is discovered.
-        """
-        return
-
-    def edge_relaxed(self, edge):
-        """
-        Upon examination, if the distance of the target of the edge is reduced,
-        this event is emitted.
-        """
-        return
-
-    def edge_not_relaxed(self, edge):
-        """
-        Upon examination, if the edge is not relaxed, this event is emitted.
-=======
 class DFSVisitor:
     """A visitor object that is invoked at the event-points inside the
     :func:`~retworkx.dfs_search` algorithm. By default, it performs no
@@ -153,6 +115,45 @@
         """
         This is invoked on forward or cross edges in the graph.
         In an undirected graph this method is never called.
->>>>>>> 9bb1372d
+        """
+        return
+
+
+class DijkstraVisitor:
+    """A visitor object that is invoked at the event-points inside the
+    :func:`~retworkx.dijkstra_search` algorithm. By default, it performs no
+    action, and should be used as a base class in order to be useful.
+    """
+
+    def discover_vertex(self, v, score):
+        """
+        This is invoked when a vertex is encountered for the first time and
+        it's popped from the queue. Together with the node, we report the optimal
+        distance of the node.
+        """
+        return
+
+    def finish_vertex(self, v):
+        """
+        This is invoked on vertex `v` after all of its out edges have been examined.
+        """
+        return
+
+    def examine_edge(self, edge):
+        """
+        This is invoked on every out-edge of each vertex after it is discovered.
+        """
+        return
+
+    def edge_relaxed(self, edge):
+        """
+        Upon examination, if the distance of the target of the edge is reduced,
+        this event is emitted.
+        """
+        return
+
+    def edge_not_relaxed(self, edge):
+        """
+        Upon examination, if the edge is not relaxed, this event is emitted.
         """
         return