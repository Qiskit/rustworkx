# This code is licensed under the Apache License, Version 2.0. You may
# obtain a copy of this license in the LICENSE.txt file in the root directory
# of this source tree or at http://www.apache.org/licenses/LICENSE-2.0.
#
# Any modifications or derivative works of this code must retain this
# copyright notice, and modified files need to carry a notice indicating
# that they have been altered from the originals.


import sys
import functools

from .retworkx import *

sys.modules["retworkx.generators"] = generators


class PyDAG(PyDiGraph):
    """A class for creating direct acyclic graphs.

    PyDAG is just an alias of the PyDiGraph class and behaves identically to
    the :class:`~retworkx.PyDiGraph` class and can be used interchangably
    with ``PyDiGraph``. It currently exists solely as a backwards
    compatibility alias for users of retworkx from prior to the
    0.4.0 release when there was no PyDiGraph class.

    The PyDAG class is used to create a directed graph. It can be a
    multigraph (have multiple edges between nodes). Each node and edge
    (although rarely used for edges) is indexed by an integer id. These ids
    are stable for the lifetime of the graph object and on node or edge
    deletions you can have holes in the list of indices for the graph.
    Node indices will be reused on additions after removal. For example:

    .. jupyter-execute::

        import retworkx

        graph = retworkx.PyDAG()
        graph.add_nodes_from(list(range(5)))
        graph.add_nodes_from(list(range(2)))
        graph.remove_node(2)
        print("After deletion:", graph.node_indexes())
        res_manual = graph.add_parent(6, None, None)
        print("After adding a new node:", graph.node_indexes())

    Additionally, each node and edge contains an arbitrary Python object as a
    weight/data payload.

    You can use the index for access to the data payload as in the
    following example:

    .. jupyter-execute::

        import retworkx

        graph = retworkx.PyDAG()
        data_payload = "An arbitrary Python object"
        node_index = graph.add_node(data_payload)
        print("Node Index: %s" % node_index)
        print(graph[node_index])

    The PyDAG class implements the Python mapping protocol for nodes so in
    addition to access you can also update the data payload with:

    .. jupyter-execute::

        import retworkx

        graph = retworkx.PyDAG()
        data_payload = "An arbitrary Python object"
        node_index = graph.add_node(data_payload)
        graph[node_index] = "New Payload"
        print("Node Index: %s" % node_index)
        print(graph[node_index])

    The PyDAG class has an option for real time cycle checking which can
    be used to ensure any edges added to the graph does not introduce a cycle.
    By default the real time cycle checking feature is disabled for
    performance, however you can enable it by setting the ``check_cycle``
    attribute to True. For example::

        import retworkx
        dag = retworkx.PyDAG()
        dag.check_cycle = True

    or at object creation::

        import retworkx
        dag = retworkx.PyDAG(check_cycle=True)

    With check_cycle set to true any calls to :meth:`PyDAG.add_edge` will
    ensure that no cycles are added, ensuring that the PyDAG class truly
    represents a directed acyclic graph. Do note that this cycle checking on
    :meth:`~PyDAG.add_edge`, :meth:`~PyDigraph.add_edges_from`,
    :meth:`~PyDAG.add_edges_from_no_data`,
    :meth:`~PyDAG.extend_from_edge_list`,  and
    :meth:`~PyDAG.extend_from_weighted_edge_list` comes with a performance
    penalty that grows as the graph does.  If you're adding a node and edge at
    the same time, leveraging :meth:`PyDAG.add_child` or
    :meth:`PyDAG.add_parent` will avoid this overhead.

    By default a ``PyDAG`` is a multigraph (meaning there can be parallel
    edges between nodes) however this can be disabled by setting the
    ``multigraph`` kwarg to ``False`` when calling the ``PyDAG`` constructor.
    For example::

        import retworkx
        dag = retworkx.PyDAG(multigraph=False)

    This can only be set at ``PyDiGraph`` initialization and not adjusted after
    creation. When :attr:`~retworkx.PyDiGraph.multigraph` is set to ``False``
    if a method call is made that would add a parallel edge it will instead
    update the existing edge's weight/data payload.

    :param bool check_cycle: When this is set to ``True`` the created
        ``PyDAG`` has runtime cycle detection enabled.
    :param bool multgraph: When this is set to ``False`` the created
        ``PyDAG`` object will not be a multigraph. When ``False`` if a method
        call is made that would add parallel edges the the weight/weight from
        that method call will be used to update the existing edge in place.
    """

    pass


@functools.singledispatch
def distance_matrix(graph, parallel_threshold=300):
    """Get the distance matrix for a graph

    This differs from functions like :func:`~retworkx.floyd_warshall_numpy` in
    that the edge weight/data payload is not used and each edge is treated as a
    distance of 1.

    This function is also multithreaded and will run in parallel if the number
    of nodes in the graph is above the value of ``parallel_threshold`` (it
    defaults to 300). If the function will be running in parallel the env var
    ``RAYON_NUM_THREADS`` can be used to adjust how many threads will be used.

    :param graph: The graph to get the distance matrix for, can be either a
        :class:`~retworkx.PyGraph` or :class:`~retworkx.PyDiGraph`.
    :param int parallel_threshold: The number of nodes to calculate the
        the distance matrix in parallel at. It defaults to 300, but this can
        be tuned
    :param bool as_undirected: If set to ``True`` the input directed graph
        will be treat as if each edge was bidirectional/undirected in the
        output distance matrix.

    :returns: The distance matrix
    :rtype: numpy.ndarray
    """
    raise TypeError("Invalid Input Type %s for graph" % type(graph))


@distance_matrix.register(PyDiGraph)
def _digraph_distance_matrix(
    graph, parallel_threshold=300, as_undirected=False
):
    return digraph_distance_matrix(
        graph,
        parallel_threshold=parallel_threshold,
        as_undirected=as_undirected,
    )


@distance_matrix.register(PyGraph)
def _graph_distance_matrix(graph, parallel_threshold=300):
    return graph_distance_matrix(graph, parallel_threshold=parallel_threshold)


@functools.singledispatch
def adjacency_matrix(graph, weight_fn=None, default_weight=1.0):
    """Return the adjacency matrix for a graph object

    In the case where there are multiple edges between nodes the value in the
    output matrix will be the sum of the edges' weights.

    :param graph: The graph used to generate the adjacency matrix from. Can
        either be a :class:`~retworkx.PyGraph` or :class:`~retworkx.PyDiGraph`
    :param callable weight_fn: A callable object (function, lambda, etc) which
        will be passed the edge object and expected to return a ``float``. This
        tells retworkx/rust how to extract a numerical weight as a ``float``
        for edge object. Some simple examples are::

            adjacency_matrix(graph, weight_fn: lambda x: 1)

        to return a weight of 1 for all edges. Also::

            adjacency_matrix(graph, weight_fn: lambda x: float(x))

        to cast the edge object as a float as the weight. If this is not
        specified a default value (either ``default_weight`` or 1) will be used
        for all edges.
    :param float default_weight: If ``weight_fn`` is not used this can be
        optionally used to specify a default weight to use for all edges.

     :return: The adjacency matrix for the input dag as a numpy array
     :rtype: numpy.ndarray
    """
    raise TypeError("Invalid Input Type %s for graph" % type(graph))


@adjacency_matrix.register(PyDiGraph)
def _digraph_adjacency_matrix(graph, weight_fn=None, default_weight=1.0):
    return digraph_adjacency_matrix(
        graph, weight_fn=weight_fn, default_weight=default_weight
    )


@adjacency_matrix.register(PyGraph)
def _graph_adjacency_matrix(graph, weight_fn=None, default_weight=1.0):
    return graph_adjacency_matrix(
        graph, weight_fn=weight_fn, default_weight=default_weight
    )


@functools.singledispatch
def all_simple_paths(graph, from_, to, min_depth=None, cutoff=None):
    """Return all simple paths between 2 nodes in a PyGraph object

    A simple path is a path with no repeated nodes.

    :param graph: The graph to find the path in. Can either be a
        class:`~retworkx.PyGraph` or :class:`~retworkx.PyDiGraph`
    :param int from_: The node index to find the paths from
    :param int to: The node index to find the paths to
    :param int min_depth: The minimum depth of the path to include in the
        output list of paths. By default all paths are included regardless of
        depth, setting to 0 will behave like the default.
    :param int cutoff: The maximum depth of path to include in the output list
        of paths. By default includes all paths regardless of depth, setting to
        0 will behave like default.

    :returns: A list of lists where each inner list is a path of node indices
    :rtype: list
    """
    raise TypeError("Invalid Input Type %s for graph" % type(graph))


@all_simple_paths.register(PyDiGraph)
def _digraph_all_simple_paths(graph, from_, to, min_depth=None, cutoff=None):
    return digraph_all_simple_paths(
        graph, from_, to, min_depth=min_depth, cutoff=cutoff
    )


@all_simple_paths.register(PyGraph)
def _graph_all_simple_paths(graph, from_, to, min_depth=None, cutoff=None):
    return graph_all_simple_paths(
        graph, from_, to, min_depth=min_depth, cutoff=cutoff
    )


@functools.singledispatch
def floyd_warshall(
    graph,
    weight_fn=None,
    default_weight=1.0,
    parallel_threshold=300,
):
    """Find all-pairs shortest path lengths using Floyd's algorithm

    Floyd's algorithm is used for finding shortest paths in dense graphs
    or graphs with negative weights (where Dijkstra's algorithm fails).

    This function is multithreaded and will launch a pool with threads equal
    to the number of CPUs by default if the number of nodes in the graph is
    above the value of ``parallel_threshold`` (it defaults to 300).
    You can tune the number of threads with the ``RAYON_NUM_THREADS``
    environment variable. For example, setting ``RAYON_NUM_THREADS=4`` would
    limit the thread pool to 4 threads if parallelization was enabled.

    :param graph: The graph to run Floyd's algorithm on. Can
        either be a :class:`~retworkx.PyGraph` or :class:`~retworkx.PyDiGraph`
    :param callable weight_fn: A callable object (function, lambda, etc) which
        will be passed the edge object and expected to return a ``float``. This
        tells retworkx/rust how to extract a numerical weight as a ``float``
        for edge object. Some simple examples are::

            floyd_warshall(graph, weight_fn= lambda x: 1)

        to return a weight of 1 for all edges. Also::

            floyd_warshall(graph, weight_fn=float)

        to cast the edge object as a float as the weight. If this is not
        specified a default value (either ``default_weight`` or 1) will be used
        for all edges.
    :param float default_weight: If ``weight_fn`` is not used this can be
        optionally used to specify a default weight to use for all edges.
    :param int parallel_threshold: The number of nodes to execute
        the algorithm in parallel at. It defaults to 300, but this can
        be tuned

    :return: A read-only dictionary of path lengths. The keys are the source
        node indices and the values are a dict of the target node and the
        length of the shortest path to that node. For example::

            {
                0: {0: 0.0, 1: 2.0, 2: 2.0},
                1: {1: 0.0, 2: 1.0},
                2: {0: 1.0, 2: 0.0},
            }

    :rtype: AllPairsPathLengthMapping
    """
    raise TypeError("Invalid Input Type %s for graph" % type(graph))


@floyd_warshall.register(PyDiGraph)
def _digraph_floyd_warshall(
    graph,
    weight_fn=None,
    default_weight=1.0,
    parallel_threshold=300,
):
    return digraph_floyd_warshall(
        graph,
        weight_fn=weight_fn,
        default_weight=default_weight,
        parallel_threshold=parallel_threshold,
    )


@floyd_warshall.register(PyGraph)
def _graph_floyd_warshall(
    graph,
    weight_fn=None,
    default_weight=1.0,
    parallel_threshold=300,
):
    return graph_floyd_warshall(
        graph,
        weight_fn=weight_fn,
        default_weight=default_weight,
        parallel_threshold=parallel_threshold,
    )


@functools.singledispatch
def floyd_warshall_numpy(
    graph,
    weight_fn=None,
    default_weight=1.0,
    parallel_threshold=300,
):
    """Find all-pairs shortest path lengths using Floyd's algorithm

    Floyd's algorithm is used for finding shortest paths in dense graphs
    or graphs with negative weights (where Dijkstra's algorithm fails).

    This function is multithreaded and will launch a pool with threads equal
    to the number of CPUs by default if the number of nodes in the graph is
    above the value of ``parallel_threshold`` (it defaults to 300).
    You can tune the number of threads with the ``RAYON_NUM_THREADS``
    environment variable. For example, setting ``RAYON_NUM_THREADS=4`` would
    limit the thread pool to 4 threads if parallelization was enabled.

    :param graph: The graph to run Floyd's algorithm on. Can
        either be a :class:`~retworkx.PyGraph` or :class:`~retworkx.PyDiGraph`
    :param callable weight_fn: A callable object (function, lambda, etc) which
        will be passed the edge object and expected to return a ``float``. This
        tells retworkx/rust how to extract a numerical weight as a ``float``
        for edge object. Some simple examples are::

            floyd_warshall_numpy(graph, weight_fn: lambda x: 1)

        to return a weight of 1 for all edges. Also::

            floyd_warshall_numpy(graph, weight_fn: lambda x: float(x))

        to cast the edge object as a float as the weight. If this is not
        specified a default value (either ``default_weight`` or 1) will be used
        for all edges.
    :param float default_weight: If ``weight_fn`` is not used this can be
        optionally used to specify a default weight to use for all edges.
    :param int parallel_threshold: The number of nodes to execute
        the algorithm in parallel at. It defaults to 300, but this can
        be tuned

    :returns: A matrix of shortest path distances between nodes. If there is no
        path between two nodes then the corresponding matrix entry will be
        ``np.inf``.
    :rtype: numpy.ndarray
    """
    raise TypeError("Invalid Input Type %s for graph" % type(graph))


@floyd_warshall_numpy.register(PyDiGraph)
def _digraph_floyd_warshall_numpy(
    graph, weight_fn=None, default_weight=1.0, parallel_threshold=300
):
    return digraph_floyd_warshall_numpy(
        graph,
        weight_fn=weight_fn,
        default_weight=default_weight,
        parallel_threshold=parallel_threshold,
    )


@floyd_warshall_numpy.register(PyGraph)
def _graph_floyd_warshall_numpy(
    graph, weight_fn=None, default_weight=1.0, parallel_threshold=300
):
    return graph_floyd_warshall_numpy(
        graph,
        weight_fn=weight_fn,
        default_weight=default_weight,
        parallel_threshold=parallel_threshold,
    )


@functools.singledispatch
def astar_shortest_path(graph, node, goal_fn, edge_cost_fn, estimate_cost_fn):
    """Compute the A* shortest path for a graph

    :param graph: The input graph to use. Can
        either be a :class:`~retworkx.PyGraph` or :class:`~retworkx.PyDiGraph`
    :param int node: The node index to compute the path from
    :param goal_fn: A python callable that will take in 1 parameter, a node's
        data object and will return a boolean which will be True if it is the
        finish node.
    :param edge_cost_fn: A python callable that will take in 1 parameter, an
        edge's data object and will return a float that represents the cost
        of that edge. It must be non-negative.
    :param estimate_cost_fn: A python callable that will take in 1 parameter, a
        node's data object and will return a float which represents the
        estimated cost for the next node. The return must be non-negative. For
        the algorithm to find the actual shortest path, it should be
        admissible, meaning that it should never overestimate the actual cost
        to get to the nearest goal node.

    :returns: The computed shortest path between node and finish as a list
        of node indices.
    :rtype: NodeIndices
    """
    raise TypeError("Invalid Input Type %s for graph" % type(graph))


@astar_shortest_path.register(PyDiGraph)
def _digraph_astar_shortest_path(
    graph, node, goal_fn, edge_cost_fn, estimate_cost_fn
):
    return digraph_astar_shortest_path(
        graph, node, goal_fn, edge_cost_fn, estimate_cost_fn
    )


@astar_shortest_path.register(PyGraph)
def _graph_astar_shortest_path(
    graph, node, goal_fn, edge_cost_fn, estimate_cost_fn
):
    return graph_astar_shortest_path(
        graph, node, goal_fn, edge_cost_fn, estimate_cost_fn
    )


@functools.singledispatch
def dijkstra_shortest_paths(
    graph,
    source,
    target=None,
    weight_fn=None,
    default_weight=1.0,
    as_undirected=False,
):
    """Find the shortest path from a node

    This function will generate the shortest path from a source node using
    Dijkstra's algorithm.

    :param graph: The input graph to use. Can either be a
        :class:`~retworkx.PyGraph` or :class:`~retworkx.PyDiGraph`
    :param int source: The node index to find paths from
    :param int target: An optional target to find a path to
    :param weight_fn: An optional weight function for an edge. It will accept
        a single argument, the edge's weight object and will return a float
        which will be used to represent the weight/cost of the edge
    :param float default_weight: If ``weight_fn`` isn't specified this optional
        float value will be used for the weight/cost of each edge.
    :param bool as_undirected: If set to true the graph will be treated as
        undirected for finding the shortest path. This only works with a
        :class:`~retworkx.PyDiGraph` input for ``graph``

    :return: Dictionary of paths. The keys are destination node indices and
        the dict values are lists of node indices making the path.
    :rtype: dict
    """
    raise TypeError("Invalid Input Type %s for graph" % type(graph))


@dijkstra_shortest_paths.register(PyDiGraph)
def _digraph_dijkstra_shortest_path(
    graph,
    source,
    target=None,
    weight_fn=None,
    default_weight=1.0,
    as_undirected=False,
):
    return digraph_dijkstra_shortest_paths(
        graph,
        source,
        target=target,
        weight_fn=weight_fn,
        default_weight=default_weight,
        as_undirected=as_undirected,
    )


@dijkstra_shortest_paths.register(PyGraph)
def _graph_dijkstra_shortest_path(
    graph, source, target=None, weight_fn=None, default_weight=1.0
):
    return graph_dijkstra_shortest_paths(
        graph,
        source,
        target=target,
        weight_fn=weight_fn,
        default_weight=default_weight,
    )


@functools.singledispatch
def all_pairs_dijkstra_shortest_paths(graph, edge_cost_fn):
    """Find the shortest path from all nodes

    This function will generate the shortest path from all nodes int the graph
    using Dijkstra's algorithm. This function is multithreaded and will run
    launch a thread pool with threads equal to the number of CPUs by default.
    You can tune the number of threads with the ``RAYON_NUM_THREADS``
    environment variable. For example, setting ``RAYON_NUM_THREADS=4`` would
    limit the thread pool to 4 threads.

    :param graph: The input graph to use. Can either be a
        :class:`~retworkx.PyGraph` or :class:`~retworkx.PyDiGraph`
    :param edge_cost_fn: A callable object that acts as a weight function for
        an edge. It will accept a single positional argument, the edge's weight
        object and will return a float which will be used to represent the
        weight/cost of the edge

    :return: A read-only dictionary of paths. The keys are destination node
        indices and the values are a dict of target node indices and a list
        of node indices making the path. For example::

            {
                0: {1: [0, 1],  2: [0, 1, 2]},
                1: {2: [1, 2]},
                2: {0: [2, 0]},
            }

    :rtype: AllPairsPathMapping
    """
    raise TypeError("Invalid Input Type %s for graph" % type(graph))


@all_pairs_dijkstra_shortest_paths.register(PyDiGraph)
def _digraph_all_pairsdijkstra_shortest_path(graph, edge_cost_fn):
    return digraph_all_pairs_dijkstra_shortest_paths(graph, edge_cost_fn)


@all_pairs_dijkstra_shortest_paths.register(PyGraph)
def _graph_all_pairs_dijkstra_shortest_path(graph, edge_cost_fn):
    return graph_all_pairs_dijkstra_shortest_paths(graph, edge_cost_fn)


@functools.singledispatch
def all_pairs_dijkstra_path_lengths(graph, edge_cost_fn):
    """Find the shortest path from a node

    This function will generate the shortest path from a source node using
    Dijkstra's algorithm. This function is multithreaded and will run
    launch a thread pool with threads equal to the number of CPUs by default.
    You can tune the number of threads with the ``RAYON_NUM_THREADS``
    environment variable. For example, setting ``RAYON_NUM_THREADS=4`` would
    limit the thread pool to 4 threads.

    :param graph: The input graph to use. Can either be a
        :class:`~retworkx.PyGraph` or :class:`~retworkx.PyDiGraph`
    :param edge_cost_fn: A callable object that acts as a weight function for
        an edge. It will accept a single positional argument, the edge's weight
        object and will return a float which will be used to represent the
        weight/cost of the edge

    :return: A read-only dictionary of path lengths. The keys are the source
        node indices and the values are a dict of the target node and the
        length of the shortest path to that node. For example::

            {
                0: {1: 2.0, 2: 2.0},
                1: {2: 1.0},
                2: {0: 1.0},
            }

    :rtype: AllPairsPathLengthMapping
    """
    raise TypeError("Invalid Input Type %s for graph" % type(graph))


@all_pairs_dijkstra_path_lengths.register(PyDiGraph)
def _digraph_all_pairs_dijkstra_path_lengths(graph, edge_cost_fn):
    return digraph_all_pairs_dijkstra_path_lengths(graph, edge_cost_fn)


@all_pairs_dijkstra_path_lengths.register(PyGraph)
def _graph_all_pairs_dijkstra_path_lengths(graph, edge_cost_fn):
    return graph_all_pairs_dijkstra_path_lengths(graph, edge_cost_fn)


@functools.singledispatch
def dijkstra_shortest_path_lengths(graph, node, edge_cost_fn, goal=None):
    """Compute the lengths of the shortest paths for a graph object using
    Dijkstra's algorithm.

    :param graph: The input graph to use. Can either be a
        :class:`~retworkx.PyGraph` or :class:`~retworkx.PyDiGraph`
    :param int node: The node index to use as the source for finding the
        shortest paths from
    :param edge_cost_fn: A python callable that will take in 1 parameter, an
        edge's data object and will return a float that represents the
        cost/weight of that edge. It must be non-negative
    :param int goal: An optional node index to use as the end of the path.
        When specified the traversal will stop when the goal is reached and
        the output dictionary will only have a single entry with the length
        of the shortest path to the goal node.

    :returns: A dictionary of the shortest paths from the provided node where
        the key is the node index of the end of the path and the value is the
        cost/sum of the weights of path
    :rtype: dict
    """
    raise TypeError("Invalid Input Type %s for graph" % type(graph))


@dijkstra_shortest_path_lengths.register(PyDiGraph)
def _digraph_dijkstra_shortest_path_lengths(
    graph, node, edge_cost_fn, goal=None
):
    return digraph_dijkstra_shortest_path_lengths(
        graph, node, edge_cost_fn, goal=goal
    )


@dijkstra_shortest_path_lengths.register(PyGraph)
def _graph_dijkstra_shortest_path_lengths(graph, node, edge_cost_fn, goal=None):
    return graph_dijkstra_shortest_path_lengths(
        graph, node, edge_cost_fn, goal=goal
    )


@functools.singledispatch
def k_shortest_path_lengths(graph, start, k, edge_cost, goal=None):
    """Compute the length of the kth shortest path

    Computes the lengths of the kth shortest path from ``start`` to every
    reachable node.

    Computes in :math:`O(k * (|E| + |V|*log(|V|)))` time (average).

    :param graph: The graph to find the shortest paths in. Can either be a
        :class:`~retworkx.PyGraph` or :class:`~retworkx.PyDiGraph`
    :param int start: The node index to find the shortest paths from
    :param int k: The kth shortest path to find the lengths of
    :param edge_cost: A python callable that will receive an edge payload and
        return a float for the cost of that eedge
    :param int goal: An optional goal node index, if specified the output
        dictionary

    :returns: A dict of lengths where the key is the destination node index and
        the value is the length of the path.
    :rtype: dict
    """
    raise TypeError("Invalid Input Type %s for graph" % type(graph))


@k_shortest_path_lengths.register(PyDiGraph)
def _digraph_k_shortest_path_lengths(graph, start, k, edge_cost, goal=None):
    return digraph_k_shortest_path_lengths(
        graph, start, k, edge_cost, goal=goal
    )


@k_shortest_path_lengths.register(PyGraph)
def _graph_k_shortest_path_lengths(graph, start, k, edge_cost, goal=None):
    return graph_k_shortest_path_lengths(graph, start, k, edge_cost, goal=goal)


@functools.singledispatch
def dfs_edges(graph, source):
    """Get edge list in depth first order

    :param PyGraph graph: The graph to get the DFS edge list from
    :param int source: An optional node index to use as the starting node
        for the depth-first search. The edge list will only return edges in
        the components reachable from this index. If this is not specified
        then a source will be chosen arbitrarly and repeated until all
        components of the graph are searched.

    :returns: A list of edges as a tuple of the form ``(source, target)`` in
        depth-first order
    :rtype: EdgeList
        raise TypeError("Invalid Input Type %s for graph" % type(graph))
    """
    raise TypeError("Invalid Input Type %s for graph" % type(graph))


@dfs_edges.register(PyDiGraph)
def _digraph_dfs_edges(graph, source):
    return digraph_dfs_edges(graph, source)


@dfs_edges.register(PyGraph)
def _graph_dfs_edges(graph, source):
    return graph_dfs_edges(graph, source)


@functools.singledispatch
def is_isomorphic(
    first,
    second,
    node_matcher=None,
    edge_matcher=None,
    id_order=True,
    call_limit=None,
):
    """Determine if 2 graphs are isomorphic

    This checks if 2 graphs are isomorphic both structurally and also
    comparing the node and edge data using the provided matcher functions.
    The matcher functions take in 2 data objects and will compare them. A
    simple example that checks if they're just equal would be::

            graph_a = retworkx.PyGraph()
            graph_b = retworkx.PyGraph()
            retworkx.is_isomorphic(graph_a, graph_b,
                                lambda x, y: x == y)

    .. note::

        For better performance on large graphs, consider setting
        `id_order=False`.

    :param first: The first graph to compare. Can either be a
        :class:`~retworkx.PyGraph` or :class:`~retworkx.PyDiGraph`.
    :param second: The second graph to compare. Can either be a
        :class:`~retworkx.PyGraph` or :class:`~retworkx.PyDiGraph`.
        It should be the same type as the first graph.
    :param callable node_matcher: A python callable object that takes 2
        positional one for each node data object. If the return of this
        function evaluates to True then the nodes passed to it are viewed
        as matching.
    :param callable edge_matcher: A python callable object that takes 2
        positional one for each edge data object. If the return of this
        function evaluates to True then the edges passed to it are viewed
        as matching.
    :param bool id_order: If set to ``False`` this function will use a
        heuristic matching order based on [VF2]_ paper. Otherwise it will
        default to matching the nodes in order specified by their ids.
    :param int call_limit: An optional bound on the number of states that VF2
        algorithm visits while searching for a solution. If it exceeds this limit,
        the algorithm will stop and return ``False``.

    :returns: ``True`` if the 2 graphs are isomorphic, ``False`` if they are
        not.
    :rtype: bool

    .. [VF2] VF2++  An Improved Subgraph Isomorphism Algorithm
        by Alpár Jüttner and Péter Madarasi
    """
    raise TypeError("Invalid Input Type %s for graph" % type(first))


@is_isomorphic.register(PyDiGraph)
def _digraph_is_isomorphic(
    first,
    second,
    node_matcher=None,
    edge_matcher=None,
    id_order=True,
    call_limit=None,
):
    return digraph_is_isomorphic(
        first, second, node_matcher, edge_matcher, id_order, call_limit
    )


@is_isomorphic.register(PyGraph)
def _graph_is_isomorphic(
    first,
    second,
    node_matcher=None,
    edge_matcher=None,
    id_order=True,
    call_limit=None,
):
    return graph_is_isomorphic(
        first, second, node_matcher, edge_matcher, id_order, call_limit
    )


@functools.singledispatch
def is_isomorphic_node_match(first, second, matcher, id_order=True):
    """Determine if 2 graphs are isomorphic

    This checks if 2 graphs are isomorphic both structurally and also
    comparing the node data using the provided matcher function. The matcher
    function takes in 2 node data objects and will compare them. A simple
    example that checks if they're just equal would be::

        graph_a = retworkx.PyDAG()
        graph_b = retworkx.PyDAG()
        retworkx.is_isomorphic_node_match(graph_a, graph_b,
                                        lambda x, y: x == y)

    .. note::

        For better performance on large graphs, consider setting
        `id_order=False`.

    :param first: The first graph to compare. Can either be a
        :class:`~retworkx.PyGraph` or :class:`~retworkx.PyDiGraph`.
    :param second: The second graph to compare. Can either be a
        :class:`~retworkx.PyGraph` or :class:`~retworkx.PyDiGraph`.
        It should be the same type as the first graph.
    :param callable matcher: A python callable object that takes 2 positional
        one for each node data object. If the return of this
        function evaluates to True then the nodes passed to it are vieded
        as matching.
    :param bool id_order: If set to ``False`` this function will use a
        heuristic matching order based on [VF2]_ paper. Otherwise it will
        default to matching the nodes in order specified by their ids.

    :returns: ``True`` if the 2 graphs are isomorphic ``False`` if they are
        not.
    :rtype: bool
    """
    raise TypeError("Invalid Input Type %s for graph" % type(first))


@is_isomorphic_node_match.register(PyDiGraph)
def _digraph_is_isomorphic_node_match(first, second, matcher, id_order=True):
    return digraph_is_isomorphic(first, second, matcher, id_order=id_order)


@is_isomorphic_node_match.register(PyGraph)
def _graph_is_isomorphic_node_match(first, second, matcher, id_order=True):
    return graph_is_isomorphic(first, second, matcher, id_order=id_order)


@functools.singledispatch
def is_subgraph_isomorphic(
    first,
    second,
    node_matcher=None,
    edge_matcher=None,
    id_order=False,
    induced=True,
    call_limit=None,
):
    """Determine if 2 graphs are subgraph isomorphic

    This checks if 2 graphs are subgraph isomorphic both structurally and also
    comparing the node and edge data using the provided matcher functions.
    The matcher functions take in 2 data objects and will compare them.
    Since there is an ambiguity in the term 'subgraph', do note that we check
    for an node-induced subgraph if argument `induced` is set to `True`. If it is
    set to `False`, we check for a non induced subgraph, meaning the second graph
    can have fewer edges than the subgraph of the first. By default it's `True`. A
    simple example that checks if they're just equal would be::

            graph_a = retworkx.PyGraph()
            graph_b = retworkx.PyGraph()
            retworkx.is_subgraph_isomorphic(graph_a, graph_b,
                                            lambda x, y: x == y)


    :param first: The first graph to compare. Can either be a
        :class:`~retworkx.PyGraph` or :class:`~retworkx.PyDiGraph`.
    :param second: The second graph to compare. Can either be a
        :class:`~retworkx.PyGraph` or :class:`~retworkx.PyDiGraph`.
        It should be the same type as the first graph.
    :param callable node_matcher: A python callable object that takes 2
        positional one for each node data object. If the return of this
        function evaluates to True then the nodes passed to it are viewed
        as matching.
    :param callable edge_matcher: A python callable object that takes 2
        positional one for each edge data object. If the return of this
        function evaluates to True then the edges passed to it are viewed
        as matching.
    :param bool id_order: If set to ``True`` this function will match the nodes
        in order specified by their ids. Otherwise it will default to a heuristic
        matching order based on [VF2]_ paper.
    :param bool induced: If set to ``True`` this function will check the existence
        of a node-induced subgraph of first isomorphic to second graph.
        Default: ``True``.
    :param int call_limit: An optional bound on the number of states that VF2
        algorithm visits while searching for a solution. If it exceeds this limit,
        the algorithm will stop and return ``False``.

    :returns: ``True`` if there is a subgraph of `first` isomorphic to `second`
        , ``False`` if there is not.
    :rtype: bool
    """
    raise TypeError("Invalid Input Type %s for graph" % type(first))


@is_subgraph_isomorphic.register(PyDiGraph)
def _digraph_is_subgraph_isomorphic(
    first,
    second,
    node_matcher=None,
    edge_matcher=None,
    id_order=False,
    induced=True,
    call_limit=None,
):
    return digraph_is_subgraph_isomorphic(
        first, second, node_matcher, edge_matcher, id_order, induced, call_limit
    )


@is_subgraph_isomorphic.register(PyGraph)
def _graph_is_subgraph_isomorphic(
    first,
    second,
    node_matcher=None,
    edge_matcher=None,
    id_order=False,
    induced=True,
    call_limit=None,
):
    return graph_is_subgraph_isomorphic(
        first, second, node_matcher, edge_matcher, id_order, induced, call_limit
    )


@functools.singledispatch
def transitivity(graph):
    """Compute the transitivity of a graph.

    This function is multithreaded and will run
    launch a thread pool with threads equal to the number of CPUs by default.
    You can tune the number of threads with the ``RAYON_NUM_THREADS``
    environment variable. For example, setting ``RAYON_NUM_THREADS=4`` would
    limit the thread pool to 4 threads.

    .. note::

        The function implicitly assumes that there are no parallel edges
        or self loops. It may produce incorrect/unexpected results if the
        input graph has self loops or parallel edges.

    :param graph: The graph to be used. Can either be a
        :class:`~retworkx.PyGraph` or :class:`~retworkx.PyDiGraph`.

    :returns: Transitivity of the graph.
    :rtype: float
        raise TypeError("Invalid Input Type %s for graph" % type(graph))
    """
    raise TypeError("Invalid Input Type %s for graph" % type(graph))


@transitivity.register(PyDiGraph)
def _digraph_transitivity(graph):
    return digraph_transitivity(graph)


@transitivity.register(PyGraph)
def _graph_transitivity(graph):
    return graph_transitivity(graph)


@functools.singledispatch
def core_number(graph):
    """Return the core number for each node in the graph.

    A k-core is a maximal subgraph that contains nodes of degree k or more.

    .. note::

        The function implicitly assumes that there are no parallel edges
        or self loops. It may produce incorrect/unexpected results if the
        input graph has self loops or parallel edges.

    :param graph: The graph to get core numbers. Can either be a
        :class:`~retworkx.PyGraph` or :class:`~retworkx.PyDiGraph`

    :returns: A dictionary keyed by node index to the core number
    :rtype: dict
        raise TypeError("Invalid Input Type %s for graph" % type(graph))
    """
    raise TypeError("Invalid Input Type %s for graph" % type(graph))


@core_number.register(PyDiGraph)
def _digraph_core_number(graph):
    return digraph_core_number(graph)


@core_number.register(PyGraph)
def _graph_core_number(graph):
    return graph_core_number(graph)


@functools.singledispatch
def complement(graph):
    """Compute the complement of a graph.

    :param graph: The graph to be used, can be either a
        :class:`~retworkx.PyGraph` or :class:`~retworkx.PyDiGraph`.

    :returns: The complement of the graph.
    :rtype: :class:`~retworkx.PyGraph` or :class:`~retworkx.PyDiGraph`

    .. note::
        Parallel edges and self-loops are never created,
        even if the ``multigraph`` is set to ``True``
    """
    raise TypeError("Invalid Input Type %s for graph" % type(graph))


@complement.register(PyDiGraph)
def _digraph_complement(graph):
    return digraph_complement(graph)


@complement.register(PyGraph)
def _graph_complement(graph):
    return graph_complement(graph)


@functools.singledispatch
def random_layout(graph, center=None, seed=None):
    """Generate a random layout

    :param PyGraph graph: The graph to generate the layout for
    :param tuple center: An optional center position. This is a 2 tuple of two
        ``float`` values for the center position
    :param int seed: An optional seed to set for the random number generator.

    :returns: The random layout of the graph.
    :rtype: Pos2DMapping
    """
    raise TypeError("Invalid Input Type %s for graph" % type(graph))


@random_layout.register(PyDiGraph)
def _digraph_random_layout(graph, center=None, seed=None):
    return digraph_random_layout(graph, center=center, seed=seed)


@random_layout.register(PyGraph)
def _graph_random_layout(graph, center=None, seed=None):
    return graph_random_layout(graph, center=center, seed=seed)


@functools.singledispatch
def spring_layout(
    graph,
    pos=None,
    fixed=None,
    k=None,
    repulsive_exponent=2,
    adaptive_cooling=True,
    num_iter=50,
    tol=1e-6,
    weight_fn=None,
    default_weight=1,
    scale=1,
    center=None,
    seed=None,
):
    """
    Position nodes using Fruchterman-Reingold force-directed algorithm.

    The algorithm simulates a force-directed representation of the network
    treating edges as springs holding nodes close, while treating nodes
    as repelling objects, sometimes called an anti-gravity force.
    Simulation continues until the positions are close to an equilibrium.

    :param graph: Graph to be used. Can either be a
        :class:`~retworkx.PyGraph` or :class:`~retworkx.PyDiGraph`.
    :param dict pos:
        Initial node positions as a dictionary with node ids as keys and values
        as a coordinate list. If ``None``, then use random initial positions.
        (``default=None``)
    :param set fixed: Nodes to keep fixed at initial position.
        Error raised if fixed specified and ``pos`` is not. (``default=None``)
    :param float  k:
        Optimal distance between nodes. If ``None`` the distance is set to
        :math:`\\frac{1}{\\sqrt{n}}` where :math:`n` is the number of nodes.
        Increase this value to move nodes farther apart. (``default=None``)
    :param int repulsive_exponent:
        Repulsive force exponent. (``default=2``)
    :param bool adaptive_cooling:
        Use an adaptive cooling scheme. If set to ``False``,
        a linear cooling scheme is used. (``default=True``)
    :param int num_iter:
        Maximum number of iterations. (``default=50``)
    :param float tol:
        Threshold for relative error in node position changes.
        The iteration stops if the error is below this threshold.
        (``default = 1e-6``)
    :param weight_fn: An optional weight function for an edge. It will accept
        a single argument, the edge's weight object and will return a float
        which will be used to represent the weight of the edge.
    :param float (default=1) default_weight: If ``weight_fn`` isn't specified
        this optional float value will be used for the weight/cost of each edge
    :param float|None scale: Scale factor for positions.
        Not used unless fixed is None. If scale is ``None``, no re-scaling is
        performed. (``default=1.0``)
    :param list center: Coordinate pair around which to center
        the layout. Not used unless fixed is ``None``. (``default=None``)
    :param int seed: An optional seed to use for the random number generator

    :returns: A dictionary of positions keyed by node id.
    :rtype: dict
    """
    raise TypeError("Invalid Input Type %s for graph" % type(graph))


@spring_layout.register(PyDiGraph)
def _digraph_spring_layout(
    graph,
    pos=None,
    fixed=None,
    k=None,
    repulsive_exponent=2,
    adaptive_cooling=True,
    num_iter=50,
    tol=1e-6,
    weight_fn=None,
    default_weight=1,
    scale=1,
    center=None,
    seed=None,
):
    return digraph_spring_layout(
        graph,
        pos,
        fixed,
        k,
        repulsive_exponent,
        adaptive_cooling,
        num_iter,
        tol,
        weight_fn,
        default_weight,
        scale,
        center,
        seed,
    )


@spring_layout.register(PyGraph)
def _graph_spring_layout(
    graph,
    pos=None,
    fixed=None,
    k=None,
    repulsive_exponent=2,
    adaptive_cooling=True,
    num_iter=50,
    tol=1e-6,
    weight_fn=None,
    default_weight=1,
    scale=1,
    center=None,
    seed=None,
):
    return graph_spring_layout(
        graph,
        pos,
        fixed,
        k,
        repulsive_exponent,
        adaptive_cooling,
        num_iter,
        tol,
        weight_fn,
        default_weight,
        scale,
        center,
        seed,
    )


def networkx_converter(graph):
    """Convert a networkx graph object into a retworkx graph object.

    .. note::

        networkx is **not** a dependency of retworkx and this function
        is provided as a convenience method for users of both networkx and
        retworkx. This function will not work unless you install networkx
        independently.

    :param networkx.Graph graph: The networkx graph to convert.

    :returns: A retworkx graph, either a :class:`~retworkx.PyDiGraph` or a
        :class:`~retworkx.PyGraph` based on whether the input graph is directed
        or not.
    :rtype: :class:`~retworkx.PyDiGraph` or :class:`~retworkx.PyGraph`
    """
    if graph.is_directed():
        new_graph = PyDiGraph(multigraph=graph.is_multigraph())
    else:
        new_graph = PyGraph(multigraph=graph.is_multigraph())
    nodes = list(graph.nodes)
    node_indices = dict(zip(nodes, new_graph.add_nodes_from(nodes)))
    new_graph.add_edges_from(
        [
            (node_indices[x[0]], node_indices[x[1]], x[2])
            for x in graph.edges(data=True)
        ]
    )
    return new_graph


@functools.singledispatch
def bipartite_layout(
    graph,
    first_nodes,
    horizontal=False,
    scale=1,
    center=None,
    aspect_ratio=4 / 3,
):
    """Generate a bipartite layout of the graph

    :param graph: The graph to generate the layout for. Can either be a
        :class:`~retworkx.PyGraph` or :class:`~retworkx.PyDiGraph`
    :param set first_nodes: The set of node indexes on the left (or top if
        horitontal is true)
    :param bool horizontal: An optional bool specifying the orientation of the
        layout
    :param float scale: An optional scaling factor to scale positions
    :param tuple center: An optional center position. This is a 2 tuple of two
        ``float`` values for the center position
    :param float aspect_ratio: An optional number for the ratio of the width to
        the height of the layout.

    :returns: The bipartite layout of the graph.
    :rtype: Pos2DMapping
    """
    raise TypeError("Invalid Input Type %s for graph" % type(graph))


@bipartite_layout.register(PyDiGraph)
def _digraph_bipartite_layout(
    graph,
    first_nodes,
    horizontal=False,
    scale=1,
    center=None,
    aspect_ratio=4 / 3,
):
    return digraph_bipartite_layout(
        graph,
        first_nodes,
        horizontal=horizontal,
        scale=scale,
        center=center,
        aspect_ratio=aspect_ratio,
    )


@bipartite_layout.register(PyGraph)
def _graph_bipartite_layout(
    graph,
    first_nodes,
    horizontal=False,
    scale=1,
    center=None,
    aspect_ratio=4 / 3,
):
    return graph_bipartite_layout(
        graph,
        first_nodes,
        horizontal=horizontal,
        scale=scale,
        center=center,
        aspect_ratio=aspect_ratio,
    )


@functools.singledispatch
def circular_layout(graph, scale=1, center=None):
    """Generate a circular layout of the graph

    :param graph: The graph to generate the layout for. Can either be a
        :class:`~retworkx.PyGraph` or :class:`~retworkx.PyDiGraph`
    :param float scale: An optional scaling factor to scale positions
    :param tuple center: An optional center position. This is a 2 tuple of two
        ``float`` values for the center position

    :returns: The circular layout of the graph.
    :rtype: Pos2DMapping
    """
    raise TypeError("Invalid Input Type %s for graph" % type(graph))


@circular_layout.register(PyDiGraph)
def _digraph_circular_layout(graph, scale=1, center=None):
    return digraph_circular_layout(graph, scale=scale, center=center)


@circular_layout.register(PyGraph)
def _graph_circular_layout(graph, scale=1, center=None):
    return graph_circular_layout(graph, scale=scale, center=center)


@functools.singledispatch
def shell_layout(graph, nlist=None, rotate=None, scale=1, center=None):
    """
    Generate a shell layout of the graph

    :param graph: The graph to generate the layout for. Can either be a
        :class:`~retworkx.PyGraph` or :class:`~retworkx.PyDiGraph`
    :param list nlist: The list of lists of indexes which represents each shell
    :param float rotate: Angle (in radians) by which to rotate the starting
        position of each shell relative to the starting position of the
        previous shell
    :param float scale: An optional scaling factor to scale positions
    :param tuple center: An optional center position. This is a 2 tuple of two
        ``float`` values for the center position

    :returns: The shell layout of the graph.
    :rtype: Pos2DMapping
    """
    raise TypeError("Invalid Input Type %s for graph" % type(graph))


@shell_layout.register(PyDiGraph)
def _digraph_shell_layout(graph, nlist=None, rotate=None, scale=1, center=None):
    return digraph_shell_layout(
        graph, nlist=nlist, rotate=rotate, scale=scale, center=center
    )


@shell_layout.register(PyGraph)
def _graph_shell_layout(graph, nlist=None, rotate=None, scale=1, center=None):
    return graph_shell_layout(
        graph, nlist=nlist, rotate=rotate, scale=scale, center=center
    )


@functools.singledispatch
def spiral_layout(
    graph, scale=1, center=None, resolution=0.35, equidistant=False
):
    """
    Generate a spiral layout of the graph

    :param graph: The graph to generate the layout for. Can either be a
        :class:`~retworkx.PyGraph` or :class:`~retworkx.PyDiGraph`
    :param float scale: An optional scaling factor to scale positions
    :param tuple center: An optional center position. This is a 2 tuple of two
        ``float`` values for the center position
    :param float resolution: The compactness of the spiral layout returned.
        Lower values result in more compressed spiral layouts.
    :param bool equidistant: If true, nodes will be plotted equidistant from
        each other.

    :returns: The spiral layout of the graph.
    :rtype: Pos2DMapping
    """
    raise TypeError("Invalid Input Type %s for graph" % type(graph))


@spiral_layout.register(PyDiGraph)
def _digraph_spiral_layout(
    graph, scale=1, center=None, resolution=0.35, equidistant=False
):
    return digraph_spiral_layout(
        graph,
        scale=scale,
        center=center,
        resolution=resolution,
        equidistant=equidistant,
    )


@spiral_layout.register(PyGraph)
def _graph_spiral_layout(
    graph, scale=1, center=None, resolution=0.35, equidistant=False
):
    return graph_spiral_layout(
        graph,
        scale=scale,
        center=center,
        resolution=resolution,
        equidistant=equidistant,
    )


@functools.singledispatch
def num_shortest_paths_unweighted(graph, source):
    """Get the number of unweighted shortest paths from a source node

    :param PyDiGraph graph: The graph to find the number of shortest paths on
    :param int source: The source node to find the shortest paths from

    :returns: A mapping of target node indices to the number of shortest paths
        from ``source`` to that node. If there is no path from ``source`` to
        a node in the graph that node will not be preset in the output mapping.
    :rtype: NodesCountMapping
    """
    raise TypeError("Invalid input type %s for graph" % type(graph))


@num_shortest_paths_unweighted.register(PyDiGraph)
def _digraph_num_shortest_paths_unweighted(graph, source):
    return digraph_num_shortest_paths_unweighted(graph, source)


@num_shortest_paths_unweighted.register(PyGraph)
def _graph_num_shortest_paths_unweighted(graph, source):
    return graph_num_shortest_paths_unweighted(graph, source)


@functools.singledispatch
<<<<<<< HEAD
def betweenness_centrality(graph, normalized=True, endpoints=False):
    """Returns the betweenness centrality of each node in the graph.

    Betweenness centrality of a node `v` is the sum of the fraction
    of shortest paths between all pairs of nodes that pass through `v`.

    :param: graph: The graph to compute the betweenness centralities for.
    :param: bool normalized: If true, normalize the betweenness scores by the number of
        distinct paths between all pairs of nodes.
    :param: bool endpoints: Whether to include the endpoints of paths in pathlengths used to
        compute the betweenness.

    :returns: A dictionary mapping each node index to its betweenness centrality.
    :rtype: dict
    """
    raise TypeError("Invalid input type %s for graph" % type(graph))


@betweenness_centrality.register(PyDiGraph)
def _digraph_betweenness_centrality(graph, normalized=True, endpoints=False):
    return digraph_betweenness_centrality(
        graph, normalized=normalized, endpoints=endpoints
    )


@betweenness_centrality.register(PyGraph)
def _graph_betweenness_centrality(graph, normalized=True, endpoints=False):
    return graph_betweenness_centrality(
        graph, normalized=normalized, endpoints=endpoints
=======
def vf2_mapping(
    first,
    second,
    node_matcher=None,
    edge_matcher=None,
    id_order=True,
    subgraph=False,
    induced=True,
    call_limit=None,
):
    """
    Return an iterator over all vf2 mappings between two graphs.

    This funcion will run the vf2 algorithm used from
    :func:`~retworkx.is_isomorphic` and :func:`~retworkx.is_subgraph_isomorphic`
    but instead of returning a boolean it will return an iterator over all possible
    mapping of node ids found from ``first`` to ``second``. If the graphs are not
    isomorphic then the iterator will be empty. A simple example that retrieves
    one mapping would be::

            graph_a = retworkx.generators.path_graph(3)
            graph_b = retworkx.generators.path_graph(2)
            vf2 = retworkx.vf2_mapping(graph_a, graph_b, subgraph=True)
            try:
                mapping = next(vf2)
            except StopIteration:
                pass

    :param first: The first graph to find the mapping for
    :param second: The second graph to find the mapping for
    :param node_matcher: An optional python callable object that takes 2
        positional arguments, one for each node data object in either graph.
        If the return of this function evaluates to True then the nodes
        passed to it are viewed as matching.
    :param edge_matcher: A python callable object that takes 2 positional
        one for each edge data object. If the return of this
        function evaluates to True then the edges passed to it are viewed
        as matching.
    :param bool id_order: If set to ``False`` this function will use a
        heuristic matching order based on [VF2]_ paper. Otherwise it will
        default to matching the nodes in order specified by their ids.
    :param bool subgraph: If set to ``True`` the function will return the
        subgraph isomorphic found between the graphs.
    :param bool induced: If set to ``True`` this function will check the existence
        of a node-induced subgraph of first isomorphic to second graph.
        Default: ``True``.
    :param int call_limit: An optional bound on the number of states that VF2
        algorithm visits while searching for a solution. If it exceeds this limit,
        the algorithm will stop. Default: ``None``.

    :returns: An iterator over dicitonaries of node indices from ``first`` to node
        indices in ``second`` representing the mapping found.
    :rtype: Iterable[NodeMap]
    """
    raise TypeError("Invalid Input Type %s for graph" % type(first))


@vf2_mapping.register(PyDiGraph)
def _digraph_vf2_mapping(
    first,
    second,
    node_matcher=None,
    edge_matcher=None,
    id_order=True,
    subgraph=False,
    induced=True,
    call_limit=None,
):
    return digraph_vf2_mapping(
        first,
        second,
        node_matcher=node_matcher,
        edge_matcher=edge_matcher,
        id_order=id_order,
        subgraph=subgraph,
        induced=induced,
        call_limit=call_limit,
    )


@vf2_mapping.register(PyGraph)
def _graph_vf2_mapping(
    first,
    second,
    node_matcher=None,
    edge_matcher=None,
    id_order=True,
    subgraph=False,
    induced=True,
    call_limit=None,
):
    return graph_vf2_mapping(
        first,
        second,
        node_matcher=node_matcher,
        edge_matcher=edge_matcher,
        id_order=id_order,
        subgraph=subgraph,
        induced=induced,
        call_limit=call_limit,
>>>>>>> c98ce5c2
    )<|MERGE_RESOLUTION|>--- conflicted
+++ resolved
@@ -1419,7 +1419,6 @@
 
 
 @functools.singledispatch
-<<<<<<< HEAD
 def betweenness_centrality(graph, normalized=True, endpoints=False):
     """Returns the betweenness centrality of each node in the graph.
 
@@ -1449,7 +1448,9 @@
 def _graph_betweenness_centrality(graph, normalized=True, endpoints=False):
     return graph_betweenness_centrality(
         graph, normalized=normalized, endpoints=endpoints
-=======
+    )
+
+@functools.singledispatch      
 def vf2_mapping(
     first,
     second,
@@ -1506,7 +1507,6 @@
     """
     raise TypeError("Invalid Input Type %s for graph" % type(first))
 
-
 @vf2_mapping.register(PyDiGraph)
 def _digraph_vf2_mapping(
     first,
@@ -1550,5 +1550,4 @@
         subgraph=subgraph,
         induced=induced,
         call_limit=call_limit,
->>>>>>> c98ce5c2
     )