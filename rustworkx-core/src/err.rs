--- conflicted
+++ resolved
@@ -52,8 +52,7 @@
 }
 
 fn fmt_merge_error<E: Error>(f: &mut Formatter<'_>, inner: &E) -> std::fmt::Result {
-<<<<<<< HEAD
-    write!(f, "The prov failed with: {:?}", inner)
+    write!(f, "The merge callback failed with: {:?}", inner)
 }
 
 /// Error returned by Layers function when an index is not part of the graph.
@@ -66,7 +65,4 @@
     fn fmt(&self, f: &mut Formatter) -> std::fmt::Result {
         write!(f, "{}", self.0)
     }
-=======
-    write!(f, "The merge callback failed with: {:?}", inner)
->>>>>>> 4624a2e2
 }