// Licensed under the Apache License, Version 2.0 (the "License"); you may
// not use this file except in compliance with the License. You may obtain
// a copy of the License at
//
//     http://www.apache.org/licenses/LICENSE-2.0
//
// Unless required by applicable law or agreed to in writing, software
// distributed under the License is distributed on an "AS IS" BASIS, WITHOUT
// WARRANTIES OR CONDITIONS OF ANY KIND, either express or implied. See the
// License for the specific language governing permissions and limitations
// under the License.

use std::collections::BTreeMap;
use std::fs::File;
use std::io::prelude::*;
use std::io::BufReader;
use std::ops::{Index, IndexMut};
use std::str;

use hashbrown::HashMap;

use pyo3::class::PyMappingProtocol;
use pyo3::exceptions::IndexError;
use pyo3::prelude::*;
use pyo3::types::{PyDict, PyList, PyLong, PyString, PyTuple};
use pyo3::Python;

use super::dot_utils::build_dot;
use super::NoEdgeBetweenNodes;
use petgraph::graph::{EdgeIndex, NodeIndex};
use petgraph::prelude::*;
use petgraph::stable_graph::StableUnGraph;
use petgraph::visit::{
    GetAdjacencyMatrix, GraphBase, GraphProp, IntoEdgeReferences, IntoEdges,
    IntoNeighbors, IntoNeighborsDirected, IntoNodeIdentifiers,
    IntoNodeReferences, NodeCompactIndexable, NodeCount, NodeIndexable,
    Visitable,
};

/// A class for creating undirected graphs.
///
/// The PyGraph class is constructed using the Rust library
/// `petgraph <https://github.com/petgraph/petgraph>`__ around the
/// ``StableGraph`` type. The limitations and quirks with this library and
/// type dictate how this operates. The biggest thing to be aware of when using
/// The PyGraph class is that an integer node and edge index is used for
/// Accessing elements on the graph, it doesn't support associative access via
/// The data/weight of nodes and edges.
#[pyclass(module = "retworkx")]
#[text_signature = "()"]
pub struct PyGraph {
    pub graph: StableUnGraph<PyObject, PyObject>,
    pub node_removed: bool,
}

pub type Edges<'a, E> =
    petgraph::stable_graph::Edges<'a, E, petgraph::Undirected>;

impl GraphBase for PyGraph {
    type NodeId = NodeIndex;
    type EdgeId = EdgeIndex;
}

impl NodeCount for PyGraph {
    fn node_count(&self) -> usize {
        self.graph.node_count()
    }
}

impl GraphProp for PyGraph {
    type EdgeType = petgraph::Undirected;
    fn is_directed(&self) -> bool {
        false
    }
}

impl petgraph::visit::Visitable for PyGraph {
    type Map = <StableUnGraph<PyObject, PyObject> as Visitable>::Map;
    fn visit_map(&self) -> Self::Map {
        self.graph.visit_map()
    }
    fn reset_map(&self, map: &mut Self::Map) {
        self.graph.reset_map(map)
    }
}

impl petgraph::visit::Data for PyGraph {
    type NodeWeight = PyObject;
    type EdgeWeight = PyObject;
}

impl petgraph::data::DataMap for PyGraph {
    fn node_weight(&self, id: Self::NodeId) -> Option<&Self::NodeWeight> {
        self.graph.node_weight(id)
    }
    fn edge_weight(&self, id: Self::EdgeId) -> Option<&Self::EdgeWeight> {
        self.graph.edge_weight(id)
    }
}

impl petgraph::data::DataMapMut for PyGraph {
    fn node_weight_mut(
        &mut self,
        id: Self::NodeId,
    ) -> Option<&mut Self::NodeWeight> {
        self.graph.node_weight_mut(id)
    }
    fn edge_weight_mut(
        &mut self,
        id: Self::EdgeId,
    ) -> Option<&mut Self::EdgeWeight> {
        self.graph.edge_weight_mut(id)
    }
}

impl<'a> IntoNeighbors for &'a PyGraph {
    type Neighbors = petgraph::stable_graph::Neighbors<'a, PyObject>;
    fn neighbors(self, n: NodeIndex) -> Self::Neighbors {
        self.graph.neighbors(n)
    }
}

impl<'a> IntoNeighborsDirected for &'a PyGraph {
    type NeighborsDirected = petgraph::stable_graph::Neighbors<'a, PyObject>;
    fn neighbors_directed(
        self,
        n: NodeIndex,
        d: petgraph::Direction,
    ) -> Self::Neighbors {
        self.graph.neighbors_directed(n, d)
    }
}

impl<'a> IntoEdgeReferences for &'a PyGraph {
    type EdgeRef = petgraph::stable_graph::EdgeReference<'a, PyObject>;
    type EdgeReferences = petgraph::stable_graph::EdgeReferences<'a, PyObject>;
    fn edge_references(self) -> Self::EdgeReferences {
        self.graph.edge_references()
    }
}

impl<'a> IntoEdges for &'a PyGraph {
    type Edges = Edges<'a, PyObject>;
    fn edges(self, a: Self::NodeId) -> Self::Edges {
        self.graph.edges(a)
    }
}

impl<'a> IntoNodeIdentifiers for &'a PyGraph {
    type NodeIdentifiers = petgraph::stable_graph::NodeIndices<'a, PyObject>;
    fn node_identifiers(self) -> Self::NodeIdentifiers {
        self.graph.node_identifiers()
    }
}

impl<'a> IntoNodeReferences for &'a PyGraph {
    type NodeRef = (NodeIndex, &'a PyObject);
    type NodeReferences = petgraph::stable_graph::NodeReferences<'a, PyObject>;
    fn node_references(self) -> Self::NodeReferences {
        self.graph.node_references()
    }
}

impl NodeIndexable for PyGraph {
    fn node_bound(&self) -> usize {
        self.graph.node_bound()
    }
    fn to_index(&self, ix: NodeIndex) -> usize {
        self.graph.to_index(ix)
    }
    fn from_index(&self, ix: usize) -> Self::NodeId {
        self.graph.from_index(ix)
    }
}

impl NodeCompactIndexable for PyGraph {}

impl Index<NodeIndex> for PyGraph {
    type Output = PyObject;
    fn index(&self, index: NodeIndex) -> &PyObject {
        &self.graph[index]
    }
}

impl IndexMut<NodeIndex> for PyGraph {
    fn index_mut(&mut self, index: NodeIndex) -> &mut PyObject {
        &mut self.graph[index]
    }
}

impl Index<EdgeIndex> for PyGraph {
    type Output = PyObject;
    fn index(&self, index: EdgeIndex) -> &PyObject {
        &self.graph[index]
    }
}

impl IndexMut<EdgeIndex> for PyGraph {
    fn index_mut(&mut self, index: EdgeIndex) -> &mut PyObject {
        &mut self.graph[index]
    }
}

impl GetAdjacencyMatrix for PyGraph {
    type AdjMatrix =
        <StableUnGraph<PyObject, PyObject> as GetAdjacencyMatrix>::AdjMatrix;
    fn adjacency_matrix(&self) -> Self::AdjMatrix {
        self.graph.adjacency_matrix()
    }
    fn is_adjacent(
        &self,
        matrix: &Self::AdjMatrix,
        a: NodeIndex,
        b: NodeIndex,
    ) -> bool {
        self.graph.is_adjacent(matrix, a, b)
    }
}

#[pymethods]
impl PyGraph {
    #[new]
    fn new() -> Self {
        PyGraph {
            graph: StableUnGraph::<PyObject, PyObject>::default(),
            node_removed: false,
        }
    }

    fn __getstate__(&self, py: Python) -> PyResult<PyObject> {
        let out_dict = PyDict::new(py);
        let node_dict = PyDict::new(py);
        let mut out_list: Vec<PyObject> = Vec::new();
        out_dict.set_item("nodes", node_dict)?;
        for node_index in self.graph.node_indices() {
            let node_data = self.graph.node_weight(node_index).unwrap();
            node_dict.set_item(node_index.index(), node_data)?;
        }
        for edge in self.graph.edge_indices() {
            let edge_w = self.graph.edge_weight(edge);
            let endpoints = self.graph.edge_endpoints(edge).unwrap();

            let triplet = (endpoints.0.index(), endpoints.1.index(), edge_w)
                .to_object(py);
            out_list.push(triplet);
        }
        let py_out_list: PyObject = PyList::new(py, out_list).into();
        out_dict.set_item("edges", py_out_list)?;
        Ok(out_dict.into())
    }

    fn __setstate__(&mut self, py: Python, state: PyObject) -> PyResult<()> {
        self.graph = StableUnGraph::<PyObject, PyObject>::default();
        let dict_state = state.cast_as::<PyDict>(py)?;
        let nodes_dict =
            dict_state.get_item("nodes").unwrap().downcast::<PyDict>()?;
        let edges_list =
            dict_state.get_item("edges").unwrap().downcast::<PyList>()?;
        let mut index_count = 0;
        for raw_index in nodes_dict.keys().iter() {
            let tmp_index = raw_index.downcast::<PyLong>()?;
            let index: usize = tmp_index.extract()?;
            let mut tmp_nodes: Vec<NodeIndex> = Vec::new();
            if index > index_count + 1 {
                let diff = index - (index_count + 1);
                for _ in 0..diff {
                    let tmp_node = self.graph.add_node(py.None());
                    tmp_nodes.push(tmp_node);
                }
            }
            let raw_data = nodes_dict.get_item(index).unwrap();
            let out_index = self.graph.add_node(raw_data.into());
            for tmp_node in tmp_nodes {
                self.graph.remove_node(tmp_node);
            }
            index_count = out_index.index();
        }

        for raw_edge in edges_list.iter() {
            let edge = raw_edge.downcast::<PyTuple>()?;
            let raw_p_index = edge.get_item(0).downcast::<PyLong>()?;
            let parent: usize = raw_p_index.extract()?;
            let p_index = NodeIndex::new(parent);
            let raw_c_index = edge.get_item(1).downcast::<PyLong>()?;
            let child: usize = raw_c_index.extract()?;
            let c_index = NodeIndex::new(child);
            let edge_data = edge.get_item(2);

            self.graph.add_edge(p_index, c_index, edge_data.into());
        }
        Ok(())
    }

    /// Return a list of all edge data.
    ///
    /// :returns: A list of all the edge data objects in the graph
    /// :rtype: list
    #[text_signature = "()"]
    pub fn edges(&self) -> Vec<&PyObject> {
        self.graph
            .edge_indices()
            .map(|edge| self.graph.edge_weight(edge).unwrap())
            .collect()
    }

    /// Return a list of all node data.
    ///
    /// :returns: A list of all the node data objects in the graph
    /// :rtype: list
    #[text_signature = "()"]
    pub fn nodes(&self) -> Vec<&PyObject> {
        self.graph
            .node_indices()
            .map(|node| self.graph.node_weight(node).unwrap())
            .collect()
    }

    /// Return a list of all node indexes.
    ///
    /// :returns: A list of all the node indexes in the graph
    /// :rtype: list
    #[text_signature = "()"]
    pub fn node_indexes(&self) -> Vec<usize> {
        self.graph.node_indices().map(|node| node.index()).collect()
    }

    /// Return True if there is an edge between node_a to node_b.
    ///
    /// :param int node_a: The node index to check for an edge between
    /// :param int node_b: The node index to check for an edge between
    ///
    /// :returns: True if there is an edge false if there is no edge
    /// :rtype: bool
    #[text_signature = "(node_a, node_b, /)"]
    pub fn has_edge(&self, node_a: usize, node_b: usize) -> bool {
        let index_a = NodeIndex::new(node_a);
        let index_b = NodeIndex::new(node_b);
        self.graph.find_edge(index_a, index_b).is_some()
    }

    ///  Return the edge data for the edge between 2 nodes.
    ///
    ///  Note if there are multiple edges between the nodes only one will be
    ///  returned. To get all edge data objects use
    ///  :meth:`~retworkx.PyGraph.get_all_edge_data`
    ///
    /// :param int node_a: The index for the first node
    /// :param int node_b: The index for the second node
    ///
    /// :returns: The data object set for the edge
    /// :raises NoEdgeBetweenNodes: when there is no edge between the provided
    ///     nodes
    #[text_signature = "(node_a, node_b, /)"]
    pub fn get_edge_data(
        &self,
        node_a: usize,
        node_b: usize,
    ) -> PyResult<&PyObject> {
        let index_a = NodeIndex::new(node_a);
        let index_b = NodeIndex::new(node_b);
        let edge_index = match self.graph.find_edge(index_a, index_b) {
            Some(edge_index) => edge_index,
            None => {
                return Err(NoEdgeBetweenNodes::py_err(
                    "No edge found between nodes",
                ))
            }
        };

        let data = self.graph.edge_weight(edge_index).unwrap();
        Ok(data)
    }

    /// Return the node data for a given node index
    ///
    /// :param int node: The index for the node
    ///
    /// :returns: The data object set for that node
    /// :raises IndexError: when an invalid node index is provided
    #[text_signature = "(node, /)"]
    pub fn get_node_data(&self, node: usize) -> PyResult<&PyObject> {
        let index = NodeIndex::new(node);
        let node = match self.graph.node_weight(index) {
            Some(node) => node,
            None => return Err(IndexError::py_err("No node found for index")),
        };
        Ok(node)
    }

    /// Return the edge data for all the edges between 2 nodes.
    ///
    /// :param int node_a: The index for the first node
    /// :param int node_b: The index for the second node
    ///
    /// :returns: A list with all the data objects for the edges between nodes
    /// :rtype: list
    /// :raises NoEdgeBetweenNodes: When there is no edge between nodes
    #[text_signature = "(node_a, node_b, /)"]
    pub fn get_all_edge_data(
        &self,
        node_a: usize,
        node_b: usize,
    ) -> PyResult<Vec<&PyObject>> {
        let index_a = NodeIndex::new(node_a);
        let index_b = NodeIndex::new(node_b);
        let out: Vec<&PyObject> = self
            .graph
            .edges(index_a)
            .filter(|edge| edge.target() == index_b)
            .map(|edge| edge.weight())
            .collect();
        if out.is_empty() {
            Err(NoEdgeBetweenNodes::py_err("No edge found between nodes"))
        } else {
            Ok(out)
        }
    }

    /// Get edge list
    ///
    /// Returns a list of tuples of the form ``(source, target)`` where
    /// ``source`` and ``target`` are the node indices.
    ///
    /// :returns: An edge list with weights
    /// :rtype: list
    pub fn edge_list(&self) -> Vec<(usize, usize)> {
        self.edge_references()
            .map(|edge| (edge.source().index(), edge.target().index()))
            .collect()
    }

    /// Get edge list with weights
    ///
    /// Returns a list of tuples of the form ``(source, target, weight)`` where
    /// ``source`` and ``target`` are the node indices and ``weight`` is the
    /// payload of the edge.
    ///
    /// :returns: An edge list with weights
    /// :rtype: list
    pub fn weighted_edge_list(
        &self,
        py: Python,
    ) -> Vec<(usize, usize, PyObject)> {
        self.edge_references()
            .map(|edge| {
                (
                    edge.source().index(),
                    edge.target().index(),
                    edge.weight().clone_ref(py),
                )
            })
            .collect()
    }

    /// Remove a node from the graph.
    ///
    /// :param int node: The index of the node to remove. If the index is not
    ///     present in the graph it will be ignored and this function will
    ///     have no effect.
    #[text_signature = "(node, /)"]
    pub fn remove_node(&mut self, node: usize) -> PyResult<()> {
        let index = NodeIndex::new(node);
        self.graph.remove_node(index);
        self.node_removed = true;
        Ok(())
    }

    /// Add an edge between 2 nodes.
    ///
    /// :param int parent: Index of the parent node
    /// :param int child: Index of the child node
    /// :param edge: The object to set as the data for the edge. It can be any
    ///     python object.
    /// :param int parent: Index of the parent node
    /// :param int child: Index of the child node
    /// :param edge: The object to set as the data for the edge. It can be any
    ///     python object.
    #[text_signature = "(node_a, node_b, edge, /)"]
    pub fn add_edge(
        &mut self,
        node_a: usize,
        node_b: usize,
        edge: PyObject,
    ) -> PyResult<usize> {
        let p_index = NodeIndex::new(node_a);
        let c_index = NodeIndex::new(node_b);
        let edge = self.graph.add_edge(p_index, c_index, edge);
        Ok(edge.index())
    }

    /// Add new edges to the graph.
    ///
    /// :param list obj_list: A list of tuples of the form
    ///     ``(node_a, node_b, obj)`` to attach to the graph. ``node_a`` and
    ///     ``node_b`` are integer indexes describing where an edge should be
    ///     added, and ``obj`` is the python object for the edge data.
    ///
    /// :returns: A list of int indices of the newly created edges
    /// :rtype: list
    #[text_signature = "(obj_list, /)"]
    pub fn add_edges_from(
        &mut self,
        obj_list: Vec<(usize, usize, PyObject)>,
    ) -> PyResult<Vec<usize>> {
        let mut out_list: Vec<usize> = Vec::new();
        for obj in obj_list {
            let p_index = NodeIndex::new(obj.0);
            let c_index = NodeIndex::new(obj.1);
            let edge = self.graph.add_edge(p_index, c_index, obj.2);
            out_list.push(edge.index());
        }
        Ok(out_list)
    }

    /// Add new edges to the graph without python data.
    ///
    /// :param list obj_list: A list of tuples of the form
    ///     ``(parent, child)`` to attach to the graph. ``parent`` and
    ///     ``child`` are integer indexes describing where an edge should be
    ///     added. Unlike :meth:`add_edges_from` there is no data payload and
    ///     when the edge is created None will be used.
    ///
    /// :returns: A list of int indices of the newly created edges
    /// :rtype: list
    #[text_signature = "(obj_list, /)"]
    pub fn add_edges_from_no_data(
        &mut self,
        py: Python,
        obj_list: Vec<(usize, usize)>,
    ) -> PyResult<Vec<usize>> {
        let mut out_list: Vec<usize> = Vec::new();
        for obj in obj_list {
            let p_index = NodeIndex::new(obj.0);
            let c_index = NodeIndex::new(obj.1);
            let edge = self.graph.add_edge(p_index, c_index, py.None());
            out_list.push(edge.index());
        }
        Ok(out_list)
    }

    /// Remove an edge between 2 nodes.
    ///
    /// Note if there are multiple edges between the specified nodes only one
    /// will be removed.
    ///
    /// :param int parent: The index for the parent node.
    /// :param int child: The index of the child node.
    ///
    /// :raises NoEdgeBetweenNodes: If there are no edges between the nodes
    ///     specified
    #[text_signature = "(node_a, node_b, /)"]
    pub fn remove_edge(
        &mut self,
        node_a: usize,
        node_b: usize,
    ) -> PyResult<()> {
        let p_index = NodeIndex::new(node_a);
        let c_index = NodeIndex::new(node_b);
        let edge_index = match self.graph.find_edge(p_index, c_index) {
            Some(edge_index) => edge_index,
            None => {
                return Err(NoEdgeBetweenNodes::py_err(
                    "No edge found between nodes",
                ))
            }
        };
        self.graph.remove_edge(edge_index);
        Ok(())
    }

    /// Remove an edge identified by the provided index
    ///
    /// :param int edge: The index of the edge to remove
    #[text_signature = "(edge, /)"]
    pub fn remove_edge_from_index(&mut self, edge: usize) -> PyResult<()> {
        let edge_index = EdgeIndex::new(edge);
        self.graph.remove_edge(edge_index);
        Ok(())
    }

    /// Add a new node to the graph.
    ///
    /// :param obj: The python object to attach to the node
    ///
    /// :returns: The index of the newly created node
    /// :rtype: int
    #[text_signature = "(obj, /)"]
    pub fn add_node(&mut self, obj: PyObject) -> PyResult<usize> {
        let index = self.graph.add_node(obj);
        Ok(index.index())
    }

    /// Add new nodes to the graph.
    ///
    /// :param list obj_list: A list of python object to attach to the graph.
    ///
    /// :returns indices: A list of int indices of the newly created nodes
    /// :rtype: list
    #[text_signature = "(obj_list, /)"]
    pub fn add_nodes_from(&mut self, obj_list: Vec<PyObject>) -> Vec<usize> {
        let mut out_list: Vec<usize> = Vec::new();
        for obj in obj_list {
            let node_index = self.graph.add_node(obj);
            out_list.push(node_index.index());
        }
        out_list
    }

    /// Remove nodes from the graph.
    ///
    /// If a node index in the list is not present in the graph it will be
    /// ignored.
    ///
    /// :param list index_list: A list of node indicies to remove from the
    ///     the graph
    #[text_signature = "(index_list, /)"]
    pub fn remove_nodes_from(
        &mut self,
        index_list: Vec<usize>,
    ) -> PyResult<()> {
        for node in index_list.iter().map(|x| NodeIndex::new(*x)) {
            self.graph.remove_node(node);
        }
        Ok(())
    }

    /// Get the index and data for the neighbors of a node.
    ///
    /// This will return a dictionary where the keys are the node indexes of
    /// the adjacent nodes (inbound or outbound) and the value is the edge data
    /// objects between that adjacent node and the provided node. Note, that
    /// in the case of multigraphs only a single edge data object will be
    /// returned
    ///
    /// :param int node: The index of the node to get the neighbors
    ///
    /// :returns neighbors: A dictionary where the keys are node indexes and
    ///     the value is the edge data object for all nodes that share an
    ///     edge with the specified node.
    /// :rtype: dict
    #[text_signature = "(node, /)"]
    pub fn adj(&mut self, py: Python, node: usize) -> PyResult<PyObject> {
        let index = NodeIndex::new(node);
        let neighbors = self.graph.neighbors(index);
        let mut out_map: HashMap<usize, &PyObject> = HashMap::new();

        for neighbor in neighbors {
            let edge = self.graph.find_edge(index, neighbor);
            let edge_w = self.graph.edge_weight(edge.unwrap());
            out_map.insert(neighbor.index(), edge_w.unwrap());
        }
        let out_dict = PyDict::new(py);
        for (index, value) in out_map {
            out_dict.set_item(index, value)?;
        }
        Ok(out_dict.into())
    }

    /// Get the degree for a node
    ///
    /// :param int node: The index of the  node to find the inbound degree of
    ///
    /// :returns degree: The inbound degree for the specified node
    /// :rtype: int
    #[text_signature = "(node, /)"]
    pub fn degree(&self, node: usize) -> usize {
        let index = NodeIndex::new(node);
        let neighbors = self.graph.edges(index);
        neighbors.count()
    }

    /// Generate a dot file from the graph
    ///
    /// :param node_attr: A callable that will take in a node data object
    ///     and return a dictionary of attributes to be associated with the
    ///     node in the dot file. The key and value of this dictionary **must**
    ///     be a string. If they're not strings retworkx will raise TypeError
    ///     (unfortunately without an error message because of current
    ///     limitations in the PyO3 type checking)
    /// :param edge_attr: A callable that will take in an edge data object
    ///     and return a dictionary of attributes to be associated with the
    ///     node in the dot file. The key and value of this dictionary **must**
    ///     be a string. If they're not strings retworkx will raise TypeError
    ///     (unfortunately without an error message because of current
    ///     limitations in the PyO3 type checking)
    /// :param dict graph_attr: An optional dictionary that specifies any graph
    ///     attributes for the output dot file. The key and value of this
    ///     dictionary **must** be a string. If they're not strings retworkx
    ///     will raise TypeError (unfortunately without an error message
    ///     because of current limitations in the PyO3 type checking)
    /// :param str filename: An optional path to write the dot file to
    ///     if specified there is no return from the function
    ///
    /// :returns: A string with the dot file contents if filename is not
    ///     specified.
    /// :rtype: str
    ///
    /// Using this method enables you to leverage graphviz to visualize a
    /// :class:`retworkx.PyGraph` object. For example:
    ///
    /// .. jupyter-execute::
    ///
    ///   import os
    ///   import tempfile
    ///
    ///   import pydot
    ///   from PIL import Image
    ///
    ///   import retworkx
    ///
    ///   graph = retworkx.undirected_gnp_random_graph(15, .25)
    ///   dot_str = graph.to_dot(
    ///       lambda node: dict(
    ///           color='black', fillcolor='lightblue', style='filled'))
    ///   dot = pydot.graph_from_dot_data(dot_str)[0]
    ///
    ///   with tempfile.TemporaryDirectory() as tmpdirname:
    ///       tmp_path = os.path.join(tmpdirname, 'dag.png')
    ///       dot.write_png(tmp_path)
    ///       image = Image.open(tmp_path)
    ///       os.remove(tmp_path)
    ///   image
    ///
    #[text_signature = "(/, node_attr=None, edge_attr=None, graph_attr=None, filename=None)"]
    pub fn to_dot(
        &self,
        py: Python,
        node_attr: Option<PyObject>,
        edge_attr: Option<PyObject>,
        graph_attr: Option<BTreeMap<String, String>>,
        filename: Option<String>,
    ) -> PyResult<Option<PyObject>> {
        if filename.is_some() {
            let mut file = File::create(filename.unwrap())?;
            build_dot(py, self, &mut file, graph_attr, node_attr, edge_attr)?;
            Ok(None)
        } else {
            let mut file = Vec::<u8>::new();
            build_dot(py, self, &mut file, graph_attr, node_attr, edge_attr)?;
            Ok(Some(
                PyString::new(py, str::from_utf8(&file)?).to_object(py),
            ))
        }
    }
<<<<<<< HEAD
    /// Read an edge list file and create a new PyGraph object from the
    /// contents
    ///
    /// The expected format for the edge list file is a line seperated list
    /// of deliminated node ids. If there are more than 3 elements on
    /// a line the 3rd on will be treated as a string weight for the edge
    ///
    /// :param str path: The path of the file to open
    /// :param str comment: Optional character to use as a comment by default
    ///     there are no comment character
    /// :param str deliminator: Optional character to use as a deliminator by
    ///     default any whitespace will be used
    ///
    /// For example:
=======

    /// Add another PyGraph object into this PyGraph
    ///
    /// :param PyGraph other: The other PyGraph object to add onto this
    ///     graph.
    /// :param dict node_map: A dictionary mapping node indexes from this
    ///     PyGraph object to node indexes in the other PyGraph object.
    ///     The keys are a node index in this graph and the value is a tuple
    ///     of the node index in the other graph to add an edge to and the
    ///     weight of that edge. For example::
    ///
    ///         {
    ///             1: (2, "weight"),
    ///             2: (4, "weight2")
    ///         }
    ///
    /// :param node_map_func: An optional python callable that will take in a
    ///     single node weight/data object and return a new node weight/data
    ///     object that will be used when adding an node from other onto this
    ///     graph.
    /// :param edge_map_func: An optional python callabble that will take in a
    ///     single edge weight/data object and return a new edge weight/data
    ///     object that will be used when adding an edge from other onto this
    ///     graph.
    ///
    /// :returns: new_node_ids: A dictionary mapping node index from the other
    ///     PyGraph to the equivalent node index in this PyDAG after they've
    ///     been combined
    /// :rtype: dict
    ///
    /// For example, start by building a graph:
>>>>>>> 12b62d72
    ///
    /// .. jupyter-execute::
    ///
    ///   import os
    ///   import tempfile
    ///
<<<<<<< HEAD
    ///   from PIL import Image
    ///   import pydot
    ///
    ///   import retworkx
    ///
    ///
    ///   with tempfile.NamedTemporaryFile('wt') as fd:
    ///       path = fd.name
    ///       fd.write('0 1\n')
    ///       fd.write('0 2\n')
    ///       fd.write('0 3\n')
    ///       fd.write('1 2\n')
    ///       fd.write('2 3\n')
    ///       fd.flush()
    ///       graph = retworkx.PyGraph.read_edge_list(path)
    ///
    ///   # Draw graph
    ///   dot = pydot.graph_from_dot_data(graph.to_dot())[0]
    ///
    ///   with tempfile.TemporaryDirectory() as tmpdirname:
    ///       tmp_path = os.path.join(tmpdirname, 'dag.png')
=======
    ///   import pydot
    ///   from PIL import Image
    ///
    ///   import retworkx
    ///
    ///   # Build first graph and visualize:
    ///   graph = retworkx.PyGraph()
    ///   node_a, node_b, node_c = graph.add_nodes_from(['A', 'B', 'C'])
    ///   graph.add_edges_from_no_data([(node_a, node_b), (node_b, node_c)])
    ///   dot_str = graph.to_dot(
    ///       lambda node: dict(
    ///           color='black', fillcolor='lightblue', style='filled'))
    ///   dot = pydot.graph_from_dot_data(dot_str)[0]
    ///
    ///   with tempfile.TemporaryDirectory() as tmpdirname:
    ///       tmp_path = os.path.join(tmpdirname, 'graph.png')
    ///       dot.write_png(tmp_path)
    ///       image = Image.open(tmp_path)
    ///       os.remove(tmp_path)
    ///   image
    ///
    /// Then build a second one:
    ///
    /// .. jupyter-execute::
    ///
    ///   # Build second graph and visualize:
    ///   other_graph = retworkx.PyGraph()
    ///   node_d, node_e = other_graph.add_nodes_from(['D', 'E'])
    ///   other_graph.add_edge(node_d, node_e, None)
    ///   dot_str = other_graph.to_dot(
    ///       lambda node: dict(
    ///           color='black', fillcolor='lightblue', style='filled'))
    ///   dot = pydot.graph_from_dot_data(dot_str)[0]
    ///
    ///   with tempfile.TemporaryDirectory() as tmpdirname:
    ///       tmp_path = os.path.join(tmpdirname, 'other_graph.png')
>>>>>>> 12b62d72
    ///       dot.write_png(tmp_path)
    ///       image = Image.open(tmp_path)
    ///       os.remove(tmp_path)
    ///   image
    ///
<<<<<<< HEAD
    #[staticmethod]
    #[text_signature = "(path, /, comment=None, deliminator=None)"]
    pub fn read_edge_list(
        py: Python,
        path: &str,
        comment: Option<String>,
        deliminator: Option<String>,
    ) -> PyResult<PyGraph> {
        let file = File::open(path)?;
        let buf_reader = BufReader::new(file);
        let mut out_graph = StableUnGraph::<PyObject, PyObject>::default();
        for line_raw in buf_reader.lines() {
            let line = line_raw?;
            let skip = match &comment {
                Some(comm) => line.starts_with(comm),
                None => false,
            };
            if skip {
                continue;
            }
            let line_no_comments = match &comment {
                Some(comm) => line
                    .find(comm)
                    .map(|idx| &line[..idx])
                    .unwrap_or(&line)
                    .trim()
                    .to_string(),
                None => line,
            };
            let pieces: Vec<&str> = match &deliminator {
                Some(del) => line_no_comments.split(del).collect(),
                None => line_no_comments.split_whitespace().collect(),
            };
            let src = pieces[0].parse::<usize>()?;
            let target = pieces[1].parse::<usize>()?;
            if !out_graph.contains_node(NodeIndex::new(src)) {
                for _index in 0..((src + 1) - out_graph.node_count()) {
                    out_graph.add_node(py.None());
                }
            }
            if !out_graph.contains_node(NodeIndex::new(target)) {
                for _index in 0..((target + 1) - out_graph.node_count()) {
                    out_graph.add_node(py.None());
                }
            }
            let weight = if pieces.len() > 2 {
                let weight_str = match &deliminator {
                    Some(del) => pieces[2..].join(del),
                    None => pieces[2..].join(&' '.to_string()),
                };
                PyString::new(py, &weight_str).into()
            } else {
                py.None()
            };
            out_graph.add_edge(
                NodeIndex::new(src),
                NodeIndex::new(target),
                weight,
            );
        }
        Ok(PyGraph {
            graph: out_graph,
            node_removed: false,
        })
=======
    /// Finally compose the ``other_graph`` onto ``graph``
    ///
    /// .. jupyter-execute::
    ///
    ///   node_map = {node_b: (node_d, 'B to D')}
    ///   graph.compose(other_graph, node_map)
    ///   dot_str = graph.to_dot(
    ///       lambda node: dict(
    ///           color='black', fillcolor='lightblue', style='filled'))
    ///   dot = pydot.graph_from_dot_data(dot_str)[0]
    ///
    ///   with tempfile.TemporaryDirectory() as tmpdirname:
    ///       tmp_path = os.path.join(tmpdirname, 'combined_graph.png')
    ///       dot.write_png(tmp_path)
    ///       image = Image.open(tmp_path)
    ///       os.remove(tmp_path)
    ///   image
    ///
    #[text_signature = "(other, node_map, /, node_map_func=None, edge_map_func=None)"]
    pub fn compose(
        &mut self,
        py: Python,
        other: &PyGraph,
        node_map: PyObject,
        node_map_func: Option<PyObject>,
        edge_map_func: Option<PyObject>,
    ) -> PyResult<PyObject> {
        let mut new_node_map: HashMap<NodeIndex, NodeIndex> = HashMap::new();
        let node_map_dict = node_map.cast_as::<PyDict>(py)?;
        let mut node_map_hashmap: HashMap<usize, (usize, PyObject)> =
            HashMap::default();
        for (k, v) in node_map_dict.iter() {
            node_map_hashmap.insert(k.extract()?, v.extract()?);
        }

        fn node_weight_callable(
            py: Python,
            node_map: &Option<PyObject>,
            node: &PyObject,
        ) -> PyResult<PyObject> {
            match node_map {
                Some(node_map) => {
                    let res = node_map.call1(py, (node,))?;
                    Ok(res.to_object(py))
                }
                None => Ok(node.clone_ref(py)),
            }
        }

        // TODO: Reimplement this without looping over the graphs
        // Loop over other nodes add add to self graph
        for node in other.graph.node_indices() {
            let new_index = self.graph.add_node(node_weight_callable(
                py,
                &node_map_func,
                &other.graph[node],
            )?);
            new_node_map.insert(node, new_index);
        }

        fn edge_weight_callable(
            py: Python,
            edge_map: &Option<PyObject>,
            edge: &PyObject,
        ) -> PyResult<PyObject> {
            match edge_map {
                Some(edge_map) => {
                    let res = edge_map.call1(py, (edge,))?;
                    Ok(res.to_object(py))
                }
                None => Ok(edge.clone_ref(py)),
            }
        }

        // loop over other edges and add to self graph
        for edge in other.graph.edge_references() {
            let new_p_index = new_node_map.get(&edge.source()).unwrap();
            let new_c_index = new_node_map.get(&edge.target()).unwrap();
            let weight =
                edge_weight_callable(py, &edge_map_func, edge.weight())?;
            self.graph.add_edge(*new_p_index, *new_c_index, weight);
        }
        // Add edges from map
        for (this_index, (index, weight)) in node_map_hashmap.iter() {
            let new_index = new_node_map.get(&NodeIndex::new(*index)).unwrap();
            self.graph.add_edge(
                NodeIndex::new(*this_index),
                *new_index,
                weight.clone_ref(py),
            );
        }
        let out_dict = PyDict::new(py);
        for (orig_node, new_node) in new_node_map.iter() {
            out_dict.set_item(orig_node.index(), new_node.index())?;
        }
        Ok(out_dict.into())
>>>>>>> 12b62d72
    }
}

#[pyproto]
impl PyMappingProtocol for PyGraph {
    /// Return the nmber of nodes in the graph
    fn __len__(&self) -> PyResult<usize> {
        Ok(self.graph.node_count())
    }
    fn __getitem__(&'p self, idx: usize) -> PyResult<&'p PyObject> {
        match self.graph.node_weight(NodeIndex::new(idx as usize)) {
            Some(data) => Ok(data),
            None => Err(IndexError::py_err("No node found for index")),
        }
    }

    fn __setitem__(&'p mut self, idx: usize, value: PyObject) -> PyResult<()> {
        let data = match self
            .graph
            .node_weight_mut(NodeIndex::new(idx as usize))
        {
            Some(node_data) => node_data,
            None => return Err(IndexError::py_err("No node found for index")),
        };
        *data = value;
        Ok(())
    }

    fn __delitem__(&'p mut self, idx: usize) -> PyResult<()> {
        match self.graph.remove_node(NodeIndex::new(idx as usize)) {
            Some(_) => Ok(()),
            None => Err(IndexError::py_err("No node found for index")),
        }
    }
}<|MERGE_RESOLUTION|>--- conflicted
+++ resolved
@@ -742,7 +742,7 @@
             ))
         }
     }
-<<<<<<< HEAD
+
     /// Read an edge list file and create a new PyGraph object from the
     /// contents
     ///
@@ -757,46 +757,12 @@
     ///     default any whitespace will be used
     ///
     /// For example:
-=======
-
-    /// Add another PyGraph object into this PyGraph
-    ///
-    /// :param PyGraph other: The other PyGraph object to add onto this
-    ///     graph.
-    /// :param dict node_map: A dictionary mapping node indexes from this
-    ///     PyGraph object to node indexes in the other PyGraph object.
-    ///     The keys are a node index in this graph and the value is a tuple
-    ///     of the node index in the other graph to add an edge to and the
-    ///     weight of that edge. For example::
-    ///
-    ///         {
-    ///             1: (2, "weight"),
-    ///             2: (4, "weight2")
-    ///         }
-    ///
-    /// :param node_map_func: An optional python callable that will take in a
-    ///     single node weight/data object and return a new node weight/data
-    ///     object that will be used when adding an node from other onto this
-    ///     graph.
-    /// :param edge_map_func: An optional python callabble that will take in a
-    ///     single edge weight/data object and return a new edge weight/data
-    ///     object that will be used when adding an edge from other onto this
-    ///     graph.
-    ///
-    /// :returns: new_node_ids: A dictionary mapping node index from the other
-    ///     PyGraph to the equivalent node index in this PyDAG after they've
-    ///     been combined
-    /// :rtype: dict
-    ///
-    /// For example, start by building a graph:
->>>>>>> 12b62d72
     ///
     /// .. jupyter-execute::
     ///
     ///   import os
     ///   import tempfile
     ///
-<<<<<<< HEAD
     ///   from PIL import Image
     ///   import pydot
     ///
@@ -818,50 +784,11 @@
     ///
     ///   with tempfile.TemporaryDirectory() as tmpdirname:
     ///       tmp_path = os.path.join(tmpdirname, 'dag.png')
-=======
-    ///   import pydot
-    ///   from PIL import Image
-    ///
-    ///   import retworkx
-    ///
-    ///   # Build first graph and visualize:
-    ///   graph = retworkx.PyGraph()
-    ///   node_a, node_b, node_c = graph.add_nodes_from(['A', 'B', 'C'])
-    ///   graph.add_edges_from_no_data([(node_a, node_b), (node_b, node_c)])
-    ///   dot_str = graph.to_dot(
-    ///       lambda node: dict(
-    ///           color='black', fillcolor='lightblue', style='filled'))
-    ///   dot = pydot.graph_from_dot_data(dot_str)[0]
-    ///
-    ///   with tempfile.TemporaryDirectory() as tmpdirname:
-    ///       tmp_path = os.path.join(tmpdirname, 'graph.png')
     ///       dot.write_png(tmp_path)
     ///       image = Image.open(tmp_path)
     ///       os.remove(tmp_path)
     ///   image
     ///
-    /// Then build a second one:
-    ///
-    /// .. jupyter-execute::
-    ///
-    ///   # Build second graph and visualize:
-    ///   other_graph = retworkx.PyGraph()
-    ///   node_d, node_e = other_graph.add_nodes_from(['D', 'E'])
-    ///   other_graph.add_edge(node_d, node_e, None)
-    ///   dot_str = other_graph.to_dot(
-    ///       lambda node: dict(
-    ///           color='black', fillcolor='lightblue', style='filled'))
-    ///   dot = pydot.graph_from_dot_data(dot_str)[0]
-    ///
-    ///   with tempfile.TemporaryDirectory() as tmpdirname:
-    ///       tmp_path = os.path.join(tmpdirname, 'other_graph.png')
->>>>>>> 12b62d72
-    ///       dot.write_png(tmp_path)
-    ///       image = Image.open(tmp_path)
-    ///       os.remove(tmp_path)
-    ///   image
-    ///
-<<<<<<< HEAD
     #[staticmethod]
     #[text_signature = "(path, /, comment=None, deliminator=None)"]
     pub fn read_edge_list(
@@ -926,7 +853,85 @@
             graph: out_graph,
             node_removed: false,
         })
-=======
+    }
+
+    /// Add another PyGraph object into this PyGraph
+    ///
+    /// :param PyGraph other: The other PyGraph object to add onto this
+    ///     graph.
+    /// :param dict node_map: A dictionary mapping node indexes from this
+    ///     PyGraph object to node indexes in the other PyGraph object.
+    ///     The keys are a node index in this graph and the value is a tuple
+    ///     of the node index in the other graph to add an edge to and the
+    ///     weight of that edge. For example::
+    ///
+    ///         {
+    ///             1: (2, "weight"),
+    ///             2: (4, "weight2")
+    ///         }
+    ///
+    /// :param node_map_func: An optional python callable that will take in a
+    ///     single node weight/data object and return a new node weight/data
+    ///     object that will be used when adding an node from other onto this
+    ///     graph.
+    /// :param edge_map_func: An optional python callabble that will take in a
+    ///     single edge weight/data object and return a new edge weight/data
+    ///     object that will be used when adding an edge from other onto this
+    ///     graph.
+    ///
+    /// :returns: new_node_ids: A dictionary mapping node index from the other
+    ///     PyGraph to the equivalent node index in this PyDAG after they've
+    ///     been combined
+    /// :rtype: dict
+    ///
+    /// For example, start by building a graph:
+    ///
+    /// .. jupyter-execute::
+    ///
+    ///   import os
+    ///   import tempfile
+    ///
+    ///   import pydot
+    ///   from PIL import Image
+    ///
+    ///   import retworkx
+    ///
+    ///   # Build first graph and visualize:
+    ///   graph = retworkx.PyGraph()
+    ///   node_a, node_b, node_c = graph.add_nodes_from(['A', 'B', 'C'])
+    ///   graph.add_edges_from_no_data([(node_a, node_b), (node_b, node_c)])
+    ///   dot_str = graph.to_dot(
+    ///       lambda node: dict(
+    ///           color='black', fillcolor='lightblue', style='filled'))
+    ///   dot = pydot.graph_from_dot_data(dot_str)[0]
+    ///
+    ///   with tempfile.TemporaryDirectory() as tmpdirname:
+    ///       tmp_path = os.path.join(tmpdirname, 'graph.png')
+    ///       dot.write_png(tmp_path)
+    ///       image = Image.open(tmp_path)
+    ///       os.remove(tmp_path)
+    ///   image
+    ///
+    /// Then build a second one:
+    ///
+    /// .. jupyter-execute::
+    ///
+    ///   # Build second graph and visualize:
+    ///   other_graph = retworkx.PyGraph()
+    ///   node_d, node_e = other_graph.add_nodes_from(['D', 'E'])
+    ///   other_graph.add_edge(node_d, node_e, None)
+    ///   dot_str = other_graph.to_dot(
+    ///       lambda node: dict(
+    ///           color='black', fillcolor='lightblue', style='filled'))
+    ///   dot = pydot.graph_from_dot_data(dot_str)[0]
+    ///
+    ///   with tempfile.TemporaryDirectory() as tmpdirname:
+    ///       tmp_path = os.path.join(tmpdirname, 'other_graph.png')
+    ///       dot.write_png(tmp_path)
+    ///       image = Image.open(tmp_path)
+    ///       os.remove(tmp_path)
+    ///   image
+    ///
     /// Finally compose the ``other_graph`` onto ``graph``
     ///
     /// .. jupyter-execute::
@@ -1023,7 +1028,6 @@
             out_dict.set_item(orig_node.index(), new_node.index())?;
         }
         Ok(out_dict.into())
->>>>>>> 12b62d72
     }
 }
 
