--- conflicted
+++ resolved
@@ -465,8 +465,8 @@
     /// ``source`` and ``target`` are the node indices.
     ///
     /// :returns: An edge list with weights
-<<<<<<< HEAD
     /// :rtype: EdgeList
+    #[text_signature = "(self)"]
     pub fn edge_list(&self) -> EdgeList {
         EdgeList {
             edges: self
@@ -474,14 +474,6 @@
                 .map(|edge| (edge.source().index(), edge.target().index()))
                 .collect(),
         }
-=======
-    /// :rtype: list
-    #[text_signature = "(self)"]
-    pub fn edge_list(&self) -> Vec<(usize, usize)> {
-        self.edge_references()
-            .map(|edge| (edge.source().index(), edge.target().index()))
-            .collect()
->>>>>>> a06d578c
     }
 
     /// Get edge list with weights
@@ -491,8 +483,8 @@
     /// payload of the edge.
     ///
     /// :returns: An edge list with weights
-<<<<<<< HEAD
     /// :rtype: WeightedEdgeList
+    #[text_signature = "(self)"]
     pub fn weighted_edge_list(&self, py: Python) -> WeightedEdgeList {
         WeightedEdgeList {
             edges: self
@@ -506,23 +498,6 @@
                 })
                 .collect(),
         }
-=======
-    /// :rtype: list
-    #[text_signature = "(self)"]
-    pub fn weighted_edge_list(
-        &self,
-        py: Python,
-    ) -> Vec<(usize, usize, PyObject)> {
-        self.edge_references()
-            .map(|edge| {
-                (
-                    edge.source().index(),
-                    edge.target().index(),
-                    edge.weight().clone_ref(py),
-                )
-            })
-            .collect()
->>>>>>> a06d578c
     }
 
     /// Remove a node from the graph.
