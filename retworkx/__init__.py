--- conflicted
+++ resolved
@@ -439,29 +439,6 @@
 def _graph_dfs_edges(graph, source):
     return graph_dfs_edges(graph, source)
 
-<<<<<<< HEAD
-@functools.singledispatch
-def transitivity(graph):
-    """Compute the transitivity of a graph.
-
-    :param PyGraph graph: The graph to be used.
-
-    :returns: Transitivity of the graph.
-    :rtype: float
-        raise TypeError("Invalid Input Type %s for graph" % type(graph))
-    """
-    raise TypeError("Invalid Input Type %s for graph" % type(graph))
-
-
-@transitivity.register(PyDiGraph)
-def _digraph_transitivity(graph):
-    return digraph_transitivity(graph)
-
-
-@transitivity.register(PyGraph)
-def _graph_transitivity(graph):
-    return graph_transitivity(graph)
-=======
 
 @functools.singledispatch
 def is_isomorphic(first, second, node_matcher=None, edge_matcher=None):
@@ -548,4 +525,26 @@
 @is_isomorphic_node_match.register(PyGraph)
 def _graph_is_isomorphic_node_match(first, second, matcher):
     return graph_is_isomorphic(first, second, matcher)
->>>>>>> 28a93b34
+
+
+@functools.singledispatch
+def transitivity(graph):
+    """Compute the transitivity of a graph.
+
+    :param PyGraph graph: The graph to be used.
+
+    :returns: Transitivity of the graph.
+    :rtype: float
+        raise TypeError("Invalid Input Type %s for graph" % type(graph))
+    """
+    raise TypeError("Invalid Input Type %s for graph" % type(graph))
+
+
+@transitivity.register(PyDiGraph)
+def _digraph_transitivity(graph):
+    return digraph_transitivity(graph)
+
+
+@transitivity.register(PyGraph)
+def _graph_transitivity(graph):
+    return graph_transitivity(graph)