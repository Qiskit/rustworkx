// Licensed under the Apache License, Version 2.0 (the "License"); you may
// not use this file except in compliance with the License. You may obtain
// a copy of the License at
//
//     http://www.apache.org/licenses/LICENSE-2.0
//
// Unless required by applicable law or agreed to in writing, software
// distributed under the License is distributed on an "AS IS" BASIS, WITHOUT
// WARRANTIES OR CONDITIONS OF ANY KIND, either express or implied. See the
// License for the specific language governing permissions and limitations
// under the License.

use std::collections::VecDeque;
use std::hash::Hash;
use std::sync::RwLock;

use hashbrown::HashMap;
use petgraph::algo::dijkstra;
use petgraph::visit::{
    EdgeCount,
    EdgeIndexable,
    EdgeRef,
    GraphBase,
    GraphProp, // allows is_directed
    IntoEdges,
    IntoEdgesDirected,
    IntoNeighbors,
    IntoNeighborsDirected,
    IntoNodeIdentifiers,
    NodeCount,
    NodeIndexable,
    Reversed,
    Visitable,
};
use rayon_cond::CondIterator;

/// Compute the betweenness centrality of all nodes in a graph.
///
/// The algorithm used in this function is based on:
///
/// Ulrik Brandes, A Faster Algorithm for Betweenness Centrality.
/// Journal of Mathematical Sociology 25(2):163-177, 2001.
///
/// This function is multithreaded and will run in parallel if the number
/// of nodes in the graph is above the value of ``parallel_threshold``. If the
/// function will be running in parallel the env var ``RAYON_NUM_THREADS`` can
/// be used to adjust how many threads will be used.
///
/// Arguments:
///
/// * `graph` - The graph object to run the algorithm on
/// * `include_endpoints` - Whether to include the endpoints of paths in the path
///     lengths used to compute the betweenness
/// * `normalized` - Whether to normalize the betweenness scores by the number
///     of distinct paths between all pairs of nodes
/// * `parallel_threshold` - The number of nodes to calculate the betweenness
///     centrality in parallel at, if the number of nodes in `graph` is less
///     than this value it will run in a single thread. A good default to use
///     here if you're not sure is `50` as that was found to be roughly the
///     number of nodes where parallelism improves performance
///
/// # Example
/// ```rust
/// use rustworkx_core::petgraph;
/// use rustworkx_core::centrality::betweenness_centrality;
///
/// let g = petgraph::graph::UnGraph::<i32, ()>::from_edges(&[
///     (0, 4), (1, 2), (2, 3), (3, 4), (1, 4)
/// ]);
/// // Calculate the betweenness centrality
/// let output = betweenness_centrality(&g, true, true, 200);
/// assert_eq!(
///     vec![Some(0.4), Some(0.5), Some(0.45), Some(0.5), Some(0.75)],
///     output
/// );
/// ```
/// # See Also
/// [`edge_betweenness_centrality`]
pub fn betweenness_centrality<G>(
    graph: G,
    include_endpoints: bool,
    normalized: bool,
    parallel_threshold: usize,
) -> Vec<Option<f64>>
where
    G: NodeIndexable
        + IntoNodeIdentifiers
        + IntoNeighborsDirected
        + NodeCount
        + GraphProp
        + GraphBase
        + std::marker::Sync,
    <G as GraphBase>::NodeId: std::cmp::Eq + Hash + Send,
    // rustfmt deletes the following comments if placed inline above
    // + IntoNodeIdentifiers // for node_identifiers()
    // + IntoNeighborsDirected // for neighbors()
    // + NodeCount // for node_count
    // + GraphProp // for is_directed
{
    // Correspondence of variable names to quantities in the paper is as follows:
    //
    // P -- predecessors
    // S -- verts_sorted_by_distance,
    //      vertices in order of non-decreasing distance from s
    // Q -- Q
    // sigma -- sigma
    // delta -- delta
    // d -- distance
    let max_index = graph.node_bound();

    let mut betweenness: Vec<Option<f64>> = vec![None; max_index];
    for node_s in graph.node_identifiers() {
        let is: usize = graph.to_index(node_s);
        betweenness[is] = Some(0.0);
    }
    let locked_betweenness = RwLock::new(&mut betweenness);
    let node_indices: Vec<G::NodeId> = graph.node_identifiers().collect();

    CondIterator::new(node_indices, graph.node_count() >= parallel_threshold)
        .map(|node_s| (shortest_path_for_centrality(&graph, &node_s), node_s))
        .for_each(|(mut shortest_path_calc, node_s)| {
            _accumulate_vertices(
                &locked_betweenness,
                max_index,
                &mut shortest_path_calc,
                node_s,
                &graph,
                include_endpoints,
            );
        });

    _rescale(
        &mut betweenness,
        graph.node_count(),
        normalized,
        graph.is_directed(),
        include_endpoints,
    );

    betweenness
}

/// Compute the edge betweenness centrality of all edges in a graph.
///
/// The algorithm used in this function is based on:
///
/// Ulrik Brandes: On Variants of Shortest-Path Betweenness
/// Centrality and their Generic Computation.
/// Social Networks 30(2):136-145, 2008.
/// <https://doi.org/10.1016/j.socnet.2007.11.001>.
///
/// This function is multithreaded and will run in parallel if the number
/// of nodes in the graph is above the value of ``parallel_threshold``. If the
/// function will be running in parallel the env var ``RAYON_NUM_THREADS`` can
/// be used to adjust how many threads will be used.
///
/// Arguments:
///
/// * `graph` - The graph object to run the algorithm on
/// * `normalized` - Whether to normalize the betweenness scores by the number
///     of distinct paths between all pairs of nodes
/// * `parallel_threshold` - The number of nodes to calculate the betweenness
///     centrality in parallel at, if the number of nodes in `graph` is less
///     than this value it will run in a single thread. A good default to use
///     here if you're not sure is `50` as that was found to be roughly the
///     number of nodes where parallelism improves performance
///
/// # Example
/// ```rust
/// use rustworkx_core::petgraph;
/// use rustworkx_core::centrality::edge_betweenness_centrality;
///
/// let g = petgraph::graph::UnGraph::<i32, ()>::from_edges(&[
///     (0, 4), (1, 2), (1, 3), (2, 3), (3, 4), (1, 4)
/// ]);
///
/// let output = edge_betweenness_centrality(&g, false, 200);
/// let expected = vec![Some(4.0), Some(2.0), Some(1.0), Some(2.0), Some(3.0), Some(3.0)];
/// assert_eq!(output, expected);
/// ```
/// # See Also
/// [`betweenness_centrality`]
pub fn edge_betweenness_centrality<G>(
    graph: G,
    normalized: bool,
    parallel_threshold: usize,
) -> Vec<Option<f64>>
where
    G: NodeIndexable
        + EdgeIndexable
        + IntoEdges
        + IntoNodeIdentifiers
        + IntoNeighborsDirected
        + NodeCount
        + EdgeCount
        + GraphProp
        + Sync,
    G::NodeId: Eq + Hash + Send,
    G::EdgeId: Eq + Hash + Send,
{
    let max_index = graph.node_bound();
    let mut betweenness = vec![None; graph.edge_bound()];
    for edge in graph.edge_references() {
        let is: usize = EdgeIndexable::to_index(&graph, edge.id());
        betweenness[is] = Some(0.0);
    }
    let locked_betweenness = RwLock::new(&mut betweenness);
    let node_indices: Vec<G::NodeId> = graph.node_identifiers().collect();
    CondIterator::new(node_indices, graph.node_count() >= parallel_threshold)
        .map(|node_s| shortest_path_for_edge_centrality(&graph, &node_s))
        .for_each(|mut shortest_path_calc| {
            accumulate_edges(
                &locked_betweenness,
                max_index,
                &mut shortest_path_calc,
                &graph,
            );
        });

    _rescale(
        &mut betweenness,
        graph.node_count(),
        normalized,
        graph.is_directed(),
        true,
    );
    betweenness
}

fn _rescale(
    betweenness: &mut [Option<f64>],
    node_count: usize,
    normalized: bool,
    directed: bool,
    include_endpoints: bool,
) {
    let mut do_scale = true;
    let mut scale = 1.0;
    if normalized {
        if include_endpoints {
            if node_count < 2 {
                do_scale = false;
            } else {
                scale = 1.0 / (node_count * (node_count - 1)) as f64;
            }
        } else if node_count <= 2 {
            do_scale = false;
        } else {
            scale = 1.0 / ((node_count - 1) * (node_count - 2)) as f64;
        }
    } else if !directed {
        scale = 0.5;
    } else {
        do_scale = false;
    }
    if do_scale {
        for x in betweenness.iter_mut() {
            *x = x.map(|y| y * scale);
        }
    }
}

fn _accumulate_vertices<G>(
    locked_betweenness: &RwLock<&mut Vec<Option<f64>>>,
    max_index: usize,
    path_calc: &mut ShortestPathData<G>,
    node_s: <G as GraphBase>::NodeId,
    graph: G,
    include_endpoints: bool,
) where
    G: NodeIndexable
        + IntoNodeIdentifiers
        + IntoNeighborsDirected
        + NodeCount
        + GraphProp
        + GraphBase
        + std::marker::Sync,
    <G as GraphBase>::NodeId: std::cmp::Eq + Hash,
{
    let mut delta = vec![0.0; max_index];
    for w in &path_calc.verts_sorted_by_distance {
        let iw = graph.to_index(*w);
        let coeff = (1.0 + delta[iw]) / path_calc.sigma[w];
        let p_w = path_calc.predecessors.get(w).unwrap();
        for v in p_w {
            let iv = graph.to_index(*v);
            delta[iv] += path_calc.sigma[v] * coeff;
        }
    }
    let mut betweenness = locked_betweenness.write().unwrap();
    if include_endpoints {
        let i_node_s = graph.to_index(node_s);
        betweenness[i_node_s] = betweenness[i_node_s]
            .map(|x| x + ((path_calc.verts_sorted_by_distance.len() - 1) as f64));
        for w in &path_calc.verts_sorted_by_distance {
            if *w != node_s {
                let iw = graph.to_index(*w);
                betweenness[iw] = betweenness[iw].map(|x| x + delta[iw] + 1.0);
            }
        }
    } else {
        for w in &path_calc.verts_sorted_by_distance {
            if *w != node_s {
                let iw = graph.to_index(*w);
                betweenness[iw] = betweenness[iw].map(|x| x + delta[iw]);
            }
        }
    }
}

fn accumulate_edges<G>(
    locked_betweenness: &RwLock<&mut Vec<Option<f64>>>,
    max_index: usize,
    path_calc: &mut ShortestPathDataWithEdges<G>,
    graph: G,
) where
    G: NodeIndexable + EdgeIndexable + Sync,
    G::NodeId: Eq + Hash,
    G::EdgeId: Eq + Hash,
{
    let mut delta = vec![0.0; max_index];
    for w in &path_calc.verts_sorted_by_distance {
        let iw = NodeIndexable::to_index(&graph, *w);
        let coeff = (1.0 + delta[iw]) / path_calc.sigma[w];
        let p_w = path_calc.predecessors.get(w).unwrap();
        let e_w = path_calc.predecessor_edges.get(w).unwrap();
        let mut betweenness = locked_betweenness.write().unwrap();
        for i in 0..p_w.len() {
            let v = p_w[i];
            let iv = NodeIndexable::to_index(&graph, v);
            let ie = EdgeIndexable::to_index(&graph, e_w[i]);
            let c = path_calc.sigma[&v] * coeff;
            betweenness[ie] = betweenness[ie].map(|x| x + c);
            delta[iv] += c;
        }
    }
}

struct ShortestPathData<G>
where
    G: GraphBase,
    <G as GraphBase>::NodeId: std::cmp::Eq + Hash,
{
    verts_sorted_by_distance: Vec<G::NodeId>,
    predecessors: HashMap<G::NodeId, Vec<G::NodeId>>,
    sigma: HashMap<G::NodeId, f64>,
}

fn shortest_path_for_centrality<G>(graph: G, node_s: &G::NodeId) -> ShortestPathData<G>
where
    G: NodeIndexable + IntoNodeIdentifiers + IntoNeighborsDirected + NodeCount + GraphBase,
    <G as GraphBase>::NodeId: std::cmp::Eq + Hash,
{
    let mut verts_sorted_by_distance: Vec<G::NodeId> = Vec::new(); // a stack
    let c = graph.node_count();
    let mut predecessors = HashMap::<G::NodeId, Vec<G::NodeId>>::with_capacity(c);
    let mut sigma = HashMap::<G::NodeId, f64>::with_capacity(c);
    let mut distance = HashMap::<G::NodeId, i64>::with_capacity(c);
    #[allow(non_snake_case)]
    let mut Q: VecDeque<G::NodeId> = VecDeque::with_capacity(c);

    for node in graph.node_identifiers() {
        predecessors.insert(node, Vec::new());
        sigma.insert(node, 0.0);
        distance.insert(node, -1);
    }
    sigma.insert(*node_s, 1.0);
    distance.insert(*node_s, 0);
    Q.push_back(*node_s);
    while let Some(v) = Q.pop_front() {
        verts_sorted_by_distance.push(v);
        let distance_v = distance[&v];
        for w in graph.neighbors(v) {
            if distance[&w] < 0 {
                Q.push_back(w);
                distance.insert(w, distance_v + 1);
            }
            if distance[&w] == distance_v + 1 {
                sigma.insert(w, sigma[&w] + sigma[&v]);
                let e_p = predecessors.get_mut(&w).unwrap();
                e_p.push(v);
            }
        }
    }
    verts_sorted_by_distance.reverse(); // will be effectively popping from the stack
    ShortestPathData {
        verts_sorted_by_distance,
        predecessors,
        sigma,
    }
}

struct ShortestPathDataWithEdges<G>
where
    G: GraphBase,
    G::NodeId: Eq + Hash,
    G::EdgeId: Eq + Hash,
{
    verts_sorted_by_distance: Vec<G::NodeId>,
    predecessors: HashMap<G::NodeId, Vec<G::NodeId>>,
    predecessor_edges: HashMap<G::NodeId, Vec<G::EdgeId>>,
    sigma: HashMap<G::NodeId, f64>,
}

fn shortest_path_for_edge_centrality<G>(
    graph: G,
    node_s: &G::NodeId,
) -> ShortestPathDataWithEdges<G>
where
    G: NodeIndexable
        + IntoNodeIdentifiers
        + IntoNeighborsDirected
        + NodeCount
        + GraphBase
        + IntoEdges,
    G::NodeId: Eq + Hash,
    G::EdgeId: Eq + Hash,
{
    let mut verts_sorted_by_distance: Vec<G::NodeId> = Vec::new(); // a stack
    let c = graph.node_count();
    let mut predecessors = HashMap::<G::NodeId, Vec<G::NodeId>>::with_capacity(c);
    let mut predecessor_edges = HashMap::<G::NodeId, Vec<G::EdgeId>>::with_capacity(c);
    let mut sigma = HashMap::<G::NodeId, f64>::with_capacity(c);
    let mut distance = HashMap::<G::NodeId, i64>::with_capacity(c);
    #[allow(non_snake_case)]
    let mut Q: VecDeque<G::NodeId> = VecDeque::with_capacity(c);

    for node in graph.node_identifiers() {
        predecessors.insert(node, Vec::new());
        predecessor_edges.insert(node, Vec::new());
        sigma.insert(node, 0.0);
        distance.insert(node, -1);
    }
    sigma.insert(*node_s, 1.0);
    distance.insert(*node_s, 0);
    Q.push_back(*node_s);
    while let Some(v) = Q.pop_front() {
        verts_sorted_by_distance.push(v);
        let distance_v = distance[&v];
        for edge in graph.edges(v) {
            let w = edge.target();
            if distance[&w] < 0 {
                Q.push_back(w);
                distance.insert(w, distance_v + 1);
            }
            if distance[&w] == distance_v + 1 {
                sigma.insert(w, sigma[&w] + sigma[&v]);
                let e_p = predecessors.get_mut(&w).unwrap();
                e_p.push(v);
                predecessor_edges.get_mut(&w).unwrap().push(edge.id());
            }
        }
    }
    verts_sorted_by_distance.reverse(); // will be effectively popping from the stack
    ShortestPathDataWithEdges {
        verts_sorted_by_distance,
        predecessors,
        predecessor_edges,
        sigma,
    }
}

#[cfg(test)]
mod test_edge_betweenness_centrality {
    use crate::centrality::edge_betweenness_centrality;
    use petgraph::graph::edge_index;
    use petgraph::prelude::StableGraph;
    use petgraph::Undirected;

    macro_rules! assert_almost_equal {
        ($x:expr, $y:expr, $d:expr) => {
            if ($x - $y).abs() >= $d {
                panic!("{} != {} within delta of {}", $x, $y, $d);
            }
        };
    }

    #[test]
    fn test_undirected_graph_normalized() {
        let graph = petgraph::graph::UnGraph::<(), ()>::from_edges(&[
            (0, 6),
            (0, 4),
            (0, 1),
            (0, 5),
            (1, 6),
            (1, 7),
            (1, 3),
            (1, 4),
            (2, 6),
            (2, 3),
            (3, 5),
            (3, 7),
            (3, 6),
            (4, 5),
            (5, 6),
        ]);
        let output = edge_betweenness_centrality(&graph, true, 50);
        let result = output.iter().map(|x| x.unwrap()).collect::<Vec<f64>>();
        let expected_values = vec![
            0.1023809, 0.0547619, 0.0922619, 0.05654762, 0.09940476, 0.125, 0.09940476, 0.12440476,
            0.12857143, 0.12142857, 0.13511905, 0.125, 0.06547619, 0.08869048, 0.08154762,
        ];
        for i in 0..15 {
            assert_almost_equal!(result[i], expected_values[i], 1e-4);
        }
    }

    #[test]
    fn test_undirected_graph_unnormalized() {
        let graph = petgraph::graph::UnGraph::<(), ()>::from_edges(&[
            (0, 2),
            (0, 4),
            (0, 1),
            (1, 3),
            (1, 5),
            (1, 7),
            (2, 7),
            (2, 3),
            (3, 5),
            (3, 6),
            (4, 6),
            (5, 7),
        ]);
        let output = edge_betweenness_centrality(&graph, false, 50);
        let result = output.iter().map(|x| x.unwrap()).collect::<Vec<f64>>();
        let expected_values = vec![
            3.83333, 5.5, 5.33333, 3.5, 2.5, 3.0, 3.5, 4.0, 3.66667, 6.5, 3.5, 2.16667,
        ];
        for i in 0..12 {
            assert_almost_equal!(result[i], expected_values[i], 1e-4);
        }
    }

    #[test]
    fn test_directed_graph_normalized() {
        let graph = petgraph::graph::DiGraph::<(), ()>::from_edges(&[
            (0, 1),
            (1, 0),
            (1, 3),
            (1, 2),
            (1, 4),
            (2, 3),
            (2, 4),
            (2, 1),
            (3, 2),
            (4, 3),
        ]);
        let output = edge_betweenness_centrality(&graph, true, 50);
        let result = output.iter().map(|x| x.unwrap()).collect::<Vec<f64>>();
        let expected_values = vec![0.2, 0.2, 0.1, 0.1, 0.1, 0.05, 0.1, 0.3, 0.35, 0.2];
        for i in 0..10 {
            assert_almost_equal!(result[i], expected_values[i], 1e-4);
        }
    }

    #[test]
    fn test_directed_graph_unnormalized() {
        let graph = petgraph::graph::DiGraph::<(), ()>::from_edges(&[
            (0, 4),
            (1, 0),
            (1, 3),
            (2, 3),
            (2, 4),
            (2, 0),
            (3, 4),
            (3, 2),
            (3, 1),
            (4, 1),
        ]);
        let output = edge_betweenness_centrality(&graph, false, 50);
        let result = output.iter().map(|x| x.unwrap()).collect::<Vec<f64>>();
        let expected_values = vec![4.5, 3.0, 6.5, 1.5, 1.5, 1.5, 1.5, 4.5, 2.0, 7.5];
        for i in 0..10 {
            assert_almost_equal!(result[i], expected_values[i], 1e-4);
        }
    }

    #[test]
    fn test_stable_graph_with_removed_edges() {
        let mut graph: StableGraph<(), (), Undirected> =
            StableGraph::from_edges(&[(0, 1), (1, 2), (2, 3), (3, 0)]);
        graph.remove_edge(edge_index(1));
        let result = edge_betweenness_centrality(&graph, false, 50);
        let expected_values = vec![Some(3.0), None, Some(3.0), Some(4.0)];
        assert_eq!(result, expected_values);
    }
}

/// Compute the eigenvector centrality of a graph
///
/// For details on the eigenvector centrality refer to:
///
/// Phillip Bonacich. “Power and Centrality: A Family of Measures.”
/// American Journal of Sociology 92(5):1170–1182, 1986
/// <https://doi.org/10.1086/228631>
///
/// This function uses a power iteration method to compute the eigenvector
/// and convergence is not guaranteed. The function will stop when `max_iter`
/// iterations is reached or when the computed vector between two iterations
/// is smaller than the error tolerance multiplied by the number of nodes.
/// The implementation of this algorithm is based on the NetworkX
/// [`eigenvector_centrality()`](https://networkx.org/documentation/stable/reference/algorithms/generated/networkx.algorithms.centrality.eigenvector_centrality.html)
/// function.
///
/// In the case of multigraphs the weights of any parallel edges will be
/// summed when computing the eigenvector centrality.
///
/// Arguments:
///
/// * `graph` - The graph object to run the algorithm on
/// * `weight_fn` - An input callable that will be passed the `EdgeRef` for
///     an edge in the graph and is expected to return a `Result<f64>` of
///     the weight of that edge.
/// * `max_iter` - The maximum number of iterations in the power method. If
///     set to `None` a default value of 100 is used.
/// * `tol` - The error tolerance used when checking for convergence in the
///     power method. If set to `None` a default value of 1e-6 is used.
///
/// # Example
/// ```rust
/// use rustworkx_core::Result;
/// use rustworkx_core::petgraph;
/// use rustworkx_core::petgraph::visit::{IntoEdges, IntoNodeIdentifiers};
/// use rustworkx_core::centrality::eigenvector_centrality;
///
/// let g = petgraph::graph::UnGraph::<i32, ()>::from_edges(&[
///     (0, 1), (1, 2)
/// ]);
/// // Calculate the eigenvector centrality
/// let output: Result<Option<Vec<f64>>> = eigenvector_centrality(&g, |_| {Ok(1.)}, None, None);
/// ```
pub fn eigenvector_centrality<G, F, E>(
    graph: G,
    mut weight_fn: F,
    max_iter: Option<usize>,
    tol: Option<f64>,
) -> Result<Option<Vec<f64>>, E>
where
    G: NodeIndexable + IntoNodeIdentifiers + IntoNeighbors + IntoEdges + NodeCount,
    G::NodeId: Eq + std::hash::Hash,
    F: FnMut(G::EdgeRef) -> Result<f64, E>,
{
    let tol: f64 = tol.unwrap_or(1e-6);
    let max_iter = max_iter.unwrap_or(100);
    let mut x: Vec<f64> = vec![1.; graph.node_bound()];
    let node_count = graph.node_count();
    for _ in 0..max_iter {
        let x_last = x.clone();
        for node_index in graph.node_identifiers() {
            let node = graph.to_index(node_index);
            for edge in graph.edges(node_index) {
                let w = weight_fn(edge)?;
                let neighbor = edge.target();
                x[graph.to_index(neighbor)] += x_last[node] * w;
            }
        }
        let norm: f64 = x.iter().map(|val| val.powi(2)).sum::<f64>().sqrt();
        if norm == 0. {
            return Ok(None);
        }
        for v in x.iter_mut() {
            *v /= norm;
        }
        if (0..x.len())
            .map(|node| (x[node] - x_last[node]).abs())
            .sum::<f64>()
            < node_count as f64 * tol
        {
            return Ok(Some(x));
        }
    }
    Ok(None)
}

/// Compute the Katz centrality of a graph
///
/// For details on the Katz centrality refer to:
///
/// Leo Katz. “A New Status Index Derived from Sociometric Index.”
/// Psychometrika 18(1):39–43, 1953
/// <https://link.springer.com/content/pdf/10.1007/BF02289026.pdf>
///
/// This function uses a power iteration method to compute the eigenvector
/// and convergence is not guaranteed. The function will stop when `max_iter`
/// iterations is reached or when the computed vector between two iterations
/// is smaller than the error tolerance multiplied by the number of nodes.
/// The implementation of this algorithm is based on the NetworkX
/// [`katz_centrality()`](https://networkx.org/documentation/stable/reference/algorithms/generated/networkx.algorithms.centrality.katz_centrality.html)
/// function.
///
/// In the case of multigraphs the weights of any parallel edges will be
/// summed when computing the eigenvector centrality.
///
/// Arguments:
///
/// * `graph` - The graph object to run the algorithm on
/// * `weight_fn` - An input callable that will be passed the `EdgeRef` for
///     an edge in the graph and is expected to return a `Result<f64>` of
///     the weight of that edge.
/// * `alpha` - Attenuation factor. If set to `None`, a default value of 0.1 is used.
/// * `beta_map` - Immediate neighbourhood weights. Must contain all node indices or be `None`.
/// * `beta_scalar` - Immediate neighbourhood scalar that replaces `beta_map` in case `beta_map` is None.
///     Defaults to 1.0 in case `None` is provided.
/// * `max_iter` - The maximum number of iterations in the power method. If
///     set to `None` a default value of 100 is used.
/// * `tol` - The error tolerance used when checking for convergence in the
///     power method. If set to `None` a default value of 1e-6 is used.
///
/// # Example
/// ```rust
/// use rustworkx_core::Result;
/// use rustworkx_core::petgraph;
/// use rustworkx_core::petgraph::visit::{IntoEdges, IntoNodeIdentifiers};
/// use rustworkx_core::centrality::katz_centrality;
///
/// let g = petgraph::graph::UnGraph::<i32, ()>::from_edges(&[
///     (0, 1), (1, 2)
/// ]);
/// // Calculate the eigenvector centrality
/// let output: Result<Option<Vec<f64>>> = katz_centrality(&g, |_| {Ok(1.)}, None, None, None, None, None);
/// ```
pub fn katz_centrality<G, F, E>(
    graph: G,
    mut weight_fn: F,
    alpha: Option<f64>,
    beta_map: Option<HashMap<usize, f64>>,
    beta_scalar: Option<f64>,
    max_iter: Option<usize>,
    tol: Option<f64>,
) -> Result<Option<Vec<f64>>, E>
where
    G: NodeIndexable + IntoNodeIdentifiers + IntoNeighbors + IntoEdges + NodeCount,
    G::NodeId: Eq + std::hash::Hash,
    F: FnMut(G::EdgeRef) -> Result<f64, E>,
{
    let alpha: f64 = alpha.unwrap_or(0.1);

    let mut beta: HashMap<usize, f64> = beta_map.unwrap_or_else(HashMap::new);

    if beta.is_empty() {
        // beta_map was none
        // populate hashmap with default value
        let beta_scalar = beta_scalar.unwrap_or(1.0);
        for node_index in graph.node_identifiers() {
            let node = graph.to_index(node_index);
            beta.insert(node, beta_scalar);
        }
    }

    // Check if beta contains all node indices
    for node_index in graph.node_identifiers() {
        let node = graph.to_index(node_index);
        if !beta.contains_key(&node) {
            return Ok(None); // beta_map was provided but did not include all nodes
        }
    }

    let tol: f64 = tol.unwrap_or(1e-6);
    let max_iter = max_iter.unwrap_or(1000);

    let mut x: Vec<f64> = vec![0.; graph.node_bound()];
    let node_count = graph.node_count();
    for _ in 0..max_iter {
        let x_last = x.clone();
        x = vec![0.; graph.node_bound()];
        for node_index in graph.node_identifiers() {
            let node = graph.to_index(node_index);
            for edge in graph.edges(node_index) {
                let w = weight_fn(edge)?;
                let neighbor = edge.target();
                x[graph.to_index(neighbor)] += x_last[node] * w;
            }
        }
        for node_index in graph.node_identifiers() {
            let node = graph.to_index(node_index);
            x[node] = alpha * x[node] + beta.get(&node).unwrap_or(&0.0);
        }
        if (0..x.len())
            .map(|node| (x[node] - x_last[node]).abs())
            .sum::<f64>()
            < node_count as f64 * tol
        {
            // Normalize vector
            let norm: f64 = x.iter().map(|val| val.powi(2)).sum::<f64>().sqrt();
            if norm == 0. {
                return Ok(None);
            }
            for v in x.iter_mut() {
                *v /= norm;
            }

            return Ok(Some(x));
        }
    }

    Ok(None)
}

#[cfg(test)]
mod test_eigenvector_centrality {

    use crate::centrality::eigenvector_centrality;
    use crate::petgraph;
    use crate::Result;

    macro_rules! assert_almost_equal {
        ($x:expr, $y:expr, $d:expr) => {
            if !($x - $y < $d || $y - $x < $d) {
                panic!("{} != {} within delta of {}", $x, $y, $d);
            }
        };
    }
    #[test]
    fn test_no_convergence() {
        let g = petgraph::graph::UnGraph::<i32, ()>::from_edges(&[(0, 1), (1, 2)]);
        let output: Result<Option<Vec<f64>>> =
            eigenvector_centrality(&g, |_| Ok(1.), Some(0), None);
        let result = output.unwrap();
        assert_eq!(None, result);
    }

    #[test]
    fn test_undirected_complete_graph() {
        let g = petgraph::graph::UnGraph::<i32, ()>::from_edges([
            (0, 1),
            (0, 2),
            (0, 3),
            (0, 4),
            (1, 2),
            (1, 3),
            (1, 4),
            (2, 3),
            (2, 4),
            (3, 4),
        ]);
        let output: Result<Option<Vec<f64>>> = eigenvector_centrality(&g, |_| Ok(1.), None, None);
        let result = output.unwrap().unwrap();
        let expected_value: f64 = (1_f64 / 5_f64).sqrt();
        let expected_values: Vec<f64> = vec![expected_value; 5];
        for i in 0..5 {
            assert_almost_equal!(expected_values[i], result[i], 1e-4);
        }
    }

    #[test]
    fn test_undirected_path_graph() {
        let g = petgraph::graph::UnGraph::<i32, ()>::from_edges(&[(0, 1), (1, 2)]);
        let output: Result<Option<Vec<f64>>> = eigenvector_centrality(&g, |_| Ok(1.), None, None);
        let result = output.unwrap().unwrap();
        let expected_values: Vec<f64> = vec![0.5, 0.7071, 0.5];
        for i in 0..3 {
            assert_almost_equal!(expected_values[i], result[i], 1e-4);
        }
    }

    #[test]
    fn test_directed_graph() {
        let g = petgraph::graph::DiGraph::<i32, ()>::from_edges([
            (0, 1),
            (0, 2),
            (1, 3),
            (2, 1),
            (2, 4),
            (3, 1),
            (3, 4),
            (3, 5),
            (4, 5),
            (4, 6),
            (4, 7),
            (5, 7),
            (6, 0),
            (6, 4),
            (6, 7),
            (7, 5),
            (7, 6),
        ]);
        let output: Result<Option<Vec<f64>>> = eigenvector_centrality(&g, |_| Ok(2.), None, None);
        let result = output.unwrap().unwrap();
        let expected_values: Vec<f64> = vec![
            0.25368793, 0.19576478, 0.32817092, 0.40430835, 0.48199885, 0.15724483, 0.51346196,
            0.32475403,
        ];
        for i in 0..8 {
            assert_almost_equal!(expected_values[i], result[i], 1e-4);
        }
    }
}

<<<<<<< HEAD
#[cfg(test)]
mod test_katz_centrality {

    use crate::centrality::katz_centrality;
    use crate::petgraph;
    use crate::Result;
    use hashbrown::HashMap;

    macro_rules! assert_almost_equal {
        ($x:expr, $y:expr, $d:expr) => {
            if ($x - $y).abs() >= $d {
                panic!("{} != {} within delta of {}", $x, $y, $d);
            }
        };
    }
    #[test]
    fn test_no_convergence() {
        let g = petgraph::graph::UnGraph::<i32, ()>::from_edges(&[(0, 1), (1, 2)]);
        let output: Result<Option<Vec<f64>>> =
            katz_centrality(&g, |_| Ok(1.), None, None, None, Some(0), None);
        let result = output.unwrap();
        assert_eq!(None, result);
    }

    #[test]
    fn test_incomplete_beta() {
        let g = petgraph::graph::UnGraph::<i32, ()>::from_edges(&[(0, 1), (1, 2)]);
        let beta_map: HashMap<usize, f64> = [(0, 1.0)].iter().cloned().collect();
        let output: Result<Option<Vec<f64>>> =
            katz_centrality(&g, |_| Ok(1.), None, Some(beta_map), None, None, None);
        let result = output.unwrap();
        assert_eq!(None, result);
    }

    #[test]
    fn test_complete_beta() {
        let g = petgraph::graph::UnGraph::<i32, ()>::from_edges(&[(0, 1), (1, 2)]);
        let beta_map: HashMap<usize, f64> =
            [(0, 0.5), (1, 1.0), (2, 0.5)].iter().cloned().collect();
        let output: Result<Option<Vec<f64>>> =
            katz_centrality(&g, |_| Ok(1.), None, Some(beta_map), None, None, None);
        let result = output.unwrap().unwrap();
        let expected_values: Vec<f64> =
            vec![0.4318894504492167, 0.791797325823564, 0.4318894504492167];
        for i in 0..3 {
            assert_almost_equal!(expected_values[i], result[i], 1e-4);
        }
    }

    #[test]
    fn test_undirected_complete_graph() {
        let g = petgraph::graph::UnGraph::<i32, ()>::from_edges([
            (0, 1),
            (0, 2),
            (0, 3),
            (0, 4),
            (1, 2),
            (1, 3),
            (1, 4),
            (2, 3),
            (2, 4),
            (3, 4),
        ]);
        let output: Result<Option<Vec<f64>>> =
            katz_centrality(&g, |_| Ok(1.), Some(0.2), None, Some(1.1), None, None);
        let result = output.unwrap().unwrap();
        let expected_value: f64 = (1_f64 / 5_f64).sqrt();
        let expected_values: Vec<f64> = vec![expected_value; 5];
        for i in 0..5 {
            assert_almost_equal!(expected_values[i], result[i], 1e-4);
        }
    }

    #[test]
    fn test_directed_graph() {
        let g = petgraph::graph::DiGraph::<i32, ()>::from_edges([
            (0, 1),
            (0, 2),
            (1, 3),
            (2, 1),
            (2, 4),
            (3, 1),
            (3, 4),
            (3, 5),
            (4, 5),
            (4, 6),
            (4, 7),
            (5, 7),
            (6, 0),
            (6, 4),
            (6, 7),
            (7, 5),
            (7, 6),
        ]);
        let output: Result<Option<Vec<f64>>> =
            katz_centrality(&g, |_| Ok(1.), None, None, None, None, None);
        let result = output.unwrap().unwrap();
        let expected_values: Vec<f64> = vec![
            0.3135463087489011,
            0.3719056758615039,
            0.3094350787809586,
            0.31527101632646026,
            0.3760169058294464,
            0.38618584417917906,
            0.35465874858087904,
            0.38976653416801743,
        ];

        for i in 0..8 {
            assert_almost_equal!(expected_values[i], result[i], 1e-4);
        }
    }
=======
/// Compute the closeness centrality of each node in the graph.
///
/// The closeness centrality of a node `u` is the reciprocal of the average
/// shortest path distance to `u` over all `n-1` reachable nodes.
///
/// In the case of a graphs with more than one connected component there is
/// an alternative improved formula that calculates the closeness centrality
/// as "a ratio of the fraction of actors in the group who are reachable, to
/// the average distance" [^WF]. You can enable this by setting `wf_improved` to `true`.
///
/// [^WF] Wasserman, S., & Faust, K. (1994). Social Network Analysis:
///     Methods and Applications (Structural Analysis in the Social Sciences).
///     Cambridge: Cambridge University Press. doi:10.1017/CBO9780511815478
///
/// Arguments:
///
/// * `graph` - The graph object to run the algorithm on
/// * `wf_improved` - If `true`, scale by the fraction of nodes reachable.
///
/// # Example
/// ```rust
/// use rustworkx_core::petgraph;
/// use rustworkx_core::centrality::closeness_centrality;
///
/// // Calculate the closeness centrality of Graph
/// let g = petgraph::graph::UnGraph::<i32, ()>::from_edges(&[
///     (0, 4), (1, 2), (2, 3), (3, 4), (1, 4)
/// ]);
/// let output = closeness_centrality(&g, true);
/// assert_eq!(
///     vec![Some(1./2.), Some(2./3.), Some(4./7.), Some(2./3.), Some(4./5.)],
///     output
/// );
///
/// // Calculate the closeness centrality of DiGraph
/// let dg = petgraph::graph::DiGraph::<i32, ()>::from_edges(&[
///     (0, 4), (1, 2), (2, 3), (3, 4), (1, 4)
/// ]);
/// let output = closeness_centrality(&dg, true);
/// assert_eq!(
///     vec![Some(0.), Some(0.), Some(1./4.), Some(1./3.), Some(4./5.)],
///     output
/// );
/// ```
pub fn closeness_centrality<G>(graph: G, wf_improved: bool) -> Vec<Option<f64>>
where
    G: NodeIndexable
        + IntoNodeIdentifiers
        + GraphBase
        + IntoEdges
        + Visitable
        + NodeCount
        + IntoEdgesDirected,
    G::NodeId: std::hash::Hash + Eq,
{
    let max_index = graph.node_bound();
    let mut closeness: Vec<Option<f64>> = vec![None; max_index];
    for node_s in graph.node_identifiers() {
        let is = graph.to_index(node_s);
        let map = dijkstra(Reversed(&graph), node_s, None, |_| 1);
        let reachable_nodes_count = map.len();
        let dists_sum: usize = map.into_values().sum();
        if reachable_nodes_count == 1 {
            closeness[is] = Some(0.0);
            continue;
        }
        closeness[is] = Some((reachable_nodes_count - 1) as f64 / dists_sum as f64);
        if wf_improved {
            let node_count = graph.node_count();
            closeness[is] = closeness[is]
                .map(|c| c * (reachable_nodes_count - 1) as f64 / (node_count - 1) as f64);
        }
    }
    closeness
>>>>>>> bdf55bdd
}<|MERGE_RESOLUTION|>--- conflicted
+++ resolved
@@ -886,7 +886,6 @@
     }
 }
 
-<<<<<<< HEAD
 #[cfg(test)]
 mod test_katz_centrality {
 
@@ -999,7 +998,8 @@
             assert_almost_equal!(expected_values[i], result[i], 1e-4);
         }
     }
-=======
+}
+
 /// Compute the closeness centrality of each node in the graph.
 ///
 /// The closeness centrality of a node `u` is the reciprocal of the average
@@ -1074,5 +1074,4 @@
         }
     }
     closeness
->>>>>>> bdf55bdd
 }