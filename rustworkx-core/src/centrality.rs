--- conflicted
+++ resolved
@@ -1187,19 +1187,13 @@
 /// * `graph` - The graph object to run the algorithm on
 /// * `wf_improved` - If `true`, scale by the fraction of nodes reachable.
 /// * `weight_fn` - An input callable that will be passed the
-<<<<<<< HEAD
-///     `ReversedEdgeReference<<G as IntoEdgeReferences>::EdgeRef>` for
-///     an edge in the graph and is expected to return a `f64` of
-///     the weight of that edge.
-/// * `parallel_threshold` - The number of nodes to calculate the betweenness
-///     centrality in parallel at, if the number of nodes in `graph` is less
-///     than this value it will run in a single thread. The suggested default to use
-///     here is `50`.
-=======
 ///   `ReversedEdgeReference<<G as IntoEdgeReferences>::EdgeRef>` for
 ///   an edge in the graph and is expected to return a `f64` of
 ///   the weight of that edge.
->>>>>>> 80e70a8c
+/// * `parallel_threshold` - The number of nodes to calculate the betweenness
+///   centrality in parallel at, if the number of nodes in `graph` is less
+///   than this value it will run in a single thread. The suggested default to use
+///   here is `50`.
 ///
 /// # Example
 ///
