---
name: CI Jobs
on:
  push:
    branches: [ main, 'stable/*' ]
  pull_request:
    branches: [ main, 'stable/*' ]
  merge_group:
concurrency:
  group: ${{ github.repository }}-${{ github.ref }}-${{ github.head_ref }}
  cancel-in-progress: true
jobs:
  build_lint:
    if: github.repository_owner == 'Qiskit'
    name: Build, rustfmt, and python lint
    runs-on: ubuntu-latest
    steps:
      - name: Print Concurrency Group
        env:
          CONCURRENCY_GROUP: ${{ github.repository }}-${{ github.ref }}-${{ github.head_ref }}
        run: |
          echo -e "\033[31;1;4mConcurrency Group\033[0m"
          echo -e "$CONCURRENCY_GROUP\n"
        shell: bash
      - uses: actions/checkout@v4
      - uses: actions/setup-python@v5
        with:
          python-version: "3.12"
      - run: |
          pip install -U --group lint
      - uses: dtolnay/rust-toolchain@stable
        with:
          components: rustfmt, clippy
      - name: Test Build
        run: cargo build
      - name: Rust Format
        run: cargo fmt --all -- --check
      - name: Clippy
        run: cargo clippy --workspace --all-targets -- -D warnings
      - name: Black Codestyle Format
        run: black --check --diff rustworkx tests
      - name: Python Lint
        run: ruff check rustworkx setup.py tests
      - name: Check stray release notes
        run: python tools/find_stray_release_notes.py
      - name: rustworkx-core Rust Tests
        run: cargo test --workspace
      - name: rustworkx-core Docs
        run: cargo doc -p rustworkx-core
        env:
          RUSTDOCFLAGS: '-D warnings'
      - uses: actions/upload-artifact@v4
        with:
          name: rustworkx_core_docs
          path: target/doc/rustworkx_core
  tests:
    if: github.repository_owner == 'Qiskit'
    needs: [build_lint]
    name: python${{ matrix.python-version }}-${{ matrix.platform.python-architecture }} ${{ matrix.platform.os }} ${{ matrix.msrv }}
    runs-on: ${{ matrix.platform.os }}
    strategy:
      matrix:
        rust: [stable]
        python-version: ["3.10", "3.11", "3.12", "3.13"]
        platform: [
          { os: "macOS-13", python-architecture: "x64", rust-target: "x86_64-apple-darwin" },
          { os: "macOS-14", python-architecture: "arm64", rust-target: "aarch64-apple-darwin" },
          { os: "ubuntu-latest", python-architecture: "x64", rust-target: "x86_64-unknown-linux-gnu" },
          { os: "ubuntu-24.04-arm", python-architecture: "arm64", rust-target: "aarch64-unknown-linux-gnu" },
          { os: "windows-latest", python-architecture: "x64", rust-target: "x86_64-pc-windows-msvc" },
        ]
        include:
<<<<<<< HEAD
          # Test minimal supported Rust version
          - rust: 1.79.0
            python-version: "3.12"
=======
          # Test ARM + minimal supported Rust version
          - rust: 1.85.1
            python-version: "3.10"
>>>>>>> d1b43b6a
            platform: { os: "ubuntu-latest", python-architecture: "x64", rust-target: "x86_64-unknown-linux-gnu" }
            msrv: "MSRV"
          # Test future versions of Rust and Python
          - rust: beta
            python-version: "3.14-dev" # upgrade to 3.15-dev when the release candidate is available
            platform: { os: "ubuntu-latest", python-architecture: "x64", rust-target: "x86_64-unknown-linux-gnu" }
            msrv: "Beta"
    steps:
      - uses: actions/checkout@v4
      - name: Set up Python ${{ matrix.python-version }}
        uses: actions/setup-python@v5
        with:
          python-version: ${{ matrix.python-version }}
          architecture: ${{ matrix.platform.python-architecture }}

      - name: Install Rust toolchain
        uses: dtolnay/rust-toolchain@master
        with:
          toolchain: ${{ matrix.rust }}
          targets: ${{ matrix.platform.rust-target }}
      - name: 'Install dependencies'
        run: |
          python -m pip install -U --group testinfra
      - name: 'Install binary dependencies'
        run: sudo apt-get install -y graphviz
        if: runner.os == 'Linux'
      - name: 'Run tests'
        run: nox -e test
  tests_stubs:
    if: github.repository_owner == 'Qiskit'
    needs: [tests]
    name: python-stubs-${{ matrix.python-version }}
    runs-on: ubuntu-latest
    strategy:
      matrix:
        python-version: ["3.10", "3.11", "3.12", "3.13"]
    steps:
      - uses: actions/checkout@v4
      - name: Set up Python ${{ matrix.python-version }}
        uses: actions/setup-python@v5
        with:
          python-version: ${{ matrix.python-version }}
          architecture: x64
      - name: Install Rust toolchain
        uses: dtolnay/rust-toolchain@stable
      - name: 'Install dependencies'
        run: |
          python -m pip install -U --group testinfra
      - name: 'Run rustworkx stub tests'
        run: nox -estubs
  coverage:
    if: github.repository_owner == 'Qiskit'
    needs: [tests]
    name: Coverage
    runs-on: ubuntu-latest
    steps:
      - uses: actions/checkout@v4
      - name: Set up Python ${{ matrix.python-version }}
        uses: actions/setup-python@v5
        with:
          python-version: "3.12"
      - name: Install Rust toolchain
        uses: dtolnay/rust-toolchain@stable
        with:
          components: llvm-tools-preview
      - name: Download grcov
        run: curl -L https://github.com/mozilla/grcov/releases/download/v0.8.7/grcov-x86_64-unknown-linux-gnu.tar.bz2 | tar jxf -
      - name: Install deps
        run: |
          pip install -U --group test
      - name: Build rustworkx
        run: pip install .
        env:
          SETUPTOOLS_RUST_CARGO_PROFILE: "dev"
          CARGO_INCREMENTAL: 0
          RUSTFLAGS: "-Cinstrument-coverage"
          LLVM_PROFILE_FILE: "rustworkx-%p-%m.profraw"
      - name: Run tests
        run: cd tests && stestr run && cd ..
        env:
          LLVM_PROFILE_FILE: "rustworkx-%p-%m.profraw"
      - name: Run grcov
        run: |
          set -e
          mv tests/rustworkx*profraw .
          ./grcov . --binary-path ./target/debug/ -s . -t lcov --branch --ignore-not-existing --ignore "/*" -o ./coveralls.lcov
      - uses: actions/upload-artifact@v4
        with:
          name: coverage
          path: coveralls.lcov
      - name: Coveralls
        uses: coverallsapp/github-action@v2
        with:
          github-token: ${{ secrets.GITHUB_TOKEN }}
          format: lcov
          file: ./coveralls.lcov
  docs:
    if: github.repository_owner == 'Qiskit'
    needs: [tests]
    name: Build Docs
    runs-on: ubuntu-latest
    steps:
      - uses: actions/checkout@v4
        with:
          fetch-depth: 0
      - name: Set up Python ${{ matrix.python-version }}
        uses: actions/setup-python@v5
        with:
          python-version: "3.12"
      - name: Install Rust toolchain
        uses: dtolnay/rust-toolchain@stable
      - name: Install binary deps
        run: sudo apt-get install -y graphviz
      - name: Install deps
        run: |
          pip install -U --group testinfra
      - name: Build Docs
        run: nox -e docs
      - uses: actions/upload-artifact@v4
        with:
          name: html_docs
          path: docs/build/html<|MERGE_RESOLUTION|>--- conflicted
+++ resolved
@@ -70,15 +70,9 @@
           { os: "windows-latest", python-architecture: "x64", rust-target: "x86_64-pc-windows-msvc" },
         ]
         include:
-<<<<<<< HEAD
           # Test minimal supported Rust version
-          - rust: 1.79.0
+          - rust: 1.85.1
             python-version: "3.12"
-=======
-          # Test ARM + minimal supported Rust version
-          - rust: 1.85.1
-            python-version: "3.10"
->>>>>>> d1b43b6a
             platform: { os: "ubuntu-latest", python-architecture: "x64", rust-target: "x86_64-unknown-linux-gnu" }
             msrv: "MSRV"
           # Test future versions of Rust and Python
