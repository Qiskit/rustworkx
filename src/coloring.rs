--- conflicted
+++ resolved
@@ -10,14 +10,10 @@
 // License for the specific language governing permissions and limitations
 // under the License.
 
-<<<<<<< HEAD
-use crate::graph;
-=======
 use crate::{digraph, graph};
 
 use rustworkx_core::coloring::{greedy_edge_color, greedy_node_color, two_color};
 
->>>>>>> b1537d97
 use pyo3::prelude::*;
 use pyo3::types::PyDict;
 use pyo3::Python;
@@ -94,7 +90,6 @@
     Ok(out_dict.into())
 }
 
-<<<<<<< HEAD
 /// Color edges of a :class:`~.PyGraph` object using the Misra-Gries edge
 /// coloring algorithm..
 ///
@@ -127,7 +122,8 @@
         out_dict.set_item(node.index(), color)?;
     }
     Ok(out_dict.into())
-=======
+}
+
 /// Compute a two-coloring of a graph
 ///
 /// If a two coloring is not possible for the input graph (meaning it is not
@@ -174,5 +170,4 @@
         }
         None => Ok(None),
     }
->>>>>>> b1537d97
 }