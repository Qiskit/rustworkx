--- conflicted
+++ resolved
@@ -8,10 +8,6 @@
 deps = nox.project.dependency_groups(pyproject, "test")
 lint_deps = nox.project.dependency_groups(pyproject, "lint")
 stubs_deps = nox.project.dependency_groups(pyproject, "stubs")
-<<<<<<< HEAD
-=======
-docs_deps = nox.project.dependency_groups(pyproject, "docs")
->>>>>>> 112654b7
 
 def install_rustworkx(session):
     session.install(*deps)
@@ -38,14 +34,13 @@
     black(session)
     typos(session)
     session.install(*lint_deps)
-    session.run("ruff", "check", "rustworkx", "setup.py")
+    session.run("ruff", "check", "rustworkx", "retworkx", "setup.py")
     session.run("cargo", "fmt", "--all", "--", "--check", external=True)
     session.run("python", "tools/find_stray_release_notes.py")
 
 # For uv environments, we keep the virtualenvs separate to avoid conflicts
 @nox.session(python=["3"], venv_backend="uv", reuse_venv=False, default=False)
 def docs(session):
-<<<<<<< HEAD
     session.env["UV_PROJECT_ENVIRONMENT"] = session.virtualenv.location
     session.env["UV_FROZEN"] = "1"
     # faster build as generating docs already takes some time and we discard the env
@@ -56,12 +51,6 @@
         "uv", "run", "--", "python", "-m", "ipykernel", "install", "--user"
     )
     session.run("uv", "run", "jupyter", "kernelspec", "list")
-=======
-    install_rustworkx(session)
-    session.install(*docs_deps, "-c", "constraints.txt")
-    session.run("python", "-m", "ipykernel", "install", "--user")
-    session.run("jupyter", "kernelspec", "list")
->>>>>>> 112654b7
     session.chdir("docs")
     session.run(
         "uv",
@@ -85,7 +74,7 @@
 @nox.session(python=["3"])
 def black(session):
     session.install(*[d for d in lint_deps if "black" in d])
-    session.run("black", "rustworkx", "tests", *session.posargs)
+    session.run("black", "rustworkx", "tests", "retworkx", *session.posargs)
 
 @nox.session(python=["3"])
 def typos(session):
