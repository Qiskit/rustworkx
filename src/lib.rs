--- conflicted
+++ resolved
@@ -2778,7 +2778,297 @@
     })
 }
 
-<<<<<<< HEAD
+fn _graph_triangles(graph: &graph::PyGraph, node: usize) -> (usize, usize) {
+    let mut triangles: usize = 0;
+
+    let index = NodeIndex::new(node);
+    let mut neighbors: HashSet<NodeIndex> =
+        graph.graph.neighbors(index).collect();
+    neighbors.remove(&index);
+
+    for nodev in &neighbors {
+        triangles += graph
+            .graph
+            .neighbors(*nodev)
+            .filter(|&x| (x != *nodev) && neighbors.contains(&x))
+            .count();
+    }
+
+    let d: usize = neighbors.len();
+    let triples: usize = match d {
+        0 => 0,
+        _ => (d * (d - 1)) / 2,
+    };
+
+    (triangles / 2, triples)
+}
+
+/// Compute the transitivity of an undirected graph.
+///
+/// The transitivity of a graph is defined as:
+///
+/// .. math::
+///     `c=3 \times \frac{\text{number of triangles}}{\text{number of connected triples}}`
+///
+/// A “connected triple” means a single vertex with
+/// edges running to an unordered pair of others.
+///
+/// This function is multithreaded and will run
+/// launch a thread pool with threads equal to the number of CPUs by default.
+/// You can tune the number of threads with the ``RAYON_NUM_THREADS``
+/// environment variable. For example, setting ``RAYON_NUM_THREADS=4`` would
+/// limit the thread pool to 4 threads.
+///
+/// .. note::
+///
+///     The function implicitly assumes that there are no parallel edges
+///     or self loops. It may produce incorrect/unexpected results if the
+///     input graph has self loops or parallel edges.
+///
+/// :param PyGraph graph: Graph to be used.
+///
+/// :returns: Transitivity.
+/// :rtype: float
+#[pyfunction]
+#[text_signature = "(graph, /)"]
+fn graph_transitivity(graph: &graph::PyGraph) -> f64 {
+    let node_indices: Vec<NodeIndex> = graph.graph.node_indices().collect();
+    let (triangles, triples) = node_indices
+        .par_iter()
+        .map(|node| _graph_triangles(graph, node.index()))
+        .reduce(
+            || (0, 0),
+            |(sumx, sumy), (resx, resy)| (sumx + resx, sumy + resy),
+        );
+
+    match triangles {
+        0 => 0.0,
+        _ => triangles as f64 / triples as f64,
+    }
+}
+
+fn _digraph_triangles(
+    graph: &digraph::PyDiGraph,
+    node: usize,
+) -> (usize, usize) {
+    let mut triangles: usize = 0;
+
+    let index = NodeIndex::new(node);
+    let mut out_neighbors: HashSet<NodeIndex> = graph
+        .graph
+        .neighbors_directed(index, petgraph::Direction::Outgoing)
+        .collect();
+    out_neighbors.remove(&index);
+
+    let mut in_neighbors: HashSet<NodeIndex> = graph
+        .graph
+        .neighbors_directed(index, petgraph::Direction::Incoming)
+        .collect();
+    in_neighbors.remove(&index);
+
+    let neighbors = out_neighbors.iter().chain(in_neighbors.iter());
+
+    for nodev in neighbors {
+        triangles += graph
+            .graph
+            .neighbors_directed(*nodev, petgraph::Direction::Outgoing)
+            .chain(
+                graph
+                    .graph
+                    .neighbors_directed(*nodev, petgraph::Direction::Incoming),
+            )
+            .map(|x| {
+                let mut res: usize = 0;
+
+                if (x != *nodev) && out_neighbors.contains(&x) {
+                    res += 1;
+                }
+                if (x != *nodev) && in_neighbors.contains(&x) {
+                    res += 1;
+                }
+                res
+            })
+            .sum::<usize>();
+    }
+
+    let din: usize = in_neighbors.len();
+    let dout: usize = out_neighbors.len();
+
+    let dtot = dout + din;
+    let dbil: usize = out_neighbors.intersection(&in_neighbors).count();
+    let triples: usize = match dtot {
+        0 => 0,
+        _ => dtot * (dtot - 1) - 2 * dbil,
+    };
+
+    (triangles / 2, triples)
+}
+
+/// Compute the transitivity of a directed graph.
+///
+/// The transitivity of a directed graph is defined in [Fag]_, Eq.8:
+///
+/// .. math::
+///     `c=3 \times \frac{\text{number of triangles}}{\text{number of all possible triangles}}`
+///
+/// A triangle is a connected triple of nodes.
+/// Different edge orientations counts as different triangles.
+///
+/// This function is multithreaded and will run
+/// launch a thread pool with threads equal to the number of CPUs by default.
+/// You can tune the number of threads with the ``RAYON_NUM_THREADS``
+/// environment variable. For example, setting ``RAYON_NUM_THREADS=4`` would
+/// limit the thread pool to 4 threads.
+///
+/// .. note::
+///
+///     The function implicitly assumes that there are no parallel edges
+///     or self loops. It may produce incorrect/unexpected results if the
+///     input graph has self loops or parallel edges.
+///
+/// :param PyDiGraph graph: Directed graph to be used.
+///
+/// :returns: Transitivity.
+/// :rtype: float
+///
+/// .. [Fag] Clustering in complex directed networks by G. Fagiolo,
+///    Physical Review E, 76(2), 026107 (2007)
+#[pyfunction]
+#[text_signature = "(graph, /)"]
+fn digraph_transitivity(graph: &digraph::PyDiGraph) -> f64 {
+    let node_indices: Vec<NodeIndex> = graph.graph.node_indices().collect();
+    let (triangles, triples) = node_indices
+        .par_iter()
+        .map(|node| _digraph_triangles(graph, node.index()))
+        .reduce(
+            || (0, 0),
+            |(sumx, sumy), (resx, resy)| (sumx + resx, sumy + resy),
+        );
+
+    match triangles {
+        0 => 0.0,
+        _ => triangles as f64 / triples as f64,
+    }
+}
+
+pub fn _core_number<Ty>(
+    py: Python,
+    graph: &StableGraph<PyObject, PyObject, Ty>,
+) -> PyResult<PyObject>
+where
+    Ty: EdgeType,
+{
+    let node_num = graph.node_count();
+    if node_num == 0 {
+        return Ok(PyDict::new(py).into());
+    }
+
+    let mut cores: HashMap<NodeIndex, usize> = HashMap::with_capacity(node_num);
+    let mut node_vec: Vec<NodeIndex> = graph.node_indices().collect();
+    let mut degree_map: HashMap<NodeIndex, usize> =
+        HashMap::with_capacity(node_num);
+    let mut nbrs: HashMap<NodeIndex, HashSet<NodeIndex>> =
+        HashMap::with_capacity(node_num);
+    let mut node_pos: HashMap<NodeIndex, usize> =
+        HashMap::with_capacity(node_num);
+
+    for k in node_vec.iter() {
+        let k_nbrs: HashSet<NodeIndex> =
+            graph.neighbors_undirected(*k).collect();
+        let k_deg = k_nbrs.len();
+
+        nbrs.insert(*k, k_nbrs);
+        cores.insert(*k, k_deg);
+        degree_map.insert(*k, k_deg);
+    }
+    node_vec.par_sort_by_key(|k| degree_map.get(k));
+
+    let mut bin_boundaries: Vec<usize> =
+        Vec::with_capacity(degree_map[&node_vec[node_num - 1]] + 1);
+    bin_boundaries.push(0);
+    let mut curr_degree = 0;
+    for (i, v) in node_vec.iter().enumerate() {
+        node_pos.insert(*v, i);
+        let v_degree = degree_map[v];
+        if v_degree > curr_degree {
+            for _ in 0..v_degree - curr_degree {
+                bin_boundaries.push(i);
+            }
+            curr_degree = v_degree;
+        }
+    }
+
+    for v_ind in 0..node_vec.len() {
+        let v = node_vec[v_ind];
+        let v_nbrs = nbrs[&v].clone();
+        for u in v_nbrs {
+            if cores[&u] > cores[&v] {
+                nbrs.get_mut(&u).unwrap().remove(&v);
+                let pos = node_pos[&u];
+                let bin_start = bin_boundaries[cores[&u]];
+                *node_pos.get_mut(&u).unwrap() = bin_start;
+                *node_pos.get_mut(&node_vec[bin_start]).unwrap() = pos;
+                node_vec.swap(bin_start, pos);
+                bin_boundaries[cores[&u]] += 1;
+                *cores.get_mut(&u).unwrap() -= 1;
+            }
+        }
+    }
+
+    let out_dict = PyDict::new(py);
+    for (v_index, core) in cores {
+        out_dict.set_item(v_index.index(), core)?;
+    }
+    Ok(out_dict.into())
+}
+
+/// Return the core number for each node in the graph.
+///
+/// A k-core is a maximal subgraph that contains nodes of degree k or more.
+///
+/// .. note::
+///
+///     The function implicitly assumes that there are no parallel edges
+///     or self loops. It may produce incorrect/unexpected results if the
+///     input graph has self loops or parallel edges.
+///
+/// :param PyGraph: The graph to get core numbers
+///
+/// :returns: A dictionary keyed by node index to the core number
+/// :rtype: dict
+#[pyfunction]
+#[text_signature = "(graph, /)"]
+pub fn graph_core_number(
+    py: Python,
+    graph: &graph::PyGraph,
+) -> PyResult<PyObject> {
+    _core_number(py, &graph.graph)
+}
+
+/// Return the core number for each node in the directed graph.
+///
+/// A k-core is a maximal subgraph that contains nodes of degree k or more.
+/// For directed graphs, the degree is calculated as in_degree + out_degree.
+///
+/// .. note::
+///
+///     The function implicitly assumes that there are no parallel edges
+///     or self loops. It may produce incorrect/unexpected results if the
+///     input graph has self loops or parallel edges.
+///
+/// :param PyDiGraph: The directed graph to get core numbers
+///
+/// :returns: A dictionary keyed by node index to the core number
+/// :rtype: dict
+#[pyfunction]
+#[text_signature = "(graph, /)"]
+pub fn digraph_core_number(
+    py: Python,
+    graph: &digraph::PyDiGraph,
+) -> PyResult<PyObject> {
+    _core_number(py, &graph.graph)
+}
+
 /// Compute the complement of a graph.
 /// :param graph: The graph to be used.
 ///     :class:`~retworkx.PyGraph`
@@ -2857,297 +3147,6 @@
     }
 
     Ok(complement_graph)
-=======
-fn _graph_triangles(graph: &graph::PyGraph, node: usize) -> (usize, usize) {
-    let mut triangles: usize = 0;
-
-    let index = NodeIndex::new(node);
-    let mut neighbors: HashSet<NodeIndex> =
-        graph.graph.neighbors(index).collect();
-    neighbors.remove(&index);
-
-    for nodev in &neighbors {
-        triangles += graph
-            .graph
-            .neighbors(*nodev)
-            .filter(|&x| (x != *nodev) && neighbors.contains(&x))
-            .count();
-    }
-
-    let d: usize = neighbors.len();
-    let triples: usize = match d {
-        0 => 0,
-        _ => (d * (d - 1)) / 2,
-    };
-
-    (triangles / 2, triples)
-}
-
-/// Compute the transitivity of an undirected graph.
-///
-/// The transitivity of a graph is defined as:
-///
-/// .. math::
-///     `c=3 \times \frac{\text{number of triangles}}{\text{number of connected triples}}`
-///
-/// A “connected triple” means a single vertex with
-/// edges running to an unordered pair of others.
-///
-/// This function is multithreaded and will run
-/// launch a thread pool with threads equal to the number of CPUs by default.
-/// You can tune the number of threads with the ``RAYON_NUM_THREADS``
-/// environment variable. For example, setting ``RAYON_NUM_THREADS=4`` would
-/// limit the thread pool to 4 threads.
-///
-/// .. note::
-///
-///     The function implicitly assumes that there are no parallel edges
-///     or self loops. It may produce incorrect/unexpected results if the
-///     input graph has self loops or parallel edges.
-///
-/// :param PyGraph graph: Graph to be used.
-///
-/// :returns: Transitivity.
-/// :rtype: float
-#[pyfunction]
-#[text_signature = "(graph, /)"]
-fn graph_transitivity(graph: &graph::PyGraph) -> f64 {
-    let node_indices: Vec<NodeIndex> = graph.graph.node_indices().collect();
-    let (triangles, triples) = node_indices
-        .par_iter()
-        .map(|node| _graph_triangles(graph, node.index()))
-        .reduce(
-            || (0, 0),
-            |(sumx, sumy), (resx, resy)| (sumx + resx, sumy + resy),
-        );
-
-    match triangles {
-        0 => 0.0,
-        _ => triangles as f64 / triples as f64,
-    }
-}
-
-fn _digraph_triangles(
-    graph: &digraph::PyDiGraph,
-    node: usize,
-) -> (usize, usize) {
-    let mut triangles: usize = 0;
-
-    let index = NodeIndex::new(node);
-    let mut out_neighbors: HashSet<NodeIndex> = graph
-        .graph
-        .neighbors_directed(index, petgraph::Direction::Outgoing)
-        .collect();
-    out_neighbors.remove(&index);
-
-    let mut in_neighbors: HashSet<NodeIndex> = graph
-        .graph
-        .neighbors_directed(index, petgraph::Direction::Incoming)
-        .collect();
-    in_neighbors.remove(&index);
-
-    let neighbors = out_neighbors.iter().chain(in_neighbors.iter());
-
-    for nodev in neighbors {
-        triangles += graph
-            .graph
-            .neighbors_directed(*nodev, petgraph::Direction::Outgoing)
-            .chain(
-                graph
-                    .graph
-                    .neighbors_directed(*nodev, petgraph::Direction::Incoming),
-            )
-            .map(|x| {
-                let mut res: usize = 0;
-
-                if (x != *nodev) && out_neighbors.contains(&x) {
-                    res += 1;
-                }
-                if (x != *nodev) && in_neighbors.contains(&x) {
-                    res += 1;
-                }
-                res
-            })
-            .sum::<usize>();
-    }
-
-    let din: usize = in_neighbors.len();
-    let dout: usize = out_neighbors.len();
-
-    let dtot = dout + din;
-    let dbil: usize = out_neighbors.intersection(&in_neighbors).count();
-    let triples: usize = match dtot {
-        0 => 0,
-        _ => dtot * (dtot - 1) - 2 * dbil,
-    };
-
-    (triangles / 2, triples)
-}
-
-/// Compute the transitivity of a directed graph.
-///
-/// The transitivity of a directed graph is defined in [Fag]_, Eq.8:
-///
-/// .. math::
-///     `c=3 \times \frac{\text{number of triangles}}{\text{number of all possible triangles}}`
-///
-/// A triangle is a connected triple of nodes.
-/// Different edge orientations counts as different triangles.
-///
-/// This function is multithreaded and will run
-/// launch a thread pool with threads equal to the number of CPUs by default.
-/// You can tune the number of threads with the ``RAYON_NUM_THREADS``
-/// environment variable. For example, setting ``RAYON_NUM_THREADS=4`` would
-/// limit the thread pool to 4 threads.
-///
-/// .. note::
-///
-///     The function implicitly assumes that there are no parallel edges
-///     or self loops. It may produce incorrect/unexpected results if the
-///     input graph has self loops or parallel edges.
-///
-/// :param PyDiGraph graph: Directed graph to be used.
-///
-/// :returns: Transitivity.
-/// :rtype: float
-///
-/// .. [Fag] Clustering in complex directed networks by G. Fagiolo,
-///    Physical Review E, 76(2), 026107 (2007)
-#[pyfunction]
-#[text_signature = "(graph, /)"]
-fn digraph_transitivity(graph: &digraph::PyDiGraph) -> f64 {
-    let node_indices: Vec<NodeIndex> = graph.graph.node_indices().collect();
-    let (triangles, triples) = node_indices
-        .par_iter()
-        .map(|node| _digraph_triangles(graph, node.index()))
-        .reduce(
-            || (0, 0),
-            |(sumx, sumy), (resx, resy)| (sumx + resx, sumy + resy),
-        );
-
-    match triangles {
-        0 => 0.0,
-        _ => triangles as f64 / triples as f64,
-    }
-}
-
-pub fn _core_number<Ty>(
-    py: Python,
-    graph: &StableGraph<PyObject, PyObject, Ty>,
-) -> PyResult<PyObject>
-where
-    Ty: EdgeType,
-{
-    let node_num = graph.node_count();
-    if node_num == 0 {
-        return Ok(PyDict::new(py).into());
-    }
-
-    let mut cores: HashMap<NodeIndex, usize> = HashMap::with_capacity(node_num);
-    let mut node_vec: Vec<NodeIndex> = graph.node_indices().collect();
-    let mut degree_map: HashMap<NodeIndex, usize> =
-        HashMap::with_capacity(node_num);
-    let mut nbrs: HashMap<NodeIndex, HashSet<NodeIndex>> =
-        HashMap::with_capacity(node_num);
-    let mut node_pos: HashMap<NodeIndex, usize> =
-        HashMap::with_capacity(node_num);
-
-    for k in node_vec.iter() {
-        let k_nbrs: HashSet<NodeIndex> =
-            graph.neighbors_undirected(*k).collect();
-        let k_deg = k_nbrs.len();
-
-        nbrs.insert(*k, k_nbrs);
-        cores.insert(*k, k_deg);
-        degree_map.insert(*k, k_deg);
-    }
-    node_vec.par_sort_by_key(|k| degree_map.get(k));
-
-    let mut bin_boundaries: Vec<usize> =
-        Vec::with_capacity(degree_map[&node_vec[node_num - 1]] + 1);
-    bin_boundaries.push(0);
-    let mut curr_degree = 0;
-    for (i, v) in node_vec.iter().enumerate() {
-        node_pos.insert(*v, i);
-        let v_degree = degree_map[v];
-        if v_degree > curr_degree {
-            for _ in 0..v_degree - curr_degree {
-                bin_boundaries.push(i);
-            }
-            curr_degree = v_degree;
-        }
-    }
-
-    for v_ind in 0..node_vec.len() {
-        let v = node_vec[v_ind];
-        let v_nbrs = nbrs[&v].clone();
-        for u in v_nbrs {
-            if cores[&u] > cores[&v] {
-                nbrs.get_mut(&u).unwrap().remove(&v);
-                let pos = node_pos[&u];
-                let bin_start = bin_boundaries[cores[&u]];
-                *node_pos.get_mut(&u).unwrap() = bin_start;
-                *node_pos.get_mut(&node_vec[bin_start]).unwrap() = pos;
-                node_vec.swap(bin_start, pos);
-                bin_boundaries[cores[&u]] += 1;
-                *cores.get_mut(&u).unwrap() -= 1;
-            }
-        }
-    }
-
-    let out_dict = PyDict::new(py);
-    for (v_index, core) in cores {
-        out_dict.set_item(v_index.index(), core)?;
-    }
-    Ok(out_dict.into())
-}
-
-/// Return the core number for each node in the graph.
-///
-/// A k-core is a maximal subgraph that contains nodes of degree k or more.
-///
-/// .. note::
-///
-///     The function implicitly assumes that there are no parallel edges
-///     or self loops. It may produce incorrect/unexpected results if the
-///     input graph has self loops or parallel edges.
-///
-/// :param PyGraph: The graph to get core numbers
-///
-/// :returns: A dictionary keyed by node index to the core number
-/// :rtype: dict
-#[pyfunction]
-#[text_signature = "(graph, /)"]
-pub fn graph_core_number(
-    py: Python,
-    graph: &graph::PyGraph,
-) -> PyResult<PyObject> {
-    _core_number(py, &graph.graph)
-}
-
-/// Return the core number for each node in the directed graph.
-///
-/// A k-core is a maximal subgraph that contains nodes of degree k or more.
-/// For directed graphs, the degree is calculated as in_degree + out_degree.
-///
-/// .. note::
-///
-///     The function implicitly assumes that there are no parallel edges
-///     or self loops. It may produce incorrect/unexpected results if the
-///     input graph has self loops or parallel edges.
-///
-/// :param PyDiGraph: The directed graph to get core numbers
-///
-/// :returns: A dictionary keyed by node index to the core number
-/// :rtype: dict
-#[pyfunction]
-#[text_signature = "(graph, /)"]
-pub fn digraph_core_number(
-    py: Python,
-    graph: &digraph::PyDiGraph,
-) -> PyResult<PyObject> {
-    _core_number(py, &graph.graph)
->>>>>>> 34a2cb01
 }
 
 // The provided node is invalid.
@@ -3221,15 +3220,12 @@
     m.add_wrapped(wrap_pyfunction!(is_matching))?;
     m.add_wrapped(wrap_pyfunction!(is_maximal_matching))?;
     m.add_wrapped(wrap_pyfunction!(max_weight_matching))?;
-<<<<<<< HEAD
-    m.add_wrapped(wrap_pyfunction!(graph_complement))?;
-    m.add_wrapped(wrap_pyfunction!(digraph_complement))?;
-=======
     m.add_wrapped(wrap_pyfunction!(graph_transitivity))?;
     m.add_wrapped(wrap_pyfunction!(digraph_transitivity))?;
     m.add_wrapped(wrap_pyfunction!(graph_core_number))?;
     m.add_wrapped(wrap_pyfunction!(digraph_core_number))?;
->>>>>>> 34a2cb01
+    m.add_wrapped(wrap_pyfunction!(graph_complement))?;
+    m.add_wrapped(wrap_pyfunction!(digraph_complement))?;
     m.add_class::<digraph::PyDiGraph>()?;
     m.add_class::<graph::PyGraph>()?;
     m.add_class::<iterators::BFSSuccessors>()?;
