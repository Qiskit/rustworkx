--- conflicted
+++ resolved
@@ -2463,7 +2463,6 @@
 
 
 @functools.singledispatch
-<<<<<<< HEAD
 def difference(
     first,
     second,
@@ -2494,7 +2493,8 @@
     second,
 ):
     return graph_difference(first, second)
-=======
+
+@functools.singledispatch
 def node_link_json(graph, path=None, graph_attrs=None, node_attrs=None, edge_attrs=None):
     """Generate a JSON object representing a graph in a node-link format
 
@@ -2535,5 +2535,4 @@
 def _graph_node_link_json(graph, path=None, graph_attrs=None, node_attrs=None, edge_attrs=None):
     return graph_node_link_json(
         graph, path=path, graph_attrs=graph_attrs, node_attrs=node_attrs, edge_attrs=edge_attrs
-    )
->>>>>>> a16c18d6
+    )