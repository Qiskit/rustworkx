--- conflicted
+++ resolved
@@ -15,14 +15,10 @@
 mod all_pairs_all_simple_paths;
 mod core_number;
 
-<<<<<<< HEAD
 use super::{
-    digraph, get_edge_iter_with_weights, graph, iterators::NodeIndices, score,
-    weight_callable, InvalidNode, NullGraph,
+    digraph, get_edge_iter_with_weights, graph, iterators::NodeIndices, score, weight_callable,
+    InvalidNode, NullGraph,
 };
-=======
-use super::{digraph, get_edge_iter_with_weights, graph, weight_callable, InvalidNode, NullGraph};
->>>>>>> f2aa9a61
 
 use hashbrown::{HashMap, HashSet};
 
@@ -33,14 +29,9 @@
 use petgraph::algo;
 use petgraph::stable_graph::NodeIndex;
 use petgraph::unionfind::UnionFind;
-<<<<<<< HEAD
 use petgraph::visit::{
-    EdgeIndexable, EdgeRef, IntoEdgeReferences, NodeCount, NodeIndexable,
-    Visitable,
+    EdgeIndexable, EdgeRef, IntoEdgeReferences, NodeCount, NodeIndexable, Visitable,
 };
-=======
-use petgraph::visit::{EdgeRef, IntoEdgeReferences, NodeCount, NodeIndexable, Visitable};
->>>>>>> f2aa9a61
 
 use ndarray::prelude::*;
 use numpy::IntoPyArray;
@@ -770,7 +761,6 @@
     core_number::core_number(py, &graph.graph)
 }
 
-<<<<<<< HEAD
 /// Compute a weighted minimum cut using the Stoer-Wagner algorithm.
 ///
 /// Determine the minimum cut of a graph using the Stoer-Wagner algorithm [stoer_simple_1997]_.
@@ -798,8 +788,7 @@
     graph: &graph::PyGraph,
     weight_fn: Option<PyObject>,
 ) -> PyResult<Option<(f64, NodeIndices)>> {
-    let mut edges_w: Vec<Option<score::Score<f64>>> =
-        vec![None; graph.graph.edge_bound()];
+    let mut edges_w: Vec<Option<score::Score<f64>>> = vec![None; graph.graph.edge_bound()];
     for edge in graph.graph.edge_references() {
         let val: f64 = weight_callable(py, &weight_fn, edge.weight(), 1.0)?;
         if !val.is_nan() {
@@ -821,7 +810,8 @@
             },
         )
     }))
-=======
+}
+
 /// Return the articulation points of an undirected graph.
 ///
 /// An articulation point or cut vertex is any node whose removal (along with
@@ -880,7 +870,6 @@
             .map(|((v, w), comp)| ((v.index(), w.index()), comp))
             .collect(),
     }
->>>>>>> f2aa9a61
 }
 
 /// Returns the chain decomposition of a graph.
