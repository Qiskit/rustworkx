# This code is licensed under the Apache License, Version 2.0. You may
# obtain a copy of this license in the LICENSE.txt file in the root directory
# of this source tree or at http://www.apache.org/licenses/LICENSE-2.0.
#
# Any modifications or derivative works of this code must retain this
# copyright notice, and modified files need to carry a notice indicating
# that they have been altered from the originals.


import sys
import functools

from .retworkx import *
sys.modules['retworkx.generators'] = generators


class PyDAG(PyDiGraph):
    """A class for creating direct acyclic graphs.

    PyDAG is just an alias of the PyDiGraph class and behaves identically to
    the :class:`~retworkx.PyDiGraph` class and can be used interchangably
    with ``PyDiGraph``. It currently exists solely as a backwards
    compatibility alias for users of retworkx from prior to the
    0.4.0 release when there was no PyDiGraph class.

    The PyDAG class is used to create a directed graph. It can be a
    multigraph (have multiple edges between nodes). Each node and edge
    (although rarely used for edges) is indexed by an integer id. Additionally,
    each node and edge contains an arbitrary Python object as a weight/data
    payload.

    You can use the index for access to the data payload as in the
    following example:

    .. jupyter-execute::

        import retworkx

        graph = retworkx.PyDAG()
        data_payload = "An arbitrary Python object"
        node_index = graph.add_node(data_payload)
        print("Node Index: %s" % node_index)
        print(graph[node_index])

    The PyDAG class implements the Python mapping protocol for nodes so in
    addition to access you can also update the data payload with:

    .. jupyter-execute::

        import retworkx

        graph = retworkx.PyDAG()
        data_payload = "An arbitrary Python object"
        node_index = graph.add_node(data_payload)
        graph[node_index] = "New Payload"
        print("Node Index: %s" % node_index)
        print(graph[node_index])

    The PyDAG class has an option for real time cycle checking which can
    be used to ensure any edges added to the graph does not introduce a cycle.
    By default the real time cycle checking feature is disabled for
    performance, however you can enable it by setting the ``check_cycle``
    attribute to True. For example::

        import retworkx
        dag = retworkx.PyDAG()
        dag.check_cycle = True

    or at object creation::

        import retworkx
        dag = retworkx.PyDAG(check_cycle=True)

    With check_cycle set to true any calls to :meth:`PyDAG.add_edge` will
    ensure that no cycles are added, ensuring that the PyDAG class truly
    represents a directed acyclic graph. Do note that this cycle checking on
    :meth:`~PyDAG.add_edge`, :meth:`~PyDigraph.add_edges_from`,
    :meth:`~PyDAG.add_edges_from_no_data`,
    :meth:`~PyDAG.extend_from_edge_list`,  and
    :meth:`~PyDAG.extend_from_weighted_edge_list` comes with a performance
    penalty that grows as the graph does.  If you're adding a node and edge at
    the same time, leveraging :meth:`PyDAG.add_child` or
    :meth:`PyDAG.add_parent` will avoid this overhead.
    """
    pass


@functools.singledispatch
def distance_matrix(graph, parallel_threshold=300):
    """Get the distance matrix for a graph

    This differs from functions like :func:`~retworkx.floyd_warshall_numpy` in
    that the edge weight/data payload is not used and each edge is treated as a
    distance of 1.

    This function is also multithreaded and will run in parallel if the number
    of nodes in the graph is above the value of ``parallel_threshold`` (it
    defaults to 300). If the function will be running in parallel the env var
    ``RAYON_NUM_THREADS`` can be used to adjust how many threads will be used.

    :param graph: The graph to get the distance matrix for, can be either a
        :class:`~retworkx.PyGraph` or :class:`~retworkx.PyDiGraph`.
    :param int parallel_threshold: The number of nodes to calculate the
        the distance matrix in parallel at. It defaults to 300, but this can
        be tuned
    :param bool as_undirected: If set to ``True`` the input directed graph
        will be treat as if each edge was bidirectional/undirected in the
        output distance matrix.

    :returns: The distance matrix
    :rtype: numpy.ndarray
    """
    raise TypeError("Invalid Input Type %s for graph" % type(graph))


@distance_matrix.register(PyDiGraph)
def _digraph_distance_matrix(graph, parallel_threshold=300,
                             as_undirected=False):
    return digraph_distance_matrix(graph,
                                   parallel_threshold=parallel_threshold,
                                   as_undirected=as_undirected)


@distance_matrix.register(PyGraph)
def _graph_distance_matrix(graph, parallel_threshold=300):
    return graph_distance_matrix(graph, parallel_threshold=parallel_threshold)


@functools.singledispatch
def adjacency_matrix(graph, weight_fn=None, default_weight=1.0):
    """Return the adjacency matrix for a graph object

    In the case where there are multiple edges between nodes the value in the
    output matrix will be the sum of the edges' weights.

    :param graph: The graph used to generate the adjacency matrix from. Can
        either be a :class:`~retworkx.PyGraph` or :class:`~retworkx.PyDiGraph`
    :param callable weight_fn: A callable object (function, lambda, etc) which
        will be passed the edge object and expected to return a ``float``. This
        tells retworkx/rust how to extract a numerical weight as a ``float``
        for edge object. Some simple examples are::

            adjacency_matrix(graph, weight_fn: lambda x: 1)

        to return a weight of 1 for all edges. Also::

            adjacency_matrix(graph, weight_fn: lambda x: float(x))

        to cast the edge object as a float as the weight. If this is not
        specified a default value (either ``default_weight`` or 1) will be used
        for all edges.
    :param float default_weight: If ``weight_fn`` is not used this can be
        optionally used to specify a default weight to use for all edges.

     :return: The adjacency matrix for the input dag as a numpy array
     :rtype: numpy.ndarray
    """
    raise TypeError("Invalid Input Type %s for graph" % type(graph))


@adjacency_matrix.register(PyDiGraph)
def _digraph_adjacency_matrix(graph, weight_fn=None, default_weight=1.0):
    return digraph_adjacency_matrix(graph, weight_fn=weight_fn,
                                    default_weight=default_weight)


@adjacency_matrix.register(PyGraph)
def _graph_adjacency_matrix(graph, weight_fn=None, default_weight=1.0):
    return graph_adjacency_matrix(graph, weight_fn=weight_fn,
                                  default_weight=default_weight)


@functools.singledispatch
def all_simple_paths(graph, from_, to, min_depth=None, cutoff=None):
    """Return all simple paths between 2 nodes in a PyGraph object

    A simple path is a path with no repeated nodes.

    :param graph: The graph to find the path in. Can either be a
        class:`~retworkx.PyGraph` or :class:`~retworkx.PyDiGraph`
    :param int from_: The node index to find the paths from
    :param int to: The node index to find the paths to
    :param int min_depth: The minimum depth of the path to include in the
        output list of paths. By default all paths are included regardless of
        depth, setting to 0 will behave like the default.
    :param int cutoff: The maximum depth of path to include in the output list
        of paths. By default includes all paths regardless of depth, setting to
        0 will behave like default.

    :returns: A list of lists where each inner list is a path of node indices
    :rtype: list
    """
    raise TypeError("Invalid Input Type %s for graph" % type(graph))


@all_simple_paths.register(PyDiGraph)
def _digraph_all_simple_paths(graph, from_, to, min_depth=None, cutoff=None):
    return digraph_all_simple_paths(graph, from_, to, min_depth=min_depth,
                                    cutoff=cutoff)


@all_simple_paths.register(PyGraph)
def _graph_all_simple_paths(graph, from_, to, min_depth=None, cutoff=None):
    return graph_all_simple_paths(graph, from_, to, min_depth=min_depth,
                                  cutoff=cutoff)


@functools.singledispatch
def floyd_warshall_numpy(graph, weight_fn=None, default_weight=1.0):
    """Find all-pairs shortest path lengths using Floyd's algorithm

    Floyd's algorithm is used for finding shortest paths in dense graphs
    or graphs with negative weights (where Dijkstra's algorithm fails).

    :param graph: The graph to run Floyd's algorithm on. Can
        either be a :class:`~retworkx.PyGraph` or :class:`~retworkx.PyDiGraph`
    :param callable weight_fn: A callable object (function, lambda, etc) which
        will be passed the edge object and expected to return a ``float``. This
        tells retworkx/rust how to extract a numerical weight as a ``float``
        for edge object. Some simple examples are::

            floyd_warshall_numpy(graph, weight_fn: lambda x: 1)

        to return a weight of 1 for all edges. Also::

            floyd_warshall_numpy(graph, weight_fn: lambda x: float(x))

        to cast the edge object as a float as the weight. If this is not
        specified a default value (either ``default_weight`` or 1) will be used
        for all edges.
    :param float default_weight: If ``weight_fn`` is not used this can be
        optionally used to specify a default weight to use for all edges.

    :returns: A matrix of shortest path distances between nodes. If there is no
        path between two nodes then the corresponding matrix entry will be
        ``np.inf``.
    :rtype: numpy.ndarray
    """
    raise TypeError("Invalid Input Type %s for graph" % type(graph))


@floyd_warshall_numpy.register(PyDiGraph)
def _digraph_floyd_warshall_numpy(graph, weight_fn=None, default_weight=1.0):
    return digraph_floyd_warshall_numpy(
        graph, weight_fn=weight_fn, default_weight=default_weight
    )


@floyd_warshall_numpy.register(PyGraph)
def _graph_floyd_warshall_numpy(graph, weight_fn=None, default_weight=1.0):
    return graph_floyd_warshall_numpy(
        graph, weight_fn=weight_fn, default_weight=default_weight
    )


@functools.singledispatch
def astar_shortest_path(graph, node, goal_fn, edge_cost_fn, estimate_cost_fn):
    """Compute the A* shortest path for a graph

    :param graph: The input graph to use. Can
        either be a :class:`~retworkx.PyGraph` or :class:`~retworkx.PyDiGraph`
    :param int node: The node index to compute the path from
    :param goal_fn: A python callable that will take in 1 parameter, a node's
        data object and will return a boolean which will be True if it is the
        finish node.
    :param edge_cost_fn: A python callable that will take in 1 parameter, an
        edge's data object and will return a float that represents the cost
        of that edge. It must be non-negative.
    :param estimate_cost_fn: A python callable that will take in 1 parameter, a
        node's data object and will return a float which represents the
        estimated cost for the next node. The return must be non-negative. For
        the algorithm to find the actual shortest path, it should be
        admissible, meaning that it should never overestimate the actual cost
        to get to the nearest goal node.

    :returns: The computed shortest path between node and finish as a list
        of node indices.
    :rtype: NodeIndices
    """
    raise TypeError("Invalid Input Type %s for graph" % type(graph))


@astar_shortest_path.register(PyDiGraph)
def _digraph_astar_shortest_path(graph, node, goal_fn, edge_cost_fn,
                                 estimate_cost_fn):
    return digraph_astar_shortest_path(graph, node, goal_fn, edge_cost_fn,
                                       estimate_cost_fn)


@astar_shortest_path.register(PyGraph)
def _graph_astar_shortest_path(graph, node, goal_fn, edge_cost_fn,
                               estimate_cost_fn):
    return graph_astar_shortest_path(graph, node, goal_fn, edge_cost_fn,
                                     estimate_cost_fn)


@functools.singledispatch
def dijkstra_shortest_paths(graph, source, target=None, weight_fn=None,
                            default_weight=1.0, as_undirected=False):
    """Find the shortest path from a node

    This function will generate the shortest path from a source node using
    Dijkstra's algorithm.

    :param graph: The input graph to use. Can either be a
        :class:`~retworkx.PyGraph` or :class:`~retworkx.PyDiGraph`
    :param int source: The node index to find paths from
    :param int target: An optional target to find a path to
    :param weight_fn: An optional weight function for an edge. It will accept
        a single argument, the edge's weight object and will return a float
        which will be used to represent the weight/cost of the edge
    :param float default_weight: If ``weight_fn`` isn't specified this optional
        float value will be used for the weight/cost of each edge.
    :param bool as_undirected: If set to true the graph will be treated as
        undirected for finding the shortest path. This only works with a
        :class:`~retworkx.PyDiGraph` input for ``graph``

    :return: Dictionary of paths. The keys are destination node indices and
        the dict values are lists of node indices making the path.
    :rtype: dict
    """
    raise TypeError("Invalid Input Type %s for graph" % type(graph))


@dijkstra_shortest_paths.register(PyDiGraph)
def _digraph_dijkstra_shortest_path(graph, source, target=None, weight_fn=None,
                                    default_weight=1.0, as_undirected=False):
    return digraph_dijkstra_shortest_paths(graph, source, target=target,
                                           weight_fn=weight_fn,
                                           default_weight=default_weight,
                                           as_undirected=as_undirected)


@dijkstra_shortest_paths.register(PyGraph)
def _graph_dijkstra_shortest_path(graph, source, target=None, weight_fn=None,
                                  default_weight=1.0):
    return graph_dijkstra_shortest_paths(graph, source, target=target,
                                         weight_fn=weight_fn,
                                         default_weight=default_weight)


@functools.singledispatch
def dijkstra_shortest_path_lengths(graph, node, edge_cost_fn, goal=None):
    """Compute the lengths of the shortest paths for a graph object using
    Dijkstra's algorithm.

    :param graph: The input graph to use. Can either be a
        :class:`~retworkx.PyGraph` or :class:`~retworkx.PyDiGraph`
    :param int node: The node index to use as the source for finding the
        shortest paths from
    :param edge_cost_fn: A python callable that will take in 1 parameter, an
        edge's data object and will return a float that represents the
        cost/weight of that edge. It must be non-negative
    :param int goal: An optional node index to use as the end of the path.
        When specified the traversal will stop when the goal is reached and
        the output dictionary will only have a single entry with the length
        of the shortest path to the goal node.

    :returns: A dictionary of the shortest paths from the provided node where
        the key is the node index of the end of the path and the value is the
        cost/sum of the weights of path
    :rtype: dict
    """
    raise TypeError("Invalid Input Type %s for graph" % type(graph))


@dijkstra_shortest_path_lengths.register(PyDiGraph)
def _digraph_dijkstra_shortest_path_lengths(graph, node, edge_cost_fn,
                                            goal=None):
    return digraph_dijkstra_shortest_path_lengths(graph, node, edge_cost_fn,
                                                  goal=goal)


@dijkstra_shortest_path_lengths.register(PyGraph)
def _graph_dijkstra_shortest_path_lengths(graph, node, edge_cost_fn,
                                          goal=None):
    return graph_dijkstra_shortest_path_lengths(graph, node, edge_cost_fn,
                                                goal=goal)


@functools.singledispatch
def k_shortest_path_lengths(graph, start, k, edge_cost, goal=None):
    """Compute the length of the kth shortest path

    Computes the lengths of the kth shortest path from ``start`` to every
    reachable node.

    Computes in :math:`O(k * (|E| + |V|*log(|V|)))` time (average).

    :param graph: The graph to find the shortest paths in. Can either be a
        :class:`~retworkx.PyGraph` or :class:`~retworkx.PyDiGraph`
    :param int start: The node index to find the shortest paths from
    :param int k: The kth shortest path to find the lengths of
    :param edge_cost: A python callable that will receive an edge payload and
        return a float for the cost of that eedge
    :param int goal: An optional goal node index, if specified the output
        dictionary

    :returns: A dict of lengths where the key is the destination node index and
        the value is the length of the path.
    :rtype: dict
    """
    raise TypeError("Invalid Input Type %s for graph" % type(graph))


@k_shortest_path_lengths.register(PyDiGraph)
def _digraph_k_shortest_path_lengths(graph, start, k, edge_cost, goal=None):
    return digraph_k_shortest_path_lengths(graph, start, k, edge_cost,
                                           goal=goal)


@k_shortest_path_lengths.register(PyGraph)
def _graph_k_shortest_path_lengths(graph, start, k, edge_cost, goal=None):
    return graph_k_shortest_path_lengths(graph, start, k, edge_cost,
                                         goal=goal)


@functools.singledispatch
def dfs_edges(graph, source):
    """Get edge list in depth first order

    :param PyGraph graph: The graph to get the DFS edge list from
    :param int source: An optional node index to use as the starting node
        for the depth-first search. The edge list will only return edges in
        the components reachable from this index. If this is not specified
        then a source will be chosen arbitrarly and repeated until all
        components of the graph are searched.

    :returns: A list of edges as a tuple of the form ``(source, target)`` in
        depth-first order
    :rtype: EdgeList
        raise TypeError("Invalid Input Type %s for graph" % type(graph))
    """
    raise TypeError("Invalid Input Type %s for graph" % type(graph))


@dfs_edges.register(PyDiGraph)
def _digraph_dfs_edges(graph, source):
    return digraph_dfs_edges(graph, source)


@dfs_edges.register(PyGraph)
def _graph_dfs_edges(graph, source):
    return graph_dfs_edges(graph, source)


@functools.singledispatch
def is_isomorphic(first, second, node_matcher=None, edge_matcher=None):
    """Determine if 2 graphs are isomorphic

    This checks if 2 graphs are isomorphic both structurally and also
    comparing the node and edge data using the provided matcher functions.
    The matcher functions take in 2 data objects and will compare them. A
    simple example that checks if they're just equal would be::

            graph_a = retworkx.PyGraph()
            graph_b = retworkx.PyGraph()
            retworkx.is_isomorphic(graph_a, graph_b,
                                lambda x, y: x == y)

    :param first: The first graph to compare. Can either be a
        :class:`~retworkx.PyGraph` or :class:`~retworkx.PyDiGraph`.
    :param second: The second graph to compare. Can either be a
        :class:`~retworkx.PyGraph` or :class:`~retworkx.PyDiGraph`.
        It should be the same type as the first graph.
    :param callable node_matcher: A python callable object that takes 2
        positional one for each node data object. If the return of this
        function evaluates to True then the nodes passed to it are viewed
        as matching.
    :param callable edge_matcher: A python callable object that takes 2
        positional one for each edge data object. If the return of this
        function evaluates to True then the edges passed to it are viewed
        as matching.

    :returns: ``True`` if the 2 graphs are isomorphic, ``False`` if they are
        not.
    :rtype: bool
    """
    raise TypeError("Invalid Input Type %s for graph" % type(first))


@is_isomorphic.register(PyDiGraph)
def _digraph_is_isomorphic(first, second, node_matcher=None,
                           edge_matcher=None):
    return digraph_is_isomorphic(first, second, node_matcher, edge_matcher)


@is_isomorphic.register(PyGraph)
def _graph_is_isomorphic(first, second, node_matcher=None, edge_matcher=None):
    return graph_is_isomorphic(first, second, node_matcher, edge_matcher)


@functools.singledispatch
def is_isomorphic_node_match(first, second, matcher):
    """Determine if 2 graphs are isomorphic

    This checks if 2 graphs are isomorphic both structurally and also
    comparing the node data using the provided matcher function. The matcher
    function takes in 2 node data objects and will compare them. A simple
    example that checks if they're just equal would be::

        graph_a = retworkx.PyDAG()
        graph_b = retworkx.PyDAG()
        retworkx.is_isomorphic_node_match(graph_a, graph_b,
                                        lambda x, y: x == y)

    :param first: The first graph to compare. Can either be a
        :class:`~retworkx.PyGraph` or :class:`~retworkx.PyDiGraph`.
    :param second: The second graph to compare. Can either be a
        :class:`~retworkx.PyGraph` or :class:`~retworkx.PyDiGraph`.
        It should be the same type as the first graph.
    :param callable matcher: A python callable object that takes 2 positional
        one for each node data object. If the return of this
        function evaluates to True then the nodes passed to it are vieded
        as matching.

    :returns: ``True`` if the 2 graphs are isomorphic ``False`` if they are
        not.
    :rtype: bool
    """
    raise TypeError("Invalid Input Type %s for graph" % type(first))


@is_isomorphic_node_match.register(PyDiGraph)
def _digraph_is_isomorphic_node_match(first, second, matcher):
    return digraph_is_isomorphic(first, second, matcher)


@is_isomorphic_node_match.register(PyGraph)
def _graph_is_isomorphic_node_match(first, second, matcher):
    return graph_is_isomorphic(first, second, matcher)


@functools.singledispatch
def transitivity(graph):
    """Compute the transitivity of a graph.

    This function is multithreaded and will run
    launch a thread pool with threads equal to the number of CPUs by default.
    You can tune the number of threads with the ``RAYON_NUM_THREADS``
    environment variable. For example, setting ``RAYON_NUM_THREADS=4`` would
    limit the thread pool to 4 threads.

    .. note::

        The function implicitly assumes that there are no parallel edges
        or self loops. It may produce incorrect/unexpected results if the
        input graph has self loops or parallel edges.

    :param graph: The graph to be used. Can either be a
        :class:`~retworkx.PyGraph` or :class:`~retworkx.PyDiGraph`.

    :returns: Transitivity of the graph.
    :rtype: float
        raise TypeError("Invalid Input Type %s for graph" % type(graph))
    """
    raise TypeError("Invalid Input Type %s for graph" % type(graph))


@transitivity.register(PyDiGraph)
def _digraph_transitivity(graph):
    return digraph_transitivity(graph)


@transitivity.register(PyGraph)
def _graph_transitivity(graph):
    return graph_transitivity(graph)


@functools.singledispatch
def core_number(graph):
    """Return the core number for each node in the graph.

    A k-core is a maximal subgraph that contains nodes of degree k or more.

    .. note::

        The function implicitly assumes that there are no parallel edges
        or self loops. It may produce incorrect/unexpected results if the
        input graph has self loops or parallel edges.

    :param graph: The graph to get core numbers. Can either be a
        :class:`~retworkx.PyGraph` or :class:`~retworkx.PyDiGraph`

    :returns: A dictionary keyed by node index to the core number
    :rtype: dict
        raise TypeError("Invalid Input Type %s for graph" % type(graph))
    """
    raise TypeError("Invalid Input Type %s for graph" % type(graph))


@core_number.register(PyDiGraph)
def _digraph_core_number(graph):
    return digraph_core_number(graph)


@core_number.register(PyGraph)
def _graph_core_number(graph):
    return graph_core_number(graph)


@functools.singledispatch
def complement(graph):
    """Compute the complement of a graph.

    :param graph: The graph to be used, can be either a
        :class:`~retworkx.PyGraph` or :class:`~retworkx.PyDiGraph`.

    :returns: The complement of the graph.
    :rtype: :class:`~retworkx.PyGraph` or :class:`~retworkx.PyDiGraph`

    .. note::
        Parallel edges and self-loops are never created,
        even if the ``multigraph`` is set to ``True``
    """
    raise TypeError("Invalid Input Type %s for graph" % type(graph))


@complement.register(PyDiGraph)
def _digraph_complement(graph):
    return digraph_complement(graph)


@complement.register(PyGraph)
def _graph_complement(graph):
    return graph_complement(graph)


@functools.singledispatch
def random_layout(graph, center=None, seed=None):
<<<<<<< HEAD
=======
    """Generate a random layout

    :param PyGraph graph: The graph to generate the layout for
    :param tuple center: An optional center position. This is a 2 tuple of two
        ``float`` values for the center position
    :param int seed: An optional seed to set for the random number generator.

    :returns: The random layout of the graph.
    :rtype: Pos2DMapping
    """
>>>>>>> 693faebb
    raise TypeError("Invalid Input Type %s for graph" % type(graph))


@random_layout.register(PyDiGraph)
def _digraph_random_layout(graph, center=None, seed=None):
    return digraph_random_layout(graph, center=center, seed=seed)


@random_layout.register(PyGraph)
def _graph_random_layout(graph, center=None, seed=None):
    return graph_random_layout(graph, center=center, seed=seed)<|MERGE_RESOLUTION|>--- conflicted
+++ resolved
@@ -628,8 +628,6 @@
 
 @functools.singledispatch
 def random_layout(graph, center=None, seed=None):
-<<<<<<< HEAD
-=======
     """Generate a random layout
 
     :param PyGraph graph: The graph to generate the layout for
@@ -640,7 +638,6 @@
     :returns: The random layout of the graph.
     :rtype: Pos2DMapping
     """
->>>>>>> 693faebb
     raise TypeError("Invalid Input Type %s for graph" % type(graph))
 
 
