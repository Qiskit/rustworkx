--- conflicted
+++ resolved
@@ -525,8 +525,6 @@
         self.multigraph
     }
 
-<<<<<<< HEAD
-=======
     /// Return the number of nodes in the graph
     #[text_signature = "(self)"]
     pub fn num_nodes(&self) -> usize {
@@ -539,7 +537,6 @@
         self.graph.edge_count()
     }
 
->>>>>>> 8473d6d2
     /// Return a list of all edge data.
     ///
     /// :returns: A list of all the edge data objects in the graph
