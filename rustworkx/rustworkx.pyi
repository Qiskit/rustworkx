# This code is licensed under the Apache License, Version 2.0. You may
# obtain a copy of this license in the LICENSE.txt file in the root directory
# of this source tree or at http://www.apache.org/licenses/LICENSE-2.0.
#
# Any modifications or derivative works of this code must retain this
# copyright notice, and modified files need to carry a notice indicating
# that they have been altered from the originals.

# This file contains only type annotations for PyO3 functions and classes
# For implementation details, see __init__.py and src/lib.rs

from .visit import BFSVisitor, DFSVisitor, DijkstraVisitor
from types import GenericAlias
from typing import (
    Callable,
    final,
    Any,
    Generic,
    overload,
)
from collections.abc import (
    Iterable,
    Iterator,
    Sequence,
    ItemsView,
    KeysView,
    ValuesView,
    Mapping,
    Hashable,
)
from abc import ABC
from rustworkx import generators  # noqa

# from collections.abc import Sequence as SequenceCollection
from typing_extensions import Self

import numpy as np
<<<<<<< HEAD
import numpy.typing as npt
=======
import sys
>>>>>>> 830668b2

if sys.version_info >= (3, 13):
    from typing import TypeVar
else:
    from typing_extensions import TypeVar

_S = TypeVar("_S", default=Any)
_T = TypeVar("_T", default=Any)

class DAGHasCycle(Exception): ...
class DAGWouldCycle(Exception): ...
class InvalidNode(Exception): ...
class NoEdgeBetweenNodes(Exception): ...
class NoPathFound(Exception): ...
class NoSuitableNeighbors(Exception): ...
class NullGraph(Exception): ...
class NegativeCycle(Exception): ...
class JSONSerializationError(Exception): ...
class JSONDeserializationError(Exception): ...
class FailedToConverge(Exception): ...
class InvalidMapping(Exception): ...
class GraphNotBipartite(Exception): ...

@final
class ColoringStrategy:
    Degree: Any
    Saturation: Any
    IndependentSet: Any

# Cartesian product

def digraph_cartesian_product(
    first: PyDiGraph,
    second: PyDiGraph,
    /,
) -> tuple[PyDiGraph, ProductNodeMap]: ...
def graph_cartesian_product(
    first: PyGraph,
    second: PyGraph,
    /,
) -> tuple[PyGraph, ProductNodeMap]: ...

# Centrality

def digraph_eigenvector_centrality(
    graph: PyDiGraph[_S, _T],
    /,
    weight_fn: Callable[[_T], float] | None = ...,
    default_weight: float = ...,
    max_iter: int = ...,
    tol: float = ...,
) -> CentralityMapping: ...
def graph_eigenvector_centrality(
    graph: PyGraph[_S, _T],
    /,
    weight_fn: Callable[[_T], float] | None = ...,
    default_weight: float = ...,
    max_iter: int = ...,
    tol: float = ...,
) -> CentralityMapping: ...
def digraph_betweenness_centrality(
    graph: PyDiGraph[_S, _T],
    /,
    normalized: bool = ...,
    endpoints: bool = ...,
    parallel_threshold: int = ...,
) -> CentralityMapping: ...
def graph_betweenness_centrality(
    graph: PyGraph[_S, _T],
    /,
    normalized: bool = ...,
    endpoints: bool = ...,
    parallel_threshold: int = ...,
) -> CentralityMapping: ...
def digraph_edge_betweenness_centrality(
    graph: PyDiGraph[_S, _T],
    /,
    normalized: bool = ...,
    parallel_threshold: int = ...,
) -> EdgeCentralityMapping: ...
def graph_edge_betweenness_centrality(
    graph: PyGraph[_S, _T],
    /,
    normalized: bool = ...,
    parallel_threshold: int = ...,
) -> EdgeCentralityMapping: ...
def digraph_closeness_centrality(
    graph: PyDiGraph[_S, _T],
    wf_improved: bool = ...,
) -> CentralityMapping: ...
def graph_closeness_centrality(
    graph: PyGraph[_S, _T],
    wf_improved: bool = ...,
) -> CentralityMapping: ...
def digraph_degree_centrality(
    graph: PyDiGraph[_S, _T],
    /,
) -> CentralityMapping: ...
def in_degree_centrality(
    graph: PyDiGraph[_S, _T],
    /,
) -> CentralityMapping: ...
def out_degree_centrality(
    graph: PyDiGraph[_S, _T],
    /,
) -> CentralityMapping: ...
def graph_degree_centrality(
    graph: PyGraph[_S, _T],
    /,
) -> CentralityMapping: ...
def digraph_katz_centrality(
    graph: PyDiGraph[_S, _T],
    /,
    alpha: float | None = ...,
    beta: float | None = ...,
    weight_fn: Callable[[_T], float] | None = ...,
    default_weight: float | None = ...,
    max_iter: int | None = ...,
    tol: float | None = ...,
) -> CentralityMapping: ...
def graph_katz_centrality(
    graph: PyGraph[_S, _T],
    /,
    alpha: float | None = ...,
    beta: float | None = ...,
    weight_fn: Callable[[_T], float] | None = ...,
    default_weight: float | None = ...,
    max_iter: int | None = ...,
    tol: float | None = ...,
) -> CentralityMapping: ...

# Coloring

def graph_greedy_color(
    graph: PyGraph,
    /,
    preset_color_fn: Callable[[int], int | None] | None = ...,
    strategy: int = ...,
) -> dict[int, int]: ...
def graph_greedy_edge_color(
    graph: PyGraph,
    /,
    preset_color_fn: Callable[[int], int | None] | None = ...,
    strategy: int = ...,
) -> dict[int, int]: ...
def graph_is_bipartite(graph: PyGraph) -> bool: ...
def digraph_is_bipartite(graph: PyDiGraph) -> bool: ...
def graph_two_color(graph: PyGraph) -> dict[int, int]: ...
def digraph_two_color(graph: PyDiGraph) -> dict[int, int]: ...
def graph_misra_gries_edge_color(graph: PyGraph, /) -> dict[int, int]: ...
def graph_bipartite_edge_color(graph: PyGraph, /) -> dict[int, int]: ...

# Connectivity

def connected_components(graph: PyGraph, /) -> list[set[int]]: ...
def is_connected(graph: PyGraph, /) -> bool: ...
def is_weakly_connected(graph: PyDiGraph, /) -> bool: ...
def is_semi_connected(graph: PyDiGraph, /) -> bool: ...
def number_connected_components(graph: PyGraph, /) -> int: ...
def number_weakly_connected_components(graph: PyDiGraph, /) -> bool: ...
def node_connected_component(graph: PyGraph, node: int, /) -> set[int]: ...
def strongly_connected_components(graph: PyDiGraph, /) -> list[list[int]]: ...
def weakly_connected_components(graph: PyDiGraph, /) -> list[set[int]]: ...
def digraph_adjacency_matrix(
    graph: PyDiGraph[_S, _T],
    /,
    weight_fn: Callable[[_T], float] | None = ...,
    default_weight: float = ...,
    null_value: float = ...,
    parallel_edge: str = ...,
) -> npt.NDArray[np.float64]: ...
def graph_adjacency_matrix(
    graph: PyGraph[_S, _T],
    /,
    weight_fn: Callable[[_T], float] | None = ...,
    default_weight: float = ...,
    null_value: float = ...,
    parallel_edge: str = ...,
) -> npt.NDArray[np.float64]: ...
def cycle_basis(graph: PyGraph, /, root: int | None = ...) -> list[list[int]]: ...
def articulation_points(graph: PyGraph, /) -> set[int]: ...
def bridges(graph: PyGraph, /) -> set[tuple[int]]: ...
def biconnected_components(graph: PyGraph, /) -> BiconnectedComponents: ...
def chain_decomposition(graph: PyGraph, /, source: int | None = ...) -> Chains: ...
def digraph_find_cycle(
    graph: PyDiGraph[_S, _T],
    /,
    source: int | None = ...,
) -> EdgeList: ...
def digraph_complement(graph: PyDiGraph[_S, _T], /) -> PyDiGraph[_S, _T | None]: ...
def graph_complement(
    graph: PyGraph[_S, _T],
    /,
) -> PyGraph[_S, _T | None]: ...
def digraph_all_simple_paths(
    graph: PyDiGraph,
    origin: int,
    to: int,
    /,
    min_depth: int | None = ...,
    cutoff: int | None = ...,
) -> list[list[int]]: ...
def graph_all_simple_paths(
    graph: PyGraph,
    origin: int,
    to: int,
    /,
    min_depth: int | None = ...,
    cutoff: int | None = ...,
) -> list[list[int]]: ...
def digraph_all_pairs_all_simple_paths(
    graph: PyDiGraph,
    /,
    min_depth: int | None = ...,
    cutoff: int | None = ...,
) -> AllPairsMultiplePathMapping: ...
def graph_all_pairs_all_simple_paths(
    graph: PyGraph,
    /,
    min_depth: int | None = ...,
    cutoff: int | None = ...,
) -> AllPairsMultiplePathMapping: ...
def digraph_longest_simple_path(graph: PyDiGraph, /) -> NodeIndices | None: ...
def graph_longest_simple_path(graph: PyGraph, /) -> NodeIndices | None: ...
def digraph_core_number(
    graph: PyDiGraph,
    /,
) -> int: ...
def graph_core_number(
    graph: PyGraph,
    /,
) -> int: ...
def stoer_wagner_min_cut(
    graph: PyGraph[_S, _T],
    /,
    weight_fn: Callable[[_T], float] | None = ...,
) -> tuple[float, NodeIndices] | None: ...
def simple_cycles(graph: PyDiGraph, /) -> Iterator[NodeIndices]: ...
def graph_isolates(graph: PyGraph) -> NodeIndices: ...
def digraph_isolates(graph: PyDiGraph) -> NodeIndices: ...
def connected_subgraphs(graph: PyGraph, k: int, /) -> list[list[int]]: ...

# DAG Algorithms

def collect_runs(
    graph: PyDiGraph[_S, _T],
    filter_fn: Callable[[_S], bool],
) -> list[list[_S]]: ...
def collect_bicolor_runs(
    graph: PyDiGraph[_S, _T],
    filter_fn: Callable[[_S], bool],
    color_fn: Callable[[_T], int],
) -> list[list[_S]]: ...
def dag_longest_path(
    graph: PyDiGraph[_S, _T], /, weight_fn: Callable[[int, int, _T], int] | None = ...
) -> NodeIndices: ...
def dag_longest_path_length(
    graph: PyDiGraph[_S, _T], /, weight_fn: Callable[[int, int, _T], int] | None = ...
) -> int: ...
def dag_weighted_longest_path(
    graph: PyDiGraph[_S, _T],
    weight_fn: Callable[[int, int, _T], float],
    /,
) -> NodeIndices: ...
def dag_weighted_longest_path_length(
    graph: PyDiGraph[_S, _T],
    weight_fn: Callable[[int, int, _T], float],
    /,
) -> float: ...
def is_directed_acyclic_graph(graph: PyDiGraph, /) -> bool: ...
def topological_sort(graph: PyDiGraph, /) -> NodeIndices: ...
def topological_generations(dag: PyDiGraph, /) -> list[NodeIndices]: ...
def lexicographical_topological_sort(
    dag: PyDiGraph[_S, _T],
    /,
    key: Callable[[_S], str],
    *,
    reverse: bool = ...,
    initial: Iterable[int] | None = ...,
) -> list[_S]: ...
def transitive_reduction(graph: PyDiGraph, /) -> tuple[PyDiGraph, dict[int, int]]: ...
def layers(
    dag: PyDiGraph[_S, _T],
    first_layer: list[int],
    /,
    index_output: bool = ...,
) -> list[list[_S]] | list[list[int]]: ...
@final
class TopologicalSorter:
    def __init__(
        self,
        dag: PyDiGraph,
        /,
        check_cycle: bool,
        *,
        reverse: bool = ...,
        initial: Iterable[int] | None = ...,
        check_args: bool = ...,
    ) -> None: ...
    def is_active(self) -> bool: ...
    def get_ready(self) -> list[int]: ...
    def done(self, nodes: int | Sequence[int]) -> None: ...

# isomorpism

def digraph_is_isomorphic(
    first: PyDiGraph[_S, _T],
    second: PyDiGraph[_S, _T],
    /,
    node_matcher: Callable[[_S, _S], bool] | None = ...,
    edge_matcher: Callable[[_T, _T], bool] | None = ...,
    id_order: bool = ...,
    call_limit: int | None = ...,
) -> bool: ...
def graph_is_isomorphic(
    first: PyGraph[_S, _T],
    second: PyGraph[_S, _T],
    /,
    node_matcher: Callable[[_S, _S], bool] | None = ...,
    edge_matcher: Callable[[_T, _T], bool] | None = ...,
    id_order: bool = ...,
    call_limit: int | None = ...,
) -> bool: ...
def digraph_is_subgraph_isomorphic(
    first: PyDiGraph[_S, _T],
    second: PyDiGraph[_S, _T],
    /,
    node_matcher: Callable[[_S, _S], bool] | None = ...,
    edge_matcher: Callable[[_T, _T], bool] | None = ...,
    id_order: bool = ...,
    induced: bool = ...,
    call_limit: int | None = ...,
) -> bool: ...
def graph_is_subgraph_isomorphic(
    first: PyGraph[_S, _T],
    second: PyGraph[_S, _T],
    /,
    node_matcher: Callable[[_S, _S], bool] | None = ...,
    edge_matcher: Callable[[_T, _T], bool] | None = ...,
    id_order: bool = ...,
    induced: bool = ...,
    call_limit: int | None = ...,
) -> bool: ...
def digraph_vf2_mapping(
    first: PyDiGraph[_S, _T],
    second: PyDiGraph[_S, _T],
    /,
    node_matcher: Callable[[_S, _S], bool] | None = ...,
    edge_matcher: Callable[[_T, _T], bool] | None = ...,
    id_order: bool = ...,
    subgraph: bool = ...,
    induced: bool = ...,
    call_limit: int | None = ...,
) -> Iterator[NodeMap]: ...
def graph_vf2_mapping(
    first: PyGraph[_S, _T],
    second: PyGraph[_S, _T],
    /,
    node_matcher: Callable[[_S, _S], bool] | None = ...,
    edge_matcher: Callable[[_T, _T], bool] | None = ...,
    id_order: bool = ...,
    subgraph: bool = ...,
    induced: bool = ...,
    call_limit: int | None = ...,
) -> Iterator[NodeMap]: ...

# Layout

def digraph_bipartite_layout(
    graph: PyDiGraph,
    first_nodes: set[int],
    /,
    horizontal: bool | None = ...,
    scale: float | None = ...,
    center: tuple[float, float] | None = ...,
    aspect_ratio: float | None = ...,
) -> Pos2DMapping: ...
def graph_bipartite_layout(
    graph: PyGraph,
    first_nodes: set[int],
    /,
    horizontal: bool | None = ...,
    scale: float | None = ...,
    center: tuple[float, float] | None = ...,
    aspect_ratio: float | None = ...,
) -> Pos2DMapping: ...
def digraph_circular_layout(
    graph: PyDiGraph,
    /,
    scale: float | None = ...,
    center: tuple[float, float] | None = ...,
) -> Pos2DMapping: ...
def graph_circular_layout(
    graph: PyGraph,
    /,
    scale: float | None = ...,
    center: tuple[float, float] | None = ...,
) -> Pos2DMapping: ...
def digraph_random_layout(
    graph: PyDiGraph,
    /,
    center: tuple[float, float] | None = ...,
    seed: int | None = ...,
) -> Pos2DMapping: ...
def graph_random_layout(
    graph: PyGraph,
    /,
    center: tuple[float, float] | None = ...,
    seed: int | None = ...,
) -> Pos2DMapping: ...
def digraph_shell_layout(
    graph: PyDiGraph,
    /,
    nlist: list[list[int]] | None = ...,
    rotate: float | None = ...,
    scale: float | None = ...,
    center: tuple[float, float] | None = ...,
) -> Pos2DMapping: ...
def graph_shell_layout(
    graph: PyGraph,
    /,
    nlist: list[list[int]] | None = ...,
    rotate: float | None = ...,
    scale: float | None = ...,
    center: tuple[float, float] | None = ...,
) -> Pos2DMapping: ...
def digraph_spiral_layout(
    graph: PyDiGraph,
    /,
    scale: float | None = ...,
    center: tuple[float, float] | None = ...,
    resolution: float | None = ...,
    equidistant: bool | None = ...,
) -> Pos2DMapping: ...
def graph_spiral_layout(
    graph: PyGraph,
    /,
    scale: float | None = ...,
    center: tuple[float, float] | None = ...,
    resolution: float | None = ...,
    equidistant: bool | None = ...,
) -> Pos2DMapping: ...
def digraph_spring_layout(
    graph: PyDiGraph[_S, _T],
    pos: dict[int, tuple[float, float]] | None = ...,
    fixed: set[int] | None = ...,
    k: float | None = ...,
    repulsive_exponent: int = ...,
    adaptive_cooling: bool = ...,
    num_iter: int = ...,
    tol: float | None = ...,
    weight_fn: Callable[[_T], float] | None = ...,
    default_weight: float = ...,
    scale: float = ...,
    center: tuple[float, float] | None = ...,
    seed: int | None = ...,
    /,
) -> Pos2DMapping: ...
def graph_spring_layout(
    graph: PyGraph[_S, _T],
    pos: dict[int, tuple[float, float]] | None = ...,
    fixed: set[int] | None = ...,
    k: float | None = ...,
    repulsive_exponent: int = ...,
    adaptive_cooling: bool = ...,
    num_iter: int = ...,
    tol: float | None = ...,
    weight_fn: Callable[[_T], float] | None = ...,
    default_weight: float = ...,
    scale: float = ...,
    center: tuple[float, float] | None = ...,
    seed: int | None = ...,
    /,
) -> Pos2DMapping: ...

# Line graph

def graph_line_graph(graph: PyGraph, /) -> tuple[PyGraph, dict[int, int]]: ...

# Link Analysis

def hits(
    graph: PyDiGraph[_S, _T],
    /,
    weight_fn: Callable[[_T], float] | None = ...,
    nstart: dict[int, float] | None = ...,
    tol: float | None = ...,
    max_iter: int | None = ...,
    normalized: bool | None = ...,
) -> tuple[CentralityMapping, CentralityMapping]: ...
def pagerank(
    graph: PyDiGraph[_S, _T],
    /,
    alpha: float | None = ...,
    weight_fn: Callable[[_T], float] | None = ...,
    nstart: dict[int, float] | None = ...,
    personalization: dict[int, float] | None = ...,
    tol: float | None = ...,
    max_iter: int | None = ...,
    dangling: dict[int, float] | None = ...,
) -> CentralityMapping: ...

# Matching

def max_weight_matching(
    graph: PyGraph[_S, _T],
    /,
    max_cardinality: bool = ...,
    weight_fn: Callable[[_T], float] | None = ...,
    default_weight: int = ...,
    verify_optimum: bool = ...,
) -> set[tuple[int, int]]: ...
def is_matching(
    graph: PyGraph,
    matching: set[tuple[int, int]],
    /,
) -> bool: ...
def is_maximal_matching(
    graph: PyGraph,
    matching: set[tuple[int, int]],
    /,
) -> bool: ...

# Maximum Bisimulation

def digraph_maximum_bisimulation(graph: PyDiGraph) -> RelationalCoarsestPartition: ...

# Planar

def is_planar(graph: PyGraph, /) -> bool: ...

# Random Graph

def directed_gnm_random_graph(
    num_nodes: int,
    num_edges: int,
    /,
    seed: int | None = ...,
) -> PyDiGraph: ...
def undirected_gnm_random_graph(
    num_nodes: int,
    num_edges: int,
    /,
    seed: int | None = ...,
) -> PyGraph: ...
def directed_gnp_random_graph(
    num_nodes: int,
    probability: float,
    /,
    seed: int | None = ...,
) -> PyDiGraph: ...
def undirected_gnp_random_graph(
    num_nodes: int,
    probability: float,
    /,
    seed: int | None = ...,
) -> PyGraph: ...
def directed_sbm_random_graph(
    sizes: list[int],
    probabilities: npt.NDArray[np.float64],
    loops: bool,
    /,
    seed: int | None = ...,
) -> PyDiGraph: ...
def undirected_sbm_random_graph(
    sizes: list[int],
    probabilities: npt.NDArray[np.float64],
    loops: bool,
    /,
    seed: int | None = ...,
) -> PyGraph: ...
def random_geometric_graph(
    num_nodes: int,
    radius: float,
    /,
    dim: int = ...,
    pos: list[list[float]] | None = ...,
    p: float = ...,
    seed: int | None = ...,
) -> PyGraph: ...
def hyperbolic_random_graph(
    pos: list[list[float]],
    r: float,
    beta: float | None,
    /,
    seed: int | None = ...,
) -> PyGraph: ...
def barabasi_albert_graph(
    n: int,
    m: int,
    seed: int | None = ...,
    initial_graph: PyGraph | None = ...,
) -> PyGraph: ...
def directed_barabasi_albert_graph(
    n: int,
    m: int,
    seed: int | None = ...,
    initial_graph: PyDiGraph | None = ...,
) -> PyDiGraph: ...
def undirected_random_bipartite_graph(
    num_l_nodes: int,
    num_r_nodes: int,
    probability: float,
    /,
    seed: int | None = ...,
) -> PyGraph: ...
def directed_random_bipartite_graph(
    num_l_nodes: int,
    num_r_nodes: int,
    probability: float,
    /,
    seed: int | None = ...,
) -> PyDiGraph: ...

# Read Write

def read_graphml(
    path: str,
    /,
    compression: str | None = ...,
) -> list[PyGraph | PyDiGraph]: ...
def digraph_node_link_json(
    graph: PyDiGraph[_S, _T],
    /,
    path: str | None = ...,
    graph_attrs: Callable[[Any], dict[str, str]] | None = ...,
    node_attrs: Callable[[_S], dict[str, str]] | None = ...,
    edge_attrs: Callable[[_T], dict[str, str]] | None = ...,
) -> str | None: ...
def graph_node_link_json(
    graph: PyGraph[_S, _T],
    /,
    path: str | None = ...,
    graph_attrs: Callable[[Any], dict[str, str]] | None = ...,
    node_attrs: Callable[[_S], dict[str, str]] | None = ...,
    edge_attrs: Callable[[_T], dict[str, str]] | None = ...,
) -> str | None: ...
def parse_node_link_json(
    data: str,
    graph_attrs: Callable[[dict[str, str]], Any] | None = ...,
    node_attrs: Callable[[dict[str, str]], _S] | None = ...,
    edge_attrs: Callable[[dict[str, str]], _T] | None = ...,
) -> PyDiGraph[_S, _T] | PyGraph[_S, _T]: ...
def from_node_link_json_file(
    path: str,
    graph_attrs: Callable[[dict[str, str]], Any] | None = ...,
    node_attrs: Callable[[dict[str, str]], _S] | None = ...,
    edge_attrs: Callable[[dict[str, str]], _T] | None = ...,
) -> PyDiGraph[_S, _T] | PyGraph[_S, _T]: ...

# Shortest Path

def digraph_bellman_ford_shortest_paths(
    graph: PyDiGraph[_S, _T],
    source: int,
    /,
    target: int | None = ...,
    weight_fn: Callable[[_T], float] | None = ...,
    default_weight: float = ...,
    as_undirected: bool = ...,
) -> PathMapping: ...
def graph_bellman_ford_shortest_paths(
    graph: PyDiGraph[_S, _T],
    source: int,
    /,
    target: int | None = ...,
    weight_fn: Callable[[_T], float] | None = ...,
    default_weight: float = ...,
) -> PathMapping: ...
def digraph_bellman_ford_shortest_path_lengths(
    graph: PyDiGraph[_S, _T],
    node: int,
    edge_cost_fn: Callable[[_T], float] | None,
    /,
    goal: int | None = ...,
) -> PathLengthMapping: ...
def graph_bellman_ford_shortest_path_lengths(
    graph: PyGraph[_S, _T],
    node: int,
    edge_cost_fn: Callable[[_T], float] | None,
    /,
    goal: int | None = ...,
) -> PathLengthMapping: ...
def digraph_dijkstra_shortest_paths(
    graph: PyDiGraph[_S, _T],
    source: int,
    /,
    target: int | None,
    weight_fn: Callable[[_T], float] | None = ...,
    default_weight: float = ...,
    as_undirected: bool = ...,
) -> PathMapping: ...
def graph_dijkstra_shortest_paths(
    graph: PyDiGraph[_S, _T],
    source: int,
    /,
    target: int | None,
    weight_fn: Callable[[_T], float] | None = ...,
    default_weight: float = ...,
) -> PathMapping: ...
def digraph_dijkstra_shortest_path_lengths(
    graph: PyDiGraph[_S, _T],
    node: int,
    edge_cost_fn: Callable[[_T], float] | None,
    /,
    goal: int | None = ...,
) -> PathLengthMapping: ...
def graph_dijkstra_shortest_path_lengths(
    graph: PyGraph[_S, _T],
    node: int,
    edge_cost_fn: Callable[[_T], float] | None,
    /,
    goal: int | None = ...,
) -> PathLengthMapping: ...
def digraph_all_pairs_bellman_ford_path_lengths(
    graph: PyDiGraph[_S, _T],
    edge_cost: Callable[[_T], float],
    /,
) -> AllPairsPathLengthMapping: ...
def graph_all_pairs_bellman_ford_path_lengths(
    graph: PyGraph[_S, _T],
    edge_cost: Callable[[_T], float],
    /,
) -> AllPairsPathLengthMapping: ...
def digraph_all_pairs_bellman_ford_shortest_paths(
    graph: PyDiGraph[_S, _T],
    edge_cost: Callable[[_T], float],
    /,
) -> AllPairsPathMapping: ...
def graph_all_pairs_bellman_ford_shortest_paths(
    graph: PyDiGraph[_S, _T],
    edge_cost: Callable[[_T], float],
    /,
) -> AllPairsPathMapping: ...
def digraph_all_pairs_dijkstra_path_lengths(
    graph: PyDiGraph[_S, _T],
    edge_cost: Callable[[_T], float],
    /,
) -> AllPairsPathLengthMapping: ...
def graph_all_pairs_dijkstra_path_lengths(
    graph: PyGraph[_S, _T],
    edge_cost: Callable[[_T], float],
    /,
) -> AllPairsPathLengthMapping: ...
def digraph_all_pairs_dijkstra_shortest_paths(
    graph: PyDiGraph[_S, _T],
    edge_cost: Callable[[_T], float],
    /,
) -> AllPairsPathMapping: ...
def graph_all_pairs_dijkstra_shortest_paths(
    graph: PyDiGraph[_S, _T],
    edge_cost: Callable[[_T], float],
    /,
) -> AllPairsPathMapping: ...
def digraph_astar_shortest_path(
    graph: PyDiGraph[_S, _T],
    node: int,
    goal_fn: Callable[[_S], bool],
    edge_cost_fn: Callable[[_T], float],
    estimate_cost_fn: Callable[[_S], float],
    /,
) -> NodeIndices: ...
def graph_astar_shortest_path(
    graph: PyGraph[_S, _T],
    node: int,
    goal_fn: Callable[[_S], bool],
    edge_cost_fn: Callable[[_T], float],
    estimate_cost_fn: Callable[[_S], float],
    /,
) -> NodeIndices: ...
def digraph_k_shortest_path_lengths(
    graph: PyDiGraph[_S, _T],
    start: int,
    k: int,
    edge_cost: Callable[[_T], float],
    /,
    goal: int | None = ...,
) -> PathLengthMapping: ...
def graph_k_shortest_path_lengths(
    graph: PyGraph[_S, _T],
    start: int,
    k: int,
    edge_cost: Callable[[_T], float],
    /,
    goal: int | None = ...,
) -> PathLengthMapping: ...
def digraph_has_path(
    graph: PyDiGraph,
    source: int,
    target: int,
    /,
    as_undirected: bool | None = ...,
) -> bool: ...
def graph_has_path(
    graph: PyGraph,
    source: int,
    target: int,
) -> bool: ...
def digraph_num_shortest_paths_unweighted(
    graph: PyDiGraph,
    source: int,
    /,
) -> NodesCountMapping: ...
def graph_num_shortest_paths_unweighted(
    graph: PyGraph,
    source: int,
    /,
) -> NodesCountMapping: ...
def digraph_unweighted_average_shortest_path_length(
    graph: PyDiGraph,
    /,
    parallel_threshold: int | None = ...,
    as_undirected: bool | None = ...,
    disconnected: bool | None = ...,
) -> float: ...
def graph_unweighted_average_shortest_path_length(
    graph: PyGraph,
    /,
    parallel_threshold: int | None = ...,
    disconnected: bool | None = ...,
) -> float: ...
def digraph_distance_matrix(
    graph: PyDiGraph,
    /,
    parallel_threshold: int | None = ...,
    as_undirected: bool | None = ...,
    null_value: float | None = ...,
) -> npt.NDArray[np.float64]: ...
def graph_distance_matrix(
    graph: PyGraph,
    /,
    parallel_threshold: int | None = ...,
    null_value: float | None = ...,
) -> npt.NDArray[np.float64]: ...
def digraph_floyd_warshall(
    graph: PyDiGraph[_S, _T],
    /,
    weight_fn: Callable[[_T], float] | None = ...,
    as_undirected: bool | None = ...,
    default_weight: float | None = ...,
    parallel_threshold: int | None = ...,
) -> AllPairsPathLengthMapping: ...
def graph_floyd_warshall(
    graph: PyGraph[_S, _T],
    /,
    weight_fn: Callable[[_T], float] | None = ...,
    default_weight: float | None = ...,
    parallel_threshold: int | None = ...,
) -> AllPairsPathLengthMapping: ...
def digraph_floyd_warshall_numpy(
    graph: PyDiGraph[_S, _T],
    /,
    weight_fn: Callable[[_T], float] | None = ...,
    as_undirected: bool | None = ...,
    default_weight: float | None = ...,
    parallel_threshold: int | None = ...,
) -> npt.NDArray[np.float64]: ...
def graph_floyd_warshall_numpy(
    graph: PyGraph[_S, _T],
    /,
    weight_fn: Callable[[_T], float] | None = ...,
    default_weight: float | None = ...,
    parallel_threshold: int | None = ...,
) -> npt.NDArray[np.float64]: ...
def digraph_floyd_warshall_successor_and_distance(
    graph: PyDiGraph[_S, _T],
    /,
    weight_fn: Callable[[_T], float] | None = ...,
    as_undirected: bool | None = ...,
    default_weight: float | None = ...,
    parallel_threshold: int | None = ...,
) -> tuple[npt.NDArray[np.float64], npt.NDArray[np.float64]]: ...
def graph_floyd_warshall_successor_and_distance(
    graph: PyGraph[_S, _T],
    /,
    weight_fn: Callable[[_T], float] | None = ...,
    default_weight: float | None = ...,
    parallel_threshold: int | None = ...,
) -> tuple[npt.NDArray[np.float64], npt.NDArray[np.float64]]: ...
def find_negative_cycle(
    graph: PyDiGraph[_S, _T],
    edge_cost_fn: Callable[[_T], float],
    /,
) -> NodeIndices: ...
def negative_edge_cycle(
    graph: PyDiGraph[_S, _T],
    edge_cost_fn: Callable[[_T], float],
    /,
) -> bool: ...
def digraph_all_shortest_paths(
    graph: PyDiGraph[_S, _T],
    source: int,
    target: int,
    /,
    weight_fn: Callable[[_T], float] | None = ...,
    default_weight: float = ...,
    as_undirected: bool = ...,
) -> list[list[int]]: ...
def graph_all_shortest_paths(
    graph: PyGraph[_S, _T],
    source: int,
    target: int,
    /,
    weight_fn: Callable[[_T], float] | None = ...,
    default_weight: float = ...,
) -> list[list[int]]: ...

# Tensor Product

def digraph_tensor_product(
    first: PyDiGraph,
    second: PyDiGraph,
    /,
) -> tuple[PyDiGraph, ProductNodeMap]: ...
def graph_tensor_product(
    first: PyGraph,
    second: PyGraph,
    /,
) -> tuple[PyGraph, ProductNodeMap]: ...

# Token Swapper

def graph_token_swapper(
    graph: PyGraph,
    mapping: dict[int, int],
    /,
    trials: int | None = ...,
    seed: int | None = ...,
    parallel_threshold: int | None = ...,
) -> EdgeList: ...

# Transitivity

def digraph_transitivity(graph: PyDiGraph, /) -> float: ...
def graph_transitivity(graph: PyGraph, /) -> float: ...

# Traversal

_BFSVisitor = TypeVar("_BFSVisitor", bound=BFSVisitor)
_DFSVisitor = TypeVar("_DFSVisitor", bound=DFSVisitor)
_DijkstraVisitor = TypeVar("_DijkstraVisitor", bound=DijkstraVisitor)

def digraph_bfs_search(
    graph: PyDiGraph,
    source: Sequence[int] | None = ...,
    visitor: _BFSVisitor | None = ...,
) -> None: ...
def graph_bfs_search(
    graph: PyGraph,
    source: Sequence[int] | None = ...,
    visitor: _BFSVisitor | None = ...,
) -> None: ...
def digraph_dfs_search(
    graph: PyDiGraph,
    source: Sequence[int] | None = ...,
    visitor: _DFSVisitor | None = ...,
) -> None: ...
def graph_dfs_search(
    graph: PyGraph,
    source: Sequence[int] | None = ...,
    visitor: _DFSVisitor | None = ...,
) -> None: ...
def digraph_dijkstra_search(
    graph: PyDiGraph,
    source: Sequence[int] | None = ...,
    weight_fn: Callable[[Any], float] | None = ...,
    visitor: _DijkstraVisitor | None = ...,
) -> None: ...
def graph_dijkstra_search(
    graph: PyGraph,
    source: Sequence[int] | None = ...,
    weight_fn: Callable[[Any], float] | None = ...,
    visitor: _DijkstraVisitor | None = ...,
) -> None: ...
def digraph_dfs_edges(graph: PyDiGraph[_S, _T], /, source: int | None = ...) -> EdgeList: ...
def graph_dfs_edges(graph: PyGraph[_S, _T], /, source: int | None = ...) -> EdgeList: ...
def ancestors(graph: PyDiGraph, node: int, /) -> set[int]: ...
def bfs_predecessors(graph: PyDiGraph, node: int, /) -> BFSPredecessors: ...
def bfs_successors(graph: PyDiGraph, node: int, /) -> BFSSuccessors: ...
def descendants(graph: PyDiGraph, node: int, /) -> set[int]: ...

# Tree

def minimum_spanning_edges(
    graph: PyGraph[_S, _T],
    weight_fn: Callable[[_T], float] | None = ...,
    default_weight: float = ...,
) -> WeightedEdgeList: ...
def minimum_spanning_tree(
    graph: PyGraph[_S, _T],
    weight_fn: Callable[[_T], float] | None = ...,
    default_weight: float = ...,
) -> PyGraph[_S, _T]: ...
def steiner_tree(
    graph: PyGraph[_S, _T],
    terminal_nodes: list[int],
    weight_fn: Callable[[_T], float],
    /,
) -> PyGraph[_S, _T]: ...
def metric_closure(
    graph: PyGraph[_S, _T],
    weight_fn: Callable[[_T], float],
    /,
) -> PyGraph: ...

# Union

def digraph_union(
    first: PyDiGraph[_S, _T],
    second: PyDiGraph[_S, _T],
    /,
    merge_nodes: bool = ...,
    merge_edges: bool = ...,
) -> PyDiGraph[_S, _T]: ...
def graph_union(
    first: PyGraph[_S, _T],
    second: PyGraph[_S, _T],
    /,
    merge_nodes: bool = ...,
    merge_edges: bool = ...,
) -> PyGraph[_S, _T]: ...

# Dominance

def immediate_dominators(graph: PyDiGraph[_S, _T], start_node: int, /) -> dict[int, int]: ...
def dominance_frontiers(graph: PyDiGraph[_S, _T], start_node: int, /) -> dict[int, set[int]]: ...

# Iterators

_T_co = TypeVar("_T_co", covariant=True, default=Any)

class _RustworkxCustomVecIter(Generic[_T_co], Sequence[_T_co], ABC):
    def __init__(self) -> None: ...
    def __eq__(self, other: object) -> bool: ...
    @overload
    def __getitem__(self, index: int) -> _T_co: ...
    @overload
    def __getitem__(self: Self, index: slice) -> Self: ...
    def __getstate__(self) -> Any: ...
    def __hash__(self) -> int: ...
    def __len__(self) -> int: ...
    def __ne__(self, other: object) -> bool: ...
    def __setstate__(self, state: Sequence[_T_co]) -> None: ...
    def __array__(
        self, dtype: np.dtype[Any] | None = ..., copy: bool | None = ...
    ) -> npt.NDArray[Any]: ...
    def __iter__(self) -> Iterator[_T_co]: ...
    def __reversed__(self) -> Iterator[_T_co]: ...

class _RustworkxCustomHashMapIter(Generic[_S, _T_co], Mapping[_S, _T_co], ABC):
    def __init__(self) -> None: ...
    def items(self) -> ItemsView[_S, _T_co]: ...
    def keys(self) -> KeysView[_S]: ...
    def values(self) -> ValuesView[_T_co]: ...
    def __contains__(self, other: object) -> bool: ...
    def __eq__(self, other: object) -> bool: ...
    def __getitem__(self, index: _S) -> _T_co: ...
    def __getstate__(self) -> Any: ...
    def __hash__(self) -> int: ...
    def __iter__(self) -> Iterator[_S]: ...
    def __len__(self) -> int: ...
    def __ne__(self, other: object) -> bool: ...
    def __setstate__(self, state: Mapping[_S, _T_co]) -> None: ...

@final
class NodeIndices(_RustworkxCustomVecIter[int]): ...

@final
class PathLengthMapping(_RustworkxCustomHashMapIter[int, float]): ...

@final
class PathMapping(_RustworkxCustomHashMapIter[int, NodeIndices]): ...

@final
class AllPairsPathLengthMapping(_RustworkxCustomHashMapIter[int, PathLengthMapping]): ...

@final
class AllPairsPathMapping(_RustworkxCustomHashMapIter[int, PathMapping]): ...

@final
class BFSSuccessors(Generic[_T_co], _RustworkxCustomVecIter[tuple[_T_co, list[_T_co]]]): ...

@final
class BFSPredecessors(Generic[_T_co], _RustworkxCustomVecIter[tuple[_T_co, list[_T_co]]]): ...

@final
class EdgeIndexMap(Generic[_T_co], _RustworkxCustomHashMapIter[int, tuple[int, int, _T_co]]): ...

@final
class EdgeIndices(_RustworkxCustomVecIter[int]): ...

@final
class Chains(_RustworkxCustomVecIter[EdgeIndices]): ...

@final
class IndexPartitionBlock(_RustworkxCustomVecIter[int]): ...

@final
class RelationalCoarsestPartition(_RustworkxCustomVecIter[IndexPartitionBlock]): ...

@final
class EdgeList(_RustworkxCustomVecIter[tuple[int, int]]): ...

@final
class NodeMap(_RustworkxCustomHashMapIter[int, int]): ...

@final
class NodesCountMapping(_RustworkxCustomHashMapIter[int, int]): ...

@final
class Pos2DMapping(_RustworkxCustomHashMapIter[int, tuple[float, float]]): ...

@final
class WeightedEdgeList(Generic[_T_co], _RustworkxCustomVecIter[tuple[int, int, _T_co]]): ...

@final
class CentralityMapping(_RustworkxCustomHashMapIter[int, float]): ...

@final
class EdgeCentralityMapping(_RustworkxCustomHashMapIter[int, float]): ...

@final
class BiconnectedComponents(_RustworkxCustomHashMapIter[tuple[int, int], int]): ...

@final
class ProductNodeMap(_RustworkxCustomHashMapIter[tuple[int, int], int]): ...

@final
class MultiplePathMapping(_RustworkxCustomHashMapIter[int, list[list[int]]]): ...

@final
class AllPairsMultiplePathMapping(_RustworkxCustomHashMapIter[int, MultiplePathMapping]): ...

# Graph

class PyGraph(Generic[_S, _T]):
    attrs: Any
    multigraph: bool = ...
    def __init__(
        self,
        /,
        multigraph: bool = ...,
        attrs: Any = ...,
        *,
        node_count_hint: int | None = ...,
        edge_count_hint: int | None = ...,
    ) -> None: ...
    def add_edge(self, node_a: int, node_b: int, edge: _T, /) -> int: ...
    def add_edges_from(
        self,
        obj_list: Iterable[tuple[int, int, _T]],
        /,
    ) -> list[int]: ...
    def add_edges_from_no_data(
        self: PyGraph[_S, _T | None], obj_list: Iterable[tuple[int, int]], /
    ) -> list[int]: ...
    def add_node(self, obj: _S, /) -> int: ...
    def add_nodes_from(self, obj_list: Iterable[_S], /) -> NodeIndices: ...
    def adj(self, node: int, /) -> dict[int, _T]: ...
    def clear(self) -> None: ...
    def clear_edges(self) -> None: ...
    def compose(
        self,
        other: PyGraph[_S, _T],
        node_map: dict[int, tuple[int, _T]],
        /,
        node_map_func: Callable[[_S], int] | None = ...,
        edge_map_func: Callable[[_T], int] | None = ...,
    ) -> dict[int, int]: ...
    def contract_nodes(
        self,
        nodes: Sequence[int],
        obj: _S,
        /,
        weight_combo_fn: Callable[[_T, _T], _T] | None = ...,
    ) -> int: ...
    def copy(self) -> PyGraph[_S, _T]: ...
    def degree(self, node: int, /) -> int: ...
    def edge_index_map(self) -> EdgeIndexMap[_T]: ...
    def edge_indices(self) -> EdgeIndices: ...
    def edge_indices_from_endpoints(self, node_a: int, node_b: int) -> EdgeIndices: ...
    def edge_list(self) -> EdgeList: ...
    def edges(self) -> list[_T]: ...
    def edge_subgraph(self, edge_list: Sequence[tuple[int, int]], /) -> PyGraph[_S, _T]: ...
    def extend_from_edge_list(
        self: PyGraph[_S | None, _T | None], edge_list: Iterable[tuple[int, int]], /
    ) -> None: ...
    def extend_from_weighted_edge_list(
        self: PyGraph[_S | None, _T],
        edge_list: Iterable[tuple[int, int, _T]],
        /,
    ) -> None: ...
    def filter_edges(self, filter_function: Callable[[_T], bool]) -> EdgeIndices: ...
    def filter_nodes(self, filter_function: Callable[[_S], bool]) -> NodeIndices: ...
    def find_node_by_weight(
        self,
        obj: _S,
        /,
    ) -> int | None: ...
    @staticmethod
    def from_adjacency_matrix(
        matrix: npt.NDArray[np.float64], /, null_value: float = ...
    ) -> PyGraph[int, float]: ...
    @staticmethod
    def from_complex_adjacency_matrix(
        matrix: npt.NDArray[np.complex64], /, null_value: complex = ...
    ) -> PyGraph[int, complex]: ...
    def get_all_edge_data(self, node_a: int, node_b: int, /) -> list[_T]: ...
    def get_edge_data(self, node_a: int, node_b: int, /) -> _T: ...
    def get_edge_data_by_index(self, edge_index: int, /) -> _T: ...
    def get_edge_endpoints_by_index(self, edge_index: int, /) -> tuple[int, int]: ...
    def get_node_data(self, node: int, /) -> _S: ...
    def has_node(self, node: int, /) -> bool: ...
    def has_edge(self, node_a: int, node_b: int, /) -> bool: ...
    def has_parallel_edges(self) -> bool: ...
    def in_edges(self, node: int, /) -> WeightedEdgeList[_T]: ...
    def incident_edge_index_map(self, node: int, /) -> EdgeIndexMap: ...
    def incident_edges(self, node: int, /) -> EdgeIndices: ...
    def neighbors(self, node: int, /) -> NodeIndices: ...
    def node_indexes(self) -> NodeIndices: ...
    def node_indices(self) -> NodeIndices: ...
    def nodes(self) -> list[_S]: ...
    def num_edges(self) -> int: ...
    def num_nodes(self) -> int: ...
    def out_edges(self, node: int, /) -> WeightedEdgeList[_T]: ...
    @staticmethod
    def read_edge_list(
        path: str,
        /,
        comment: str | None = ...,
        deliminator: str | None = ...,
        labels: bool = ...,
    ) -> PyGraph: ...
    def remove_edge(self, node_a: int, node_b: int, /) -> None: ...
    def remove_edge_from_index(self, edge: int, /) -> None: ...
    def remove_edges_from(self, index_list: Iterable[tuple[int, int]], /) -> None: ...
    def remove_node(self, node: int, /) -> None: ...
    def remove_nodes_from(self, index_list: Iterable[int], /) -> None: ...
    def subgraph(self, nodes: Sequence[int], /, preserve_attrs: bool = ...) -> PyGraph[_S, _T]: ...
    def substitute_node_with_subgraph(
        self,
        node: int,
        other: PyGraph[_S, _T],
        edge_map_fn: Callable[[int, int, _T], int | None],
        /,
        node_filter: Callable[[_S], bool] | None = ...,
        edge_weight_map: Callable[[_T], _T] | None = ...,
    ) -> NodeMap: ...
    def to_dot(
        self,
        /,
        node_attr: Callable[[_S], dict[str, str]] | None = ...,
        edge_attr: Callable[[_T], dict[str, str]] | None = ...,
        graph_attr: dict[str, str] | None = ...,
        filename: str | None = None,
    ) -> str | None: ...
    def to_directed(self) -> PyDiGraph[_S, _T]: ...
    def update_edge(
        self,
        source: int,
        target: int,
        edge: _T,
        /,
    ) -> None: ...
    def update_edge_by_index(self, edge_index: int, edge: _T, /) -> None: ...
    def weighted_edge_list(self) -> WeightedEdgeList[_T]: ...
    def write_edge_list(
        self,
        path: str,
        /,
        deliminator: str | None = ...,
        weight_fn: Callable[[_T], str] | None = ...,
    ) -> None: ...
    def __delitem__(self, idx: int, /) -> None: ...
    def __getitem__(self, idx: int, /) -> _S: ...
    @classmethod
    def __class_getitem__(cls, key: Any, /) -> GenericAlias: ...
    def __getnewargs_ex__(self) -> tuple[tuple[Any, ...], dict[str, Any]]: ...
    def __getstate__(self) -> Any: ...
    def __len__(self) -> int: ...
    def __setitem__(self, idx: int, value: _S, /) -> None: ...
    def __setstate__(self, state: Any, /) -> None: ...

# Digraph

class PyDiGraph(Generic[_S, _T]):
    attrs: Any
    check_cycle: bool = ...
    multigraph: bool = ...
    def __init__(
        self,
        /,
        check_cycle: bool = ...,
        multigraph: bool = ...,
        attrs: Any = ...,
        *,
        node_count_hint: int | None = ...,
        edge_count_hint: int | None = ...,
    ) -> None: ...
    def add_child(self, parent: int, obj: _S, edge: _T, /) -> int: ...
    def add_edge(self, parent: int, child: int, edge: _T, /) -> int: ...
    def add_edges_from(
        self,
        obj_list: Iterable[tuple[int, int, _T]],
        /,
    ) -> list[int]: ...
    def add_edges_from_no_data(
        self: PyDiGraph[_S, _T | None], obj_list: Iterable[tuple[int, int]], /
    ) -> list[int]: ...
    def add_node(self, obj: _S, /) -> int: ...
    def add_nodes_from(self, obj_list: Iterable[_S], /) -> NodeIndices: ...
    def add_parent(self, child: int, obj: _S, edge: _T, /) -> int: ...
    def adj(self, node: int, /) -> dict[int, _T]: ...
    def adj_direction(self, node: int, direction: bool, /) -> dict[int, _T]: ...
    def clear(self) -> None: ...
    def clear_edges(self) -> None: ...
    def compose(
        self,
        other: PyDiGraph[_S, _T],
        node_map: dict[int, tuple[int, _T]],
        /,
        node_map_func: Callable[[_S], int] | None = ...,
        edge_map_func: Callable[[_T], int] | None = ...,
    ) -> dict[int, int]: ...
    def contract_nodes(
        self,
        nodes: Sequence[int],
        obj: _S,
        /,
        check_cycle: bool | None = ...,
        weight_combo_fn: Callable[[_T, _T], _T] | None = ...,
    ) -> int: ...
    def copy(self) -> PyDiGraph[_S, _T]: ...
    def edge_index_map(self) -> EdgeIndexMap[_T]: ...
    def edge_indices(self) -> EdgeIndices: ...
    def edge_indices_from_endpoints(self, node_a: int, node_b: int) -> EdgeIndices: ...
    def edge_list(self) -> EdgeList: ...
    def edges(self) -> list[_T]: ...
    def edge_subgraph(self, edge_list: Sequence[tuple[int, int]], /) -> PyDiGraph[_S, _T]: ...
    def extend_from_edge_list(
        self: PyDiGraph[_S | None, _T | None], edge_list: Iterable[tuple[int, int]], /
    ) -> None: ...
    def extend_from_weighted_edge_list(
        self: PyDiGraph[_S | None, _T],
        edge_list: Iterable[tuple[int, int, _T]],
        /,
    ) -> None: ...
    def filter_edges(self, filter_function: Callable[[_T], bool]) -> EdgeIndices: ...
    def filter_nodes(self, filter_function: Callable[[_S], bool]) -> NodeIndices: ...
    def find_adjacent_node_by_edge(self, node: int, predicate: Callable[[_T], bool], /) -> _S: ...
    def find_node_by_weight(
        self,
        obj: _S,
        /,
    ) -> int | None: ...
    def find_predecessors_by_edge(
        self, node: int, filter_fn: Callable[[_T], bool], /
    ) -> list[_S]: ...
    def find_predecessor_node_by_edge(
        self, node: int, predicate: Callable[[_T], bool], /
    ) -> _S: ...
    def find_successors_by_edge(
        self, node: int, filter_fn: Callable[[_T], bool], /
    ) -> list[_S]: ...
    @staticmethod
    def from_adjacency_matrix(
        matrix: npt.NDArray[np.float64], /, null_value: float = ...
    ) -> PyDiGraph[int, float]: ...
    @staticmethod
    def from_complex_adjacency_matrix(
        matrix: npt.NDArray[np.complex64], /, null_value: complex = ...
    ) -> PyDiGraph[int, complex]: ...
    def get_all_edge_data(self, node_a: int, node_b: int, /) -> list[_T]: ...
    def get_edge_data(self, node_a: int, node_b: int, /) -> _T: ...
    def get_node_data(self, node: int, /) -> _S: ...
    def get_edge_data_by_index(self, edge_index: int, /) -> _T: ...
    def get_edge_endpoints_by_index(self, edge_index: int, /) -> tuple[int, int]: ...
    def has_node(self, node: int, /) -> bool: ...
    def has_edge(self, node_a: int, node_b: int, /) -> bool: ...
    def has_parallel_edges(self) -> bool: ...
    def in_degree(self, node: int, /) -> int: ...
    def in_edges(self, node: int, /) -> WeightedEdgeList[_T]: ...
    def incident_edge_index_map(self, node: int, /, all_edges: bool = ...) -> EdgeIndexMap: ...
    def incident_edges(self, node: int, /, all_edges: bool = ...) -> EdgeIndices: ...
    def insert_node_on_in_edges(self, node: int, ref_node: int, /) -> None: ...
    def insert_node_on_in_edges_multiple(self, node: int, ref_nodes: Sequence[int], /) -> None: ...
    def insert_node_on_out_edges(self, node: int, ref_node: int, /) -> None: ...
    def insert_node_on_out_edges_multiple(self, node: int, ref_nodes: Sequence[int], /) -> None: ...
    def is_symmetric(self) -> bool: ...
    def make_symmetric(self, edge_payload_fn: Callable[[_T], _T] | None = ...) -> None: ...
    def merge_nodes(self, u: int, v: int, /) -> None: ...
    def neighbors(self, node: int, /) -> NodeIndices: ...
    def neighbors_undirected(self, node: int, /) -> NodeIndices: ...
    def node_indexes(self) -> NodeIndices: ...
    def node_indices(self) -> NodeIndices: ...
    def nodes(self) -> list[_S]: ...
    def num_edges(self) -> int: ...
    def num_nodes(self) -> int: ...
    def out_degree(self, node: int, /) -> int: ...
    def out_edges(self, node: int, /) -> WeightedEdgeList[_T]: ...
    def predecessor_indices(self, node: int, /) -> NodeIndices: ...
    def predecessors(self, node: int, /) -> list[_S]: ...
    @staticmethod
    def read_edge_list(
        path: str,
        /,
        comment: str | None = ...,
        deliminator: str | None = ...,
        labels: bool = ...,
    ) -> PyDiGraph: ...
    def remove_edge(self, parent: int, child: int, /) -> None: ...
    def remove_edge_from_index(self, edge: int, /) -> None: ...
    def remove_edges_from(self, index_list: Iterable[tuple[int, int]], /) -> None: ...
    def remove_node(self, node: int, /) -> None: ...
    def remove_node_retain_edges(
        self,
        node: int,
        /,
        use_outgoing: bool = ...,
        condition: Callable[[_T, _T], bool] | None = ...,
    ) -> None: ...
    def remove_node_retain_edges_by_id(self, node: int, /) -> None: ...
    def remove_node_retain_edges_by_key(
        self,
        node: int,
        /,
        key: Callable[[_T], Hashable] | None = ...,
        *,
        use_outgoing: bool = ...,
    ) -> None: ...
    def remove_nodes_from(self, index_list: Iterable[int], /) -> None: ...
    def subgraph(
        self, nodes: Sequence[int], /, preserve_attrs: bool = ...
    ) -> PyDiGraph[_S, _T]: ...
    def substitute_node_with_subgraph(
        self,
        node: int,
        other: PyDiGraph[_S, _T],
        edge_map_fn: Callable[[int, int, _T], int | None],
        /,
        node_filter: Callable[[_S], bool] | None = ...,
        edge_weight_map: Callable[[_T], _T] | None = ...,
    ) -> NodeMap: ...
    def successor_indices(self, node: int, /) -> NodeIndices: ...
    def successors(self, node: int, /) -> list[_S]: ...
    def to_dot(
        self,
        /,
        node_attr: Callable[[_S], dict[str, str]] | None = ...,
        edge_attr: Callable[[_T], dict[str, str]] | None = ...,
        graph_attr: dict[str, str] | None = ...,
        filename: str | None = None,
    ) -> str | None: ...
    def to_undirected(
        self,
        /,
        multigraph: bool = ...,
        weight_combo_fn: Callable[[_T, _T], _T] | None = ...,
    ) -> PyGraph[_S, _T]: ...
    def update_edge(
        self,
        source: int,
        target: int,
        edge: _T,
        /,
    ) -> None: ...
    def update_edge_by_index(self, edge_index: int, edge: _T, /) -> None: ...
    def weighted_edge_list(self) -> WeightedEdgeList[_T]: ...
    def write_edge_list(
        self,
        path: str,
        /,
        deliminator: str | None = ...,
        weight_fn: Callable[[_T], str] | None = ...,
    ) -> None: ...
    def reverse(self) -> None: ...
    def __delitem__(self, idx: int, /) -> None: ...
    def __getitem__(self, idx: int, /) -> _S: ...
    @classmethod
    def __class_getitem__(cls, key: Any, /) -> GenericAlias: ...
    def __getnewargs_ex__(self) -> tuple[tuple[Any, ...], dict[str, Any]]: ...
    def __getstate__(self) -> Any: ...
    def __len__(self) -> int: ...
    def __setitem__(self, idx: int, value: _S, /) -> None: ...
    def __setstate__(self, state: Any, /) -> None: ...<|MERGE_RESOLUTION|>--- conflicted
+++ resolved
@@ -35,11 +35,8 @@
 from typing_extensions import Self
 
 import numpy as np
-<<<<<<< HEAD
 import numpy.typing as npt
-=======
 import sys
->>>>>>> 830668b2
 
 if sys.version_info >= (3, 13):
     from typing import TypeVar
