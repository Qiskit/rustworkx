[package]
name = "retworkx"
description = "A python graph library implemented in Rust"
version = "0.7.2"
authors = ["Matthew Treinish <mtreinish@kortar.org>"]
license = "Apache-2.0"
readme = "README.md"
repository = "https://github.com/Qiskit/retworkx"
keywords = ["python", "graph"]
edition = "2018"

[badges]
travis-ci = {repository = "Qiskit/retworkx"}

[lib]
name = "retworkx"
crate-type = ["cdylib"]

[dependencies]
petgraph = "0.5.1"
fixedbitset = "0.2.0"
numpy = "0.12.1"
<<<<<<< HEAD
rand = "0.8"
rand_pcg = "0.2"
=======
rand = "0.7"
rand_pcg = "0.3"
>>>>>>> 86021fc1
rayon = "1.5"

[dependencies.pyo3]
version = "0.12.3"
features = ["extension-module", "hashbrown"]

[dependencies.hashbrown]
version = "0.9"
features = ["rayon"]

[dependencies.ndarray]
version = "^0.13.0"
features = ["rayon"]<|MERGE_RESOLUTION|>--- conflicted
+++ resolved
@@ -20,13 +20,8 @@
 petgraph = "0.5.1"
 fixedbitset = "0.2.0"
 numpy = "0.12.1"
-<<<<<<< HEAD
 rand = "0.8"
-rand_pcg = "0.2"
-=======
-rand = "0.7"
 rand_pcg = "0.3"
->>>>>>> 86021fc1
 rayon = "1.5"
 
 [dependencies.pyo3]
