[tox]
minversion = 2.1
envlist = py36, py37, py38, py39, lint

[testenv]
install_command = pip install -c{toxinidir}/constraints.txt -U {opts} {packages}
setenv =
  VIRTUAL_ENV={envdir}
  LANGUAGE=en_US
  LC_ALL=en_US.utf-8
  ARGS="-V"
deps =
  setuptools-rust
  fixtures
  testtools
  networkx>=2.5
  stestr
changedir = {toxinidir}/tests
commands =
  stestr run {posargs}

[testenv:lint]
basepython = python3
envdir = .tox/lint
deps =
  black==21.5b0
  flake8
  setuptools-rust
whitelist_externals=cargo
commands =
<<<<<<< HEAD
  flake8 --per-file-ignores='../retworkx/__init__.py:F405,F403' ../setup.py ../retworkx .
=======
  black --check --diff {posargs} '../retworkx' '../tests'
  flake8 --per-file-ignores='../retworkx/__init__.py:F405,F403' ../setup.py ../retworkx
>>>>>>> 8efe47c8
  cargo fmt -- --check

[testenv:docs]
basepython = python3
setenv =
  {[testenv]setenv}
deps =
  -r {toxinidir}/docs/source/requirements.txt
changedir = {toxinidir}/docs
commands =
  sphinx-build -W -b html source build/html {posargs}

[testenv:black]
basepython = python3
envdir = .tox/lint
deps =
  black==21.5b0
commands = black {posargs} '../retworkx' '../tests'

[flake8]
# E125 is deliberately excluded. See https://github.com/jcrocholl/pep8/issues/126
# E123 skipped because it is ignored by default in the default pep8
# E129 skipped because it is too limiting when combined with other rules
# E711 skipped because sqlalchemy filter() requires using == instead of is
# max-line-length, E203, W503 are added for black compatibility
max-line-length = 85
ignore = E125,E123,E129,E711
extend-ignore = E203, W503
exclude = .venv,.git,.tox,dist,doc,*egg,build<|MERGE_RESOLUTION|>--- conflicted
+++ resolved
@@ -28,12 +28,8 @@
   setuptools-rust
 whitelist_externals=cargo
 commands =
-<<<<<<< HEAD
+  black --check --diff {posargs} '../retworkx' '../tests'
   flake8 --per-file-ignores='../retworkx/__init__.py:F405,F403' ../setup.py ../retworkx .
-=======
-  black --check --diff {posargs} '../retworkx' '../tests'
-  flake8 --per-file-ignores='../retworkx/__init__.py:F405,F403' ../setup.py ../retworkx
->>>>>>> 8efe47c8
   cargo fmt -- --check
 
 [testenv:docs]
