--- conflicted
+++ resolved
@@ -14,13 +14,7 @@
 ahash = "0.8.0"
 fixedbitset = "0.4.2"
 petgraph = "0.6.2"
-<<<<<<< HEAD
-rand = "0.8"
-rand_pcg = "0.3"
-rayon = "1.5"
-=======
 rayon = "1.6"
->>>>>>> aa81cf24
 num-traits = "0.2"
 priority-queue = "1.2"
 
